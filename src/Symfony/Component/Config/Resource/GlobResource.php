<?php

/*
 * This file is part of the Symfony package.
 *
 * (c) Fabien Potencier <fabien@symfony.com>
 *
 * For the full copyright and license information, please view the LICENSE
 * file that was distributed with this source code.
 */

namespace Symfony\Component\Config\Resource;

use Symfony\Component\Finder\Finder;
use Symfony\Component\Finder\Glob;

/**
 * GlobResource represents a set of resources stored on the filesystem.
 *
 * Only existence/removal is tracked (not mtimes.)
 *
 * @author Nicolas Grekas <p@tchwork.com>
 *
 * @final since Symfony 4.3
 */
class GlobResource implements \IteratorAggregate, SelfCheckingResourceInterface
{
    private $prefix;
    private $pattern;
    private $recursive;
    private $hash;
    private $forExclusion;
    private $excludedPrefixes;

    /**
     * @param string $prefix    A directory prefix
     * @param string $pattern   A glob pattern
     * @param bool   $recursive Whether directories should be scanned recursively or not
     *
     * @throws \InvalidArgumentException
     */
    public function __construct(?string $prefix, string $pattern, bool $recursive, bool $forExclusion = false, array $excludedPrefixes = [])
    {
        $this->prefix = realpath($prefix) ?: (file_exists($prefix) ? $prefix : false);
        $this->pattern = $pattern;
        $this->recursive = $recursive;
        $this->forExclusion = $forExclusion;
        $this->excludedPrefixes = $excludedPrefixes;

        if (false === $this->prefix) {
            throw new \InvalidArgumentException(sprintf('The path "%s" does not exist.', $prefix));
        }
    }

    public function getPrefix()
    {
        return $this->prefix;
    }

    /**
     * {@inheritdoc}
     */
    public function __toString()
    {
        return 'glob.'.$this->prefix.$this->pattern.(int) $this->recursive;
    }

    /**
     * {@inheritdoc}
     */
    public function isFresh($timestamp)
    {
        $hash = $this->computeHash();

        if (null === $this->hash) {
            $this->hash = $hash;
        }

        return $this->hash === $hash;
    }

    /**
     * @internal
     */
    public function __sleep(): array
    {
        if (null === $this->hash) {
            $this->hash = $this->computeHash();
        }

        return ['prefix', 'pattern', 'recursive', 'hash', 'forExclusion', 'excludedPrefixes'];
    }

    public function getIterator()
    {
        if (!file_exists($this->prefix) || (!$this->recursive && '' === $this->pattern)) {
            return;
        }
        $prefix = str_replace('\\', '/', $this->prefix);

        if (0 !== strpos($this->prefix, 'phar://') && false === strpos($this->pattern, '/**/') && (\defined('GLOB_BRACE') || false === strpos($this->pattern, '{'))) {
<<<<<<< HEAD
            foreach (glob($this->prefix.$this->pattern, \defined('GLOB_BRACE') ? GLOB_BRACE : 0) as $path) {
                if ($this->excludedPrefixes) {
                    $normalizedPath = str_replace('\\', '/', $path);
                    do {
                        if (isset($this->excludedPrefixes[$dirPath = $normalizedPath])) {
                            continue 2;
=======
            $paths = glob($this->prefix.$this->pattern, GLOB_NOSORT | (\defined('GLOB_BRACE') ? GLOB_BRACE : 0));
            sort($paths);
            foreach ($paths as $path) {
                if ($this->recursive && is_dir($path)) {
                    $files = iterator_to_array(new \RecursiveIteratorIterator(
                        new \RecursiveCallbackFilterIterator(
                            new \RecursiveDirectoryIterator($path, \FilesystemIterator::SKIP_DOTS | \FilesystemIterator::FOLLOW_SYMLINKS),
                            function (\SplFileInfo $file) { return '.' !== $file->getBasename()[0]; }
                        ),
                        \RecursiveIteratorIterator::LEAVES_ONLY
                    ));
                    uasort($files, function (\SplFileInfo $a, \SplFileInfo $b) {
                        return (string) $a > (string) $b ? 1 : -1;
                    });

                    foreach ($files as $path => $info) {
                        if ($info->isFile()) {
                            yield $path => $info;
>>>>>>> 27b0baa2
                        }
                    } while ($prefix !== $dirPath && $dirPath !== $normalizedPath = \dirname($dirPath));
                }

                if (is_file($path)) {
                    yield $path => new \SplFileInfo($path);
                }
                if (!is_dir($path)) {
                    continue;
                }
                if ($this->forExclusion) {
                    yield $path => new \SplFileInfo($path);
                    continue;
                }
                if (!$this->recursive || isset($this->excludedPrefixes[str_replace('\\', '/', $path)])) {
                    continue;
                }
                $files = iterator_to_array(new \RecursiveIteratorIterator(
                    new \RecursiveCallbackFilterIterator(
                        new \RecursiveDirectoryIterator($path, \FilesystemIterator::SKIP_DOTS | \FilesystemIterator::FOLLOW_SYMLINKS),
                        function (\SplFileInfo $file, $path) {
                            return !isset($this->excludedPrefixes[str_replace('\\', '/', $path)]) && '.' !== $file->getBasename()[0];
                        }
                    ),
                    \RecursiveIteratorIterator::LEAVES_ONLY
                ));
                uasort($files, 'strnatcmp');

                foreach ($files as $path => $info) {
                    if ($info->isFile()) {
                        yield $path => $info;
                    }
                }
            }

            return;
        }

        if (!class_exists(Finder::class)) {
            throw new \LogicException(sprintf('Extended glob pattern "%s" cannot be used as the Finder component is not installed.', $this->pattern));
        }

        $finder = new Finder();
        $regex = Glob::toRegex($this->pattern);
        if ($this->recursive) {
            $regex = substr_replace($regex, '(/|$)', -2, 1);
        }

        $prefixLen = \strlen($this->prefix);
        foreach ($finder->followLinks()->sortByName()->in($this->prefix) as $path => $info) {
            $normalizedPath = str_replace('\\', '/', $path);
            if (!preg_match($regex, substr($normalizedPath, $prefixLen)) || !$info->isFile()) {
                continue;
            }
            if ($this->excludedPrefixes) {
                do {
                    if (isset($this->excludedPrefixes[$dirPath = $normalizedPath])) {
                        continue 2;
                    }
                } while ($prefix !== $dirPath && $dirPath !== $normalizedPath = \dirname($dirPath));
            }

            yield $path => $info;
        }
    }

    private function computeHash()
    {
        $hash = hash_init('md5');

        foreach ($this->getIterator() as $path => $info) {
            hash_update($hash, $path."\n");
        }

        return hash_final($hash);
    }
}<|MERGE_RESOLUTION|>--- conflicted
+++ resolved
@@ -99,33 +99,14 @@
         $prefix = str_replace('\\', '/', $this->prefix);
 
         if (0 !== strpos($this->prefix, 'phar://') && false === strpos($this->pattern, '/**/') && (\defined('GLOB_BRACE') || false === strpos($this->pattern, '{'))) {
-<<<<<<< HEAD
-            foreach (glob($this->prefix.$this->pattern, \defined('GLOB_BRACE') ? GLOB_BRACE : 0) as $path) {
+            $paths = glob($this->prefix.$this->pattern, GLOB_NOSORT | (\defined('GLOB_BRACE') ? GLOB_BRACE : 0));
+            sort($paths);
+            foreach ($paths as $path) {
                 if ($this->excludedPrefixes) {
                     $normalizedPath = str_replace('\\', '/', $path);
                     do {
                         if (isset($this->excludedPrefixes[$dirPath = $normalizedPath])) {
                             continue 2;
-=======
-            $paths = glob($this->prefix.$this->pattern, GLOB_NOSORT | (\defined('GLOB_BRACE') ? GLOB_BRACE : 0));
-            sort($paths);
-            foreach ($paths as $path) {
-                if ($this->recursive && is_dir($path)) {
-                    $files = iterator_to_array(new \RecursiveIteratorIterator(
-                        new \RecursiveCallbackFilterIterator(
-                            new \RecursiveDirectoryIterator($path, \FilesystemIterator::SKIP_DOTS | \FilesystemIterator::FOLLOW_SYMLINKS),
-                            function (\SplFileInfo $file) { return '.' !== $file->getBasename()[0]; }
-                        ),
-                        \RecursiveIteratorIterator::LEAVES_ONLY
-                    ));
-                    uasort($files, function (\SplFileInfo $a, \SplFileInfo $b) {
-                        return (string) $a > (string) $b ? 1 : -1;
-                    });
-
-                    foreach ($files as $path => $info) {
-                        if ($info->isFile()) {
-                            yield $path => $info;
->>>>>>> 27b0baa2
                         }
                     } while ($prefix !== $dirPath && $dirPath !== $normalizedPath = \dirname($dirPath));
                 }
