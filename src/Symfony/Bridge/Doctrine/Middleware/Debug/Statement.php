--- conflicted
+++ resolved
@@ -24,7 +24,6 @@
  */
 final class Statement extends AbstractStatementMiddleware
 {
-<<<<<<< HEAD
     private Query $query;
 
     public function __construct(
@@ -32,20 +31,11 @@
         private DebugDataHolder $debugDataHolder,
         private string $connectionName,
         string $sql,
+        private ?Stopwatch $stopwatch = null,
     ) {
-=======
-    private $debugDataHolder;
-    private $connectionName;
-    private $query;
-    private $stopwatch;
-
-    public function __construct(StatementInterface $statement, DebugDataHolder $debugDataHolder, string $connectionName, string $sql, Stopwatch $stopwatch = null)
-    {
->>>>>>> 0ccb0537
         parent::__construct($statement);
 
         $this->query = new Query($sql);
-        $this->stopwatch = $stopwatch;
     }
 
     public function bindParam($param, &$variable, $type = ParameterType::STRING, $length = null): bool
@@ -71,20 +61,14 @@
         // clone to prevent variables by reference to change
         $this->debugDataHolder->addQuery($this->connectionName, $query = clone $this->query);
 
-        if ($this->stopwatch) {
-            $this->stopwatch->start('doctrine', 'doctrine');
-        }
-
+        $this->stopwatch?->start('doctrine', 'doctrine');
         $query->start();
 
         try {
             $result = parent::execute($params);
         } finally {
             $query->stop();
-
-            if ($this->stopwatch) {
-                $this->stopwatch->stop('doctrine');
-            }
+            $this->stopwatch?->stop('doctrine');
         }
 
         return $result;
