<?php

/*
 * This file is part of the Symfony package.
 *
 * (c) Fabien Potencier <fabien@symfony.com>
 *
 * For the full copyright and license information, please view the LICENSE
 * file that was distributed with this source code.
 */

namespace Symfony\Component\HttpKernel\Tests\EventListener;

use PHPUnit\Framework\TestCase;
use Symfony\Component\DependencyInjection\ServiceSubscriberInterface;
use Symfony\Component\HttpFoundation\Response;
use Symfony\Component\HttpFoundation\Request;
use Symfony\Component\HttpKernel\Event\GetResponseEvent;
use Symfony\Component\HttpKernel\HttpKernelInterface;
use Symfony\Component\HttpKernel\Event\FilterResponseEvent;
use Symfony\Component\HttpKernel\EventListener\SessionListener;
use Symfony\Component\HttpKernel\EventListener\TestSessionListener;
use Symfony\Component\HttpFoundation\Session\SessionInterface;

/**
 * SessionListenerTest.
 *
 * Tests SessionListener.
 *
 * @author Bulat Shakirzyanov <mallluhuct@gmail.com>
 */
class TestSessionListenerTest extends TestCase
{
    /**
     * @var TestSessionListener
     */
    private $listener;

    /**
     * @var SessionInterface
     */
    private $session;

    protected function setUp()
    {
        $this->listener = $this->getMockForAbstractClass('Symfony\Component\HttpKernel\EventListener\AbstractTestSessionListener');
        $this->session = $this->getSession();
        $this->listener->expects($this->any())
             ->method('getSession')
             ->will($this->returnValue($this->session));
    }

    public function testShouldSaveMasterRequestSession()
    {
        $this->sessionHasBeenStarted();
        $this->sessionMustBeSaved();

        $this->filterResponse(new Request());
    }

    public function testShouldNotSaveSubRequestSession()
    {
        $this->sessionMustNotBeSaved();

        $this->filterResponse(new Request(), HttpKernelInterface::SUB_REQUEST);
    }

    public function testDoesNotDeleteCookieIfUsingSessionLifetime()
    {
        $this->sessionHasBeenStarted();

        @ini_set('session.cookie_lifetime', 0);

        $response = $this->filterResponse(new Request(), HttpKernelInterface::MASTER_REQUEST);
        $cookies = $response->headers->getCookies();

        $this->assertEquals(0, reset($cookies)->getExpiresTime());
    }

    /**
     * @requires function \Symfony\Component\HttpFoundation\Session\Session::isEmpty
     */
    public function testEmptySessionDoesNotSendCookie()
    {
        $this->sessionHasBeenStarted();
        $this->sessionIsEmpty();

        $response = $this->filterResponse(new Request(), HttpKernelInterface::MASTER_REQUEST);

        $this->assertSame(array(), $response->headers->getCookies());
    }

    public function testEmptySessionWithNewSessionIdDoesSendCookie()
    {
        $this->sessionHasBeenStarted();
        $this->sessionIsEmpty();
        $this->fixSessionId('456');

        $kernel = $this->getMockBuilder('Symfony\Component\HttpKernel\HttpKernelInterface')->getMock();
        $request = Request::create('/', 'GET', array(), array('MOCKSESSID' => '123'));
        $event = new GetResponseEvent($kernel, $request, HttpKernelInterface::MASTER_REQUEST);
        $this->listener->onKernelRequest($event);

        $response = $this->filterResponse(new Request(), HttpKernelInterface::MASTER_REQUEST);

        $this->assertNotEmpty($response->headers->getCookies());
    }

    /**
     * @dataProvider anotherCookieProvider
     */
    public function testSessionWithNewSessionIdAndNewCookieDoesNotSendAnotherCookie($existing, array $expected)
    {
        $this->sessionHasBeenStarted();
        $this->sessionIsEmpty();
        $this->fixSessionId('456');

        $kernel = $this->getMockBuilder('Symfony\Component\HttpKernel\HttpKernelInterface')->getMock();
        $request = Request::create('/', 'GET', array(), array('MOCKSESSID' => '123'));
        $event = new GetResponseEvent($kernel, $request, HttpKernelInterface::MASTER_REQUEST);
        $this->listener->onKernelRequest($event);

        $response = new Response('', 200, array('Set-Cookie' => $existing));

        $response = $this->filterResponse(new Request(), HttpKernelInterface::MASTER_REQUEST, $response);

        $this->assertSame($expected, $response->headers->get('Set-Cookie', null, false));
    }

    public function anotherCookieProvider()
    {
        return array(
            'same' => array('MOCKSESSID=789; path=/', array('MOCKSESSID=789; path=/')),
            'different domain' => array('MOCKSESSID=789; path=/; domain=example.com', array('MOCKSESSID=789; path=/; domain=example.com', 'MOCKSESSID=456; path=/')),
            'different path' => array('MOCKSESSID=789; path=/foo', array('MOCKSESSID=789; path=/foo', 'MOCKSESSID=456; path=/')),
        );
    }

    public function testUnstartedSessionIsNotSave()
    {
        $this->sessionHasNotBeenStarted();
        $this->sessionMustNotBeSaved();

        $this->filterResponse(new Request());
    }

    public function testDoesNotImplementServiceSubscriberInterface()
    {
        $this->assertTrue(interface_exists(ServiceSubscriberInterface::class));
        $this->assertTrue(class_exists(SessionListener::class));
        $this->assertTrue(class_exists(TestSessionListener::class));
        $this->assertFalse(is_subclass_of(SessionListener::class, ServiceSubscriberInterface::class), 'Implementing ServiceSubscriberInterface would create a dep on the DI component, which eg Silex cannot afford');
        $this->assertFalse(is_subclass_of(TestSessionListener::class, ServiceSubscriberInterface::class, 'Implementing ServiceSubscriberInterface would create a dep on the DI component, which eg Silex cannot afford'));
    }

<<<<<<< HEAD
    public function testDoesNotThrowIfRequestDoesNotHaveASession()
    {
        $kernel = $this->getMockBuilder('Symfony\Component\HttpKernel\HttpKernelInterface')->getMock();
        $event = new FilterResponseEvent($kernel, new Request(), HttpKernelInterface::MASTER_REQUEST, new Response());

        $this->listener->onKernelResponse($event);

        $this->assertTrue(true);
    }

    private function filterResponse(Request $request, $type = HttpKernelInterface::MASTER_REQUEST)
=======
    private function filterResponse(Request $request, $type = HttpKernelInterface::MASTER_REQUEST, Response $response = null)
>>>>>>> 4ce5a1bb
    {
        $request->setSession($this->session);
        $response = $response ?: new Response();
        $kernel = $this->getMockBuilder('Symfony\Component\HttpKernel\HttpKernelInterface')->getMock();
        $event = new FilterResponseEvent($kernel, $request, $type, $response);

        $this->listener->onKernelResponse($event);

        $this->assertSame($response, $event->getResponse());

        return $response;
    }

    private function sessionMustNotBeSaved()
    {
        $this->session->expects($this->never())
            ->method('save');
    }

    private function sessionMustBeSaved()
    {
        $this->session->expects($this->once())
            ->method('save');
    }

    private function sessionHasBeenStarted()
    {
        $this->session->expects($this->once())
            ->method('isStarted')
            ->will($this->returnValue(true));
    }

    private function sessionHasNotBeenStarted()
    {
        $this->session->expects($this->once())
            ->method('isStarted')
            ->will($this->returnValue(false));
    }

    private function sessionIsEmpty()
    {
        $this->session->expects($this->once())
            ->method('isEmpty')
            ->will($this->returnValue(true));
    }

    private function fixSessionId($sessionId)
    {
        $this->session->expects($this->any())
            ->method('getId')
            ->will($this->returnValue($sessionId));
    }

    private function getSession()
    {
        $mock = $this->getMockBuilder('Symfony\Component\HttpFoundation\Session\Session')
            ->disableOriginalConstructor()
            ->getMock();

        // set return value for getName()
        $mock->expects($this->any())->method('getName')->will($this->returnValue('MOCKSESSID'));

        return $mock;
    }
}<|MERGE_RESOLUTION|>--- conflicted
+++ resolved
@@ -153,7 +153,6 @@
         $this->assertFalse(is_subclass_of(TestSessionListener::class, ServiceSubscriberInterface::class, 'Implementing ServiceSubscriberInterface would create a dep on the DI component, which eg Silex cannot afford'));
     }
 
-<<<<<<< HEAD
     public function testDoesNotThrowIfRequestDoesNotHaveASession()
     {
         $kernel = $this->getMockBuilder('Symfony\Component\HttpKernel\HttpKernelInterface')->getMock();
@@ -164,10 +163,7 @@
         $this->assertTrue(true);
     }
 
-    private function filterResponse(Request $request, $type = HttpKernelInterface::MASTER_REQUEST)
-=======
     private function filterResponse(Request $request, $type = HttpKernelInterface::MASTER_REQUEST, Response $response = null)
->>>>>>> 4ce5a1bb
     {
         $request->setSession($this->session);
         $response = $response ?: new Response();
