--- conflicted
+++ resolved
@@ -21,17 +21,12 @@
  */
 final class ProfilerExtension extends BaseProfilerExtension
 {
-<<<<<<< HEAD
     private ?Stopwatch $stopwatch;
-    private \SplObjectStorage $events;
-=======
-    private $stopwatch;
 
     /**
      * @var \SplObjectStorage<Profile, StopwatchEvent>
      */
-    private $events;
->>>>>>> 175e3f72
+    private \SplObjectStorage $events;
 
     public function __construct(Profile $profile, Stopwatch $stopwatch = null)
     {
