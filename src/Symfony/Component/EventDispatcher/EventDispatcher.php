--- conflicted
+++ resolved
@@ -122,17 +122,12 @@
         foreach ($subscriber->getSubscribedEvents() as $eventName => $params) {
             if (is_string($params)) {
                 $this->addListener($eventName, array($subscriber, $params));
-<<<<<<< HEAD
             } elseif (is_string($params[0])) {
-                $this->addListener($eventName, array($subscriber, $params[0]), $params[1]);
+                $this->addListener($eventName, array($subscriber, $params[0]), isset($params[1]) ? $params[1] : 0);
             } else {
                 foreach ($params as $listener) {
                     $this->addListener($eventName, array($subscriber, $listener[0]), isset($listener[1]) ? $listener[1] : 0);
                 }
-=======
-            } else {
-                $this->addListener($eventName, array($subscriber, $params[0]), isset($params[1]) ? $params[1] : 0);
->>>>>>> 3bd2e01e
             }
         }
     }
