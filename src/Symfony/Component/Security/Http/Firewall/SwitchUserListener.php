--- conflicted
+++ resolved
@@ -73,11 +73,7 @@
      *
      * @param GetResponseEvent $event A GetResponseEvent instance
      */
-<<<<<<< HEAD
-    public function onCoreSecurity(GetResponseEvent $event)
-=======
     public function handle(GetResponseEvent $event)
->>>>>>> c02f4220
     {
         $request = $event->getRequest();
 
@@ -156,11 +152,7 @@
 
         if (null !== $this->dispatcher) {
             $switchEvent = new SwitchUserEvent($request, $original->getUser());
-<<<<<<< HEAD
-            $this->dispatcher->notify(Events::onSecuritySwitchUser, $switchEvent);
-=======
             $this->dispatcher->dispatchEvent(Events::onSecuritySwitchUser, $switchEvent);
->>>>>>> c02f4220
         }
 
         return $original;
