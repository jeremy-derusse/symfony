{
    "name": "symfony/proxy-manager-bridge",
    "type": "symfony-bridge",
    "description": "Symfony ProxyManager Bridge",
    "keywords": [],
    "homepage": "https://symfony.com",
    "license": "MIT",
    "authors": [
        {
            "name": "Fabien Potencier",
            "email": "fabien@symfony.com"
        },
        {
            "name": "Symfony Community",
            "homepage": "https://symfony.com/contributors"
        }
    ],
    "require": {
<<<<<<< HEAD
        "php": "^7.2.5",
        "symfony/dependency-injection": "^5.0",
=======
        "php": ">=7.1.3",
        "symfony/dependency-injection": "^4.0|^5.0",
>>>>>>> 53d89f71
        "ocramius/proxy-manager": "~2.1"
    },
    "require-dev": {
        "symfony/config": "^4.4|^5.0"
    },
    "conflict": {
        "zendframework/zend-eventmanager": "2.6.0"
    },
    "autoload": {
        "psr-4": { "Symfony\\Bridge\\ProxyManager\\": "" },
        "exclude-from-classmap": [
            "/Tests/"
        ]
    },
    "minimum-stability": "dev",
    "extra": {
        "branch-alias": {
            "dev-master": "5.0-dev"
        }
    }
}<|MERGE_RESOLUTION|>--- conflicted
+++ resolved
@@ -16,13 +16,8 @@
         }
     ],
     "require": {
-<<<<<<< HEAD
-        "php": "^7.2.5",
+        "php": ">=7.2.5",
         "symfony/dependency-injection": "^5.0",
-=======
-        "php": ">=7.1.3",
-        "symfony/dependency-injection": "^4.0|^5.0",
->>>>>>> 53d89f71
         "ocramius/proxy-manager": "~2.1"
     },
     "require-dev": {
