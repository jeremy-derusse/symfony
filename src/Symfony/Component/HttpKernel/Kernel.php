--- conflicted
+++ resolved
@@ -657,11 +657,6 @@
             'file' => $cache->getPath(),
             'as_files' => true,
             'debug' => $this->debug,
-<<<<<<< HEAD
-            'hot_path_tag' => 'container.hot_path',
-=======
-            'inline_class_loader_parameter' => !$this->loadClassCache && !class_exists(ClassCollectionLoader::class, false) ? 'container.dumper.inline_class_loader' : null,
->>>>>>> 72a204e2
         ));
 
         $rootCode = array_pop($content);
