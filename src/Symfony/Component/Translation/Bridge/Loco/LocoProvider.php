<?php

/*
 * This file is part of the Symfony package.
 *
 * (c) Fabien Potencier <fabien@symfony.com>
 *
 * For the full copyright and license information, please view the LICENSE
 * file that was distributed with this source code.
 */

namespace Symfony\Component\Translation\Bridge\Loco;

use Psr\Log\LoggerInterface;
use Symfony\Component\Translation\Exception\ProviderException;
use Symfony\Component\Translation\Loader\LoaderInterface;
use Symfony\Component\Translation\MessageCatalogue;
use Symfony\Component\Translation\Provider\ProviderInterface;
use Symfony\Component\Translation\TranslatorBag;
use Symfony\Component\Translation\TranslatorBagInterface;
use Symfony\Contracts\HttpClient\HttpClientInterface;

/**
 * @author Mathieu Santostefano <msantostefano@protonmail.com>
 *
 * In Loco:
 *  * Tags refers to Symfony's translation domains
 *  * Assets refers to Symfony's translation keys
 *  * Translations refers to Symfony's translated messages
 */
final class LocoProvider implements ProviderInterface
{
    private $client;
    private $loader;
    private $logger;
    private $defaultLocale;
    private $endpoint;

    public function __construct(HttpClientInterface $client, LoaderInterface $loader, LoggerInterface $logger, string $defaultLocale, string $endpoint)
    {
        $this->client = $client;
        $this->loader = $loader;
        $this->logger = $logger;
        $this->defaultLocale = $defaultLocale;
        $this->endpoint = $endpoint;
    }

    public function __toString(): string
    {
        return sprintf('loco://%s', $this->endpoint);
    }

    public function write(TranslatorBagInterface $translatorBag): void
    {
        $catalogue = $translatorBag->getCatalogue($this->defaultLocale);

        if (!$catalogue) {
            $catalogue = $translatorBag->getCatalogues()[0];
        }

        foreach ($catalogue->all() as $domain => $messages) {
            $createdIds = $this->createAssets(array_keys($messages), $domain);
            if ($createdIds) {
                $this->tagsAssets($createdIds, $domain);
            }
        }

        foreach ($translatorBag->getCatalogues() as $catalogue) {
            $locale = $catalogue->getLocale();

            if (!\in_array($locale, $this->getLocales())) {
                $this->createLocale($locale);
            }

            foreach ($catalogue->all() as $domain => $messages) {
                $ids = $this->getAssetsIds($domain);
                $this->translateAssets(array_combine($ids, array_values($messages)), $locale);
            }
        }
    }

    public function read(array $domains, array $locales): TranslatorBag
    {
        $domains = $domains ?: ['*'];
        $translatorBag = new TranslatorBag();
        $responses = [];

        foreach ($locales as $locale) {
            foreach ($domains as $domain) {
                $responses[] = [
                    'response' => $this->client->request('GET', sprintf('export/locale/%s.xlf', rawurlencode($locale)), [
                        'query' => [
                            'filter' => $domain,
                            'status' => 'translated',
                        ],
                    ]),
                    'locale' => $locale,
                    'domain' => $domain,
                ];
            }
        }

        foreach ($responses as $response) {
            $locale = $response['locale'];
            $domain = $response['domain'];
            $response = $response['response'];

            if (404 === $response->getStatusCode()) {
                $this->logger->warning(sprintf('Locale "%s" for domain "%s" does not exist in Loco.', $locale, $domain));
                continue;
            }

            $responseContent = $response->getContent(false);

            if (200 !== $response->getStatusCode()) {
                throw new ProviderException('Unable to read the Loco response: '.$responseContent, $response);
            }

            $locoCatalogue = $this->loader->load($responseContent, $locale, $domain);
            $catalogue = new MessageCatalogue($locale);

            foreach ($locoCatalogue->all($domain) as $key => $message) {
                if (str_starts_with($key, $domain.'__')) {
                    $key = substr($key, \strlen($domain) + 2);
                }

                $catalogue->set($key, $message, $domain);
            }

            $translatorBag->addCatalogue($catalogue);
        }

        return $translatorBag;
    }

    public function delete(TranslatorBagInterface $translatorBag): void
    {
        $catalogue = $translatorBag->getCatalogue($this->defaultLocale);

        if (!$catalogue) {
            $catalogue = $translatorBag->getCatalogues()[0];
        }

        $responses = [];

        foreach (array_keys($catalogue->all()) as $domain) {
            foreach ($this->getAssetsIds($domain) as $id) {
                $responses[$id] = $this->client->request('DELETE', sprintf('assets/%s.json', $id));
            }
        }

        foreach ($responses as $key => $response) {
            if (403 === $response->getStatusCode()) {
                $this->logger->error('The API key used does not have sufficient permissions to delete assets.');
            }

            if (200 !== $response->getStatusCode() && 404 !== $response->getStatusCode()) {
                $this->logger->error(sprintf('Unable to delete translation key "%s" to Loco: "%s".', $key, $response->getContent(false)));
            }
        }
    }

    /**
     * Returns array of internal Loco's unique ids.
     */
    private function getAssetsIds(string $domain): array
    {
        $response = $this->client->request('GET', 'assets', ['query' => ['filter' => $domain]]);

        if (200 !== $response->getStatusCode()) {
            $this->logger->error(sprintf('Unable to get assets from Loco: "%s".', $response->getContent(false)));
        }

        return array_map(function ($asset) {
            return $asset['id'];
        }, $response->toArray(false));
    }

    private function createAssets(array $keys, string $domain): array
    {
        $responses = $createdIds = [];

        foreach ($keys as $key) {
            $responses[$key] = $this->client->request('POST', 'assets', [
                'body' => [
<<<<<<< HEAD
                    'id' => $key,
=======
                    'id' => $domain.'__'.$key, // must be globally unique, not only per domain
>>>>>>> f92f7bba
                    'text' => $key,
                    'type' => 'text',
                    'default' => 'untranslated',
                ],
            ]);
        }

        foreach ($responses as $key => $response) {
            if (201 !== $response->getStatusCode()) {
                $this->logger->error(sprintf('Unable to add new translation key "%s" to Loco: (status code: "%s") "%s".', $key, $response->getStatusCode(), $response->getContent(false)));
            } else {
                $createdIds[] = $response->toArray(false)['id'];
            }
        }

        return $createdIds;
    }

    private function translateAssets(array $translations, string $locale): void
    {
        $responses = [];

        foreach ($translations as $id => $message) {
            $responses[$id] = $this->client->request('POST', sprintf('translations/%s/%s', $id, $locale), [
                'body' => $message,
            ]);
        }

        foreach ($responses as $id => $response) {
            if (200 !== $response->getStatusCode()) {
                $this->logger->error(sprintf('Unable to add translation for key "%s" in locale "%s" to Loco: "%s".', $id, $locale, $response->getContent(false)));
            }
        }
    }

    private function tagsAssets(array $ids, string $tag): void
    {
        if (!\in_array($tag, $this->getTags(), true)) {
            $this->createTag($tag);
        }

        $response = $this->client->request('POST', sprintf('tags/%s.json', $tag), [
            'body' => implode(',', $ids),
        ]);

        if (200 !== $response->getStatusCode()) {
            $this->logger->error(sprintf('Unable to tag assets with "%s" on Loco: "%s".', $tag, $response->getContent(false)));
        }
    }

    private function createTag(string $tag): void
    {
        $response = $this->client->request('POST', 'tags.json', [
            'body' => [
                'name' => $tag,
            ],
        ]);

        if (201 !== $response->getStatusCode()) {
            $this->logger->error(sprintf('Unable to create tag "%s" on Loco: "%s".', $tag, $response->getContent(false)));
        }
    }

    private function getTags(): array
    {
        $response = $this->client->request('GET', 'tags.json');
        $content = $response->toArray(false);

        if (200 !== $response->getStatusCode()) {
            throw new ProviderException(sprintf('Unable to get tags on Loco: "%s".', $response->getContent(false)), $response);
        }

        return $content ?: [];
    }

    private function createLocale(string $locale): void
    {
        $response = $this->client->request('POST', 'locales', [
            'body' => [
                'code' => $locale,
            ],
        ]);

        if (201 !== $response->getStatusCode()) {
            $this->logger->error(sprintf('Unable to create locale "%s" on Loco: "%s".', $locale, $response->getContent(false)));
        }
    }

    private function getLocales(): array
    {
        $response = $this->client->request('GET', 'locales');
        $content = $response->toArray(false);

        if (200 !== $response->getStatusCode()) {
            throw new ProviderException(sprintf('Unable to get locales on Loco: "%s".', $response->getContent(false)), $response);
        }

        return array_reduce($content, function ($carry, $locale) {
            $carry[] = $locale['code'];

            return $carry;
        }, []);
    }
}<|MERGE_RESOLUTION|>--- conflicted
+++ resolved
@@ -183,11 +183,7 @@
         foreach ($keys as $key) {
             $responses[$key] = $this->client->request('POST', 'assets', [
                 'body' => [
-<<<<<<< HEAD
-                    'id' => $key,
-=======
                     'id' => $domain.'__'.$key, // must be globally unique, not only per domain
->>>>>>> f92f7bba
                     'text' => $key,
                     'type' => 'text',
                     'default' => 'untranslated',
