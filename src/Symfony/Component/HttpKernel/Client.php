<?php

/*
 * This file is part of the Symfony package.
 *
 * (c) Fabien Potencier <fabien@symfony.com>
 *
 * For the full copyright and license information, please view the LICENSE
 * file that was distributed with this source code.
 */

namespace Symfony\Component\HttpKernel;

use Symfony\Component\BrowserKit\AbstractBrowser;
use Symfony\Component\BrowserKit\CookieJar;
use Symfony\Component\BrowserKit\History;
use Symfony\Component\BrowserKit\Request as DomRequest;
use Symfony\Component\BrowserKit\Response as DomResponse;
use Symfony\Component\HttpFoundation\File\UploadedFile;
use Symfony\Component\HttpFoundation\Request;
use Symfony\Component\HttpFoundation\Response;

/**
 * Client simulates a browser and makes requests to an HttpKernel instance.
 *
 * @method Request  getRequest()  A Request instance
 * @method Response getResponse() A Response instance
 *
 * @deprecated since Symfony 4.3, use HttpKernelBrowser instead.
 */
class Client extends AbstractBrowser
{
    protected $kernel;
    private $catchExceptions = true;

    /**
     * @param array $server The server parameters (equivalent of $_SERVER)
     */
    public function __construct(HttpKernelInterface $kernel, array $server = [], History $history = null, CookieJar $cookieJar = null)
    {
        // These class properties must be set before calling the parent constructor, as it may depend on it.
        $this->kernel = $kernel;
        $this->followRedirects = false;

        parent::__construct($server, $history, $cookieJar);
    }

    /**
     * Sets whether to catch exceptions when the kernel is handling a request.
     *
     * @param bool $catchExceptions Whether to catch exceptions
     */
    public function catchExceptions($catchExceptions)
    {
        $this->catchExceptions = $catchExceptions;
    }

    /**
     * Makes a request.
     *
     * @return Response A Response instance
     */
    protected function doRequest($request)
    {
        $response = $this->kernel->handle($request, HttpKernelInterface::MASTER_REQUEST, $this->catchExceptions);

        if ($this->kernel instanceof TerminableInterface) {
            $this->kernel->terminate($request, $response);
        }

        return $response;
    }

    /**
     * Returns the script to execute when the request must be insulated.
     *
     * @return string
     */
    protected function getScript($request)
    {
        $kernel = var_export(serialize($this->kernel), true);
        $request = var_export(serialize($request), true);

        $errorReporting = error_reporting();

        $requires = '';
        foreach (get_declared_classes() as $class) {
            if (0 === strpos($class, 'ComposerAutoloaderInit')) {
                $r = new \ReflectionClass($class);
                $file = \dirname($r->getFileName(), 2).'/autoload.php';
                if (file_exists($file)) {
                    $requires .= 'require_once '.var_export($file, true).";\n";
                }
            }
        }

        if (!$requires) {
            throw new \RuntimeException('Composer autoloader not found.');
        }

        $code = <<<EOF
<?php

error_reporting($errorReporting);

$requires

\$kernel = unserialize($kernel);
\$request = unserialize($request);
EOF;

        return $code.$this->getHandleScript();
    }

    protected function getHandleScript()
    {
        return <<<'EOF'
$response = $kernel->handle($request);

if ($kernel instanceof Symfony\Component\HttpKernel\TerminableInterface) {
    $kernel->terminate($request, $response);
}

echo serialize($response);
EOF;
    }

    /**
     * Converts the BrowserKit request to a HttpKernel request.
     *
     * @return Request A Request instance
     */
    protected function filterRequest(DomRequest $request)
    {
        $httpRequest = Request::create($request->getUri(), $request->getMethod(), $request->getParameters(), $request->getCookies(), $request->getFiles(), $request->getServer(), $request->getContent());

        foreach ($this->filterFiles($httpRequest->files->all()) as $key => $value) {
            $httpRequest->files->set($key, $value);
        }

        return $httpRequest;
    }

    /**
     * Filters an array of files.
     *
     * This method created test instances of UploadedFile so that the move()
     * method can be called on those instances.
     *
     * If the size of a file is greater than the allowed size (from php.ini) then
     * an invalid UploadedFile is returned with an error set to UPLOAD_ERR_INI_SIZE.
     *
     * @see UploadedFile
     *
     * @return array An array with all uploaded files marked as already moved
     */
    protected function filterFiles(array $files)
    {
        $filtered = [];
        foreach ($files as $key => $value) {
            if (\is_array($value)) {
                $filtered[$key] = $this->filterFiles($value);
            } elseif ($value instanceof UploadedFile) {
                if ($value->isValid() && $value->getSize() > UploadedFile::getMaxFilesize()) {
                    $filtered[$key] = new UploadedFile(
                        '',
                        $value->getClientOriginalName(),
                        $value->getClientMimeType(),
<<<<<<< HEAD
                        UPLOAD_ERR_INI_SIZE,
=======
                        0,
                        \UPLOAD_ERR_INI_SIZE,
>>>>>>> 4351a706
                        true
                    );
                } else {
                    $filtered[$key] = new UploadedFile(
                        $value->getPathname(),
                        $value->getClientOriginalName(),
                        $value->getClientMimeType(),
                        $value->getError(),
                        true
                    );
                }
            }
        }

        return $filtered;
    }

    /**
     * Converts the HttpKernel response to a BrowserKit response.
     *
     * @return DomResponse A DomResponse instance
     */
    protected function filterResponse($response)
    {
        // this is needed to support StreamedResponse
        ob_start();
        $response->sendContent();
        $content = ob_get_clean();

        return new DomResponse($content, $response->getStatusCode(), $response->headers->all());
    }
}<|MERGE_RESOLUTION|>--- conflicted
+++ resolved
@@ -166,12 +166,7 @@
                         '',
                         $value->getClientOriginalName(),
                         $value->getClientMimeType(),
-<<<<<<< HEAD
-                        UPLOAD_ERR_INI_SIZE,
-=======
-                        0,
                         \UPLOAD_ERR_INI_SIZE,
->>>>>>> 4351a706
                         true
                     );
                 } else {
