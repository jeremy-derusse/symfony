--- conflicted
+++ resolved
@@ -26,13 +26,8 @@
 
     /**
      * Get the user.
-<<<<<<< HEAD
-=======
-     *
-     * @return UserInterface|null
->>>>>>> 49b6d7f3
      */
-    public function getUser(): UserInterface
+    public function getUser(): ?UserInterface
     {
         return $this->user;
     }
