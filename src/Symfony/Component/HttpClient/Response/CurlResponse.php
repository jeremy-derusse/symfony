--- conflicted
+++ resolved
@@ -335,18 +335,13 @@
                     }
 
                     $multi->handlesActivity[$id][] = null;
-                    $multi->handlesActivity[$id][] = \in_array($result, [\CURLE_OK, \CURLE_TOO_MANY_REDIRECTS], true) || '_0' === $waitFor || curl_getinfo($ch, \CURLINFO_SIZE_DOWNLOAD) === curl_getinfo($ch, \CURLINFO_CONTENT_LENGTH_DOWNLOAD) ? null : new TransportException(sprintf('%s for "%s".', curl_strerror($result), curl_getinfo($ch, \CURLINFO_EFFECTIVE_URL)));
-                }
-
-<<<<<<< HEAD
-                $multi->handlesActivity[$id][] = null;
-                $multi->handlesActivity[$id][] = \in_array($result, [\CURLE_OK, \CURLE_TOO_MANY_REDIRECTS], true) || '_0' === $waitFor || curl_getinfo($ch, \CURLINFO_SIZE_DOWNLOAD) === curl_getinfo($ch, \CURLINFO_CONTENT_LENGTH_DOWNLOAD) ? null : new TransportException(ucfirst(curl_error($ch) ?: curl_strerror($result)).sprintf(' for "%s".', curl_getinfo($ch, \CURLINFO_EFFECTIVE_URL)));
-=======
+                    $multi->handlesActivity[$id][] = \in_array($result, [\CURLE_OK, \CURLE_TOO_MANY_REDIRECTS], true) || '_0' === $waitFor || curl_getinfo($ch, \CURLINFO_SIZE_DOWNLOAD) === curl_getinfo($ch, \CURLINFO_CONTENT_LENGTH_DOWNLOAD) ? null : new TransportException(ucfirst(curl_error($ch) ?: curl_strerror($result)).sprintf(' for "%s".', curl_getinfo($ch, \CURLINFO_EFFECTIVE_URL)));
+                }
+
                 if (!$active && 0 < $i) {
                     curl_multi_close($mh);
                     unset($multi->handles[$i]);
                 }
->>>>>>> be279d59
             }
         } finally {
             self::$performing = false;
