<?php

/*
 * This file is part of the Symfony package.
 *
 * (c) Fabien Potencier <fabien@symfony.com>
 *
 * For the full copyright and license information, please view the LICENSE
 * file that was distributed with this source code.
 */

namespace Symfony\Component\VarExporter\Tests;

use PHPUnit\Framework\TestCase;
use Symfony\Component\VarDumper\Test\VarDumperTestTrait;
use Symfony\Component\VarExporter\Exception\ClassNotFoundException;
use Symfony\Component\VarExporter\Exception\NotInstantiableTypeException;
use Symfony\Component\VarExporter\Internal\Registry;
use Symfony\Component\VarExporter\Tests\Fixtures\FooReadonly;
use Symfony\Component\VarExporter\Tests\Fixtures\FooSerializable;
use Symfony\Component\VarExporter\Tests\Fixtures\FooUnitEnum;
use Symfony\Component\VarExporter\Tests\Fixtures\MySerializable;
use Symfony\Component\VarExporter\VarExporter;

class VarExporterTest extends TestCase
{
    use VarDumperTestTrait;

    public function testPhpIncompleteClassesAreForbidden()
    {
        $this->expectException(ClassNotFoundException::class);
        $this->expectExceptionMessage('Class "SomeNotExistingClass" not found.');
        $unserializeCallback = ini_set('unserialize_callback_func', 'var_dump');
        try {
            Registry::unserialize([], ['O:20:"SomeNotExistingClass":0:{}']);
        } finally {
            $this->assertSame('var_dump', ini_set('unserialize_callback_func', $unserializeCallback));
        }
    }

    /**
     * @dataProvider provideFailingSerialization
     */
    public function testFailingSerialization($value)
    {
        $this->expectException(NotInstantiableTypeException::class);
        $this->expectExceptionMessageMatches('/Type ".*" is not instantiable\./');
        $expectedDump = $this->getDump($value);
        try {
            VarExporter::export($value);
        } finally {
            $this->assertDumpEquals(rtrim($expectedDump), $value);
        }
    }

    public function provideFailingSerialization()
    {
        yield [hash_init('md5')];
        yield [new \ReflectionClass(\stdClass::class)];
        yield [(new \ReflectionFunction(function (): int {}))->getReturnType()];
        yield [new \ReflectionGenerator((function () { yield 123; })())];
        yield [function () {}];
        yield [function () { yield 123; }];
        yield [new \SplFileInfo(__FILE__)];
        yield [$h = fopen(__FILE__, 'r')];
        yield [[$h]];

        $a = new class() {
        };

        yield [$a];

        $a = [null, $h];
        $a[0] = &$a;

        yield [$a];
    }

    /**
     * @dataProvider provideExport
     */
    public function testExport(string $testName, $value, bool $staticValueExpected = false)
    {
        $dumpedValue = $this->getDump($value);
        $isStaticValue = true;
        $marshalledValue = VarExporter::export($value, $isStaticValue);

        $this->assertSame($staticValueExpected, $isStaticValue);
        if ('var-on-sleep' !== $testName && 'php74-serializable' !== $testName) {
            $this->assertDumpEquals($dumpedValue, $value);
        }

        $dump = "<?php\n\nreturn ".$marshalledValue.";\n";
        $dump = str_replace(var_export(__FILE__, true), "\\dirname(__DIR__).\\DIRECTORY_SEPARATOR.'VarExporterTest.php'", $dump);

        $fixtureFile = __DIR__.'/Fixtures/'.$testName.'.php';

        if (\PHP_VERSION_ID < 80200 && 'datetime' === $testName) {
            $fixtureFile = __DIR__.'/Fixtures/'.$testName.'-legacy.php';
        }
        $this->assertStringEqualsFile($fixtureFile, $dump);

        if ('incomplete-class' === $testName || 'external-references' === $testName) {
            return;
        }
        $marshalledValue = include $fixtureFile;

        if (!$isStaticValue) {
            if ($value instanceof MyWakeup) {
                $value->bis = null;
            }
            $this->assertDumpEquals($value, $marshalledValue);
        } else {
            $this->assertSame($value, $marshalledValue);
        }
    }

    public function provideExport()
    {
        yield ['multiline-string', ["\0\0\r\nA" => "B\rC\n\n"], true];
        yield ['lf-ending-string', "'BOOM'\n.var_dump(123)//'", true];

        yield ['bool', true, true];
        yield ['simple-array', [123, ['abc']], true];
        yield ['partially-indexed-array', [5 => true, 1 => true, 2 => true, 6 => true], true];
        yield ['datetime', [
            \DateTime::createFromFormat('U', 0),
            \DateTimeImmutable::createFromFormat('U', 0),
            $tz = new \DateTimeZone('Europe/Paris'),
            $interval = ($start = new \DateTime('2009-10-11', $tz))->diff(new \DateTime('2009-10-18', $tz)),
            new \DatePeriod($start, $interval, 4),
        ]];

        $value = \PHP_VERSION_ID >= 70406 ? new ArrayObject() : new \ArrayObject();
        $value[0] = 1;
        $value->foo = new \ArrayObject();
        $value[1] = $value;

        yield ['array-object', $value];

        yield ['array-iterator', new \ArrayIterator([123], 1)];
        yield ['array-object-custom', new MyArrayObject([234])];

        $errorHandler = set_error_handler(static function (int $errno, string $errstr) use (&$errorHandler) {
            if (\E_DEPRECATED === $errno && str_contains($errstr, 'implements the Serializable interface, which is deprecated. Implement __serialize() and __unserialize() instead')) {
                // We're testing if the component handles deprecated Serializable implementations well.
                // This kind of implementation triggers a deprecation warning since PHP 8.1 that we explicitly want to
                // ignore here. We probably need to reevaluate this piece of code for PHP 9.
                return true;
            }

            return $errorHandler ? $errorHandler(...\func_get_args()) : false;
        });

        try {
            $mySerializable = new MySerializable();
            $fooSerializable = new FooSerializable('bar');
        } finally {
            restore_error_handler();
        }

        yield ['serializable', [$mySerializable, $mySerializable]];
        yield ['foo-serializable', $fooSerializable];

        unset($mySerializable, $fooSerializable, $errorHandler);

        $value = new MyWakeup();
        $value->sub = new MyWakeup();
        $value->sub->sub = 123;
        $value->sub->bis = 123;
        $value->sub->baz = 123;

        yield ['wakeup', $value];

        yield ['clone', [new MyCloneable(), new MyNotCloneable()]];

        yield ['private', [new MyPrivateValue(123, 234), new MyPrivateChildValue(123, 234)]];

        $value = new \SplObjectStorage();
        $value[new \stdClass()] = 345;

        yield ['spl-object-storage', $value];

        yield ['incomplete-class', unserialize('O:20:"SomeNotExistingClass":0:{}')];

        $value = [(object) []];
        $value[1] = &$value[0];
        $value[2] = $value[0];

        yield ['hard-references', $value];

        $value = [];
        $value[0] = &$value;

        yield ['hard-references-recursive', $value];

        static $value = [123];

        yield ['external-references', [&$value], true];

        unset($value);

        $value = new \Error();

        $rt = new \ReflectionProperty(\Error::class, 'trace');
        $rt->setValue($value, ['file' => __FILE__, 'line' => 123]);

        $rl = new \ReflectionProperty(\Error::class, 'line');
        $rl->setValue($value, 234);

        yield ['error', $value];

        yield ['var-on-sleep', new GoodNight()];

        $value = new FinalError(false);
        $rt->setValue($value, []);
        $rl->setValue($value, 123);

        yield ['final-error', $value];

        yield ['final-array-iterator', new FinalArrayIterator()];

        yield ['final-stdclass', new FinalStdClass()];

        $value = new MyWakeup();
        $value->bis = new \ReflectionClass($value);

        yield ['wakeup-refl', $value];

        yield ['abstract-parent', new ConcreteClass()];

        yield ['private-constructor', PrivateConstructor::create('bar')];

        yield ['php74-serializable', new Php74Serializable()];

<<<<<<< HEAD
        yield ['unit-enum', [FooUnitEnum::Bar], true];
=======
        if (\PHP_VERSION_ID < 80100) {
            return;
        }

        yield ['unit-enum', [FooUnitEnum::Bar], true];
        yield ['readonly', new FooReadonly('k', 'v')];
>>>>>>> bbfe05ed
    }

    public function testUnicodeDirectionality()
    {
        $this->assertSame('"\0\r\u{202A}\u{202B}\u{202D}\u{202E}\u{2066}\u{2067}\u{2068}\u{202C}\u{2069}\n"', VarExporter::export("\0\r\u{202A}\u{202B}\u{202D}\u{202E}\u{2066}\u{2067}\u{2068}\u{202C}\u{2069}\n"));
    }
}

class MyWakeup
{
    public $sub;
    public $bis;
    public $baz;
    public $def = 234;

    public function __sleep(): array
    {
        return ['sub', 'baz'];
    }

    public function __wakeup()
    {
        if (123 === $this->sub) {
            $this->bis = 123;
            $this->baz = 123;
        }
    }
}

class MyCloneable
{
    public function __clone()
    {
        throw new \Exception('__clone should never be called');
    }
}

class MyNotCloneable
{
    private function __clone()
    {
        throw new \Exception('__clone should never be called');
    }
}

class PrivateConstructor
{
    public $prop;

    public static function create($prop): self
    {
        return new self($prop);
    }

    private function __construct($prop)
    {
        $this->prop = $prop;
    }
}

class MyPrivateValue
{
    protected $prot;
    private $priv;

    public function __construct($prot, $priv)
    {
        $this->prot = $prot;
        $this->priv = $priv;
    }
}

class MyPrivateChildValue extends MyPrivateValue
{
}

class MyArrayObject extends \ArrayObject
{
    private $unused = 123;

    public function __construct(array $array)
    {
        parent::__construct($array, 1);
    }

    public function setFlags($flags): void
    {
        throw new \BadMethodCallException('Calling MyArrayObject::setFlags() is forbidden');
    }
}

class GoodNight
{
    public $good;

    public function __construct()
    {
        unset($this->good);
    }

    public function __sleep(): array
    {
        $this->good = 'night';

        return ['good'];
    }
}

final class FinalError extends \Error
{
    public function __construct(bool $throw = true)
    {
        if ($throw) {
            throw new \BadMethodCallException('Should not be called.');
        }
    }
}

final class FinalArrayIterator extends \ArrayIterator
{
    public function serialize(): string
    {
        return serialize([123, parent::serialize()]);
    }

    public function unserialize($data): void
    {
        if ('' === $data) {
            throw new \InvalidArgumentException('Serialized data is empty.');
        }
        [, $data] = unserialize($data);
        parent::unserialize($data);
    }
}

final class FinalStdClass extends \stdClass
{
    public function __clone()
    {
        throw new \BadMethodCallException('Should not be called.');
    }
}

abstract class AbstractClass
{
    protected $foo;
    private $bar;

    protected function setBar($bar)
    {
        $this->bar = $bar;
    }
}

class ConcreteClass extends AbstractClass
{
    public function __construct()
    {
        $this->foo = 123;
        $this->setBar(234);
    }
}

class Php74Serializable implements \Serializable
{
    public $foo;

    public function __serialize(): array
    {
        return [$this->foo = new \stdClass()];
    }

    public function __unserialize(array $data)
    {
        [$this->foo] = $data;
    }

    public function __sleep(): array
    {
        throw new \BadMethodCallException();
    }

    public function __wakeup()
    {
        throw new \BadMethodCallException();
    }

    public function serialize(): string
    {
        throw new \BadMethodCallException();
    }

    public function unserialize($ser)
    {
        throw new \BadMethodCallException();
    }
}

#[\AllowDynamicProperties]
class ArrayObject extends \ArrayObject
{
}<|MERGE_RESOLUTION|>--- conflicted
+++ resolved
@@ -233,16 +233,8 @@
 
         yield ['php74-serializable', new Php74Serializable()];
 
-<<<<<<< HEAD
-        yield ['unit-enum', [FooUnitEnum::Bar], true];
-=======
-        if (\PHP_VERSION_ID < 80100) {
-            return;
-        }
-
         yield ['unit-enum', [FooUnitEnum::Bar], true];
         yield ['readonly', new FooReadonly('k', 'v')];
->>>>>>> bbfe05ed
     }
 
     public function testUnicodeDirectionality()
