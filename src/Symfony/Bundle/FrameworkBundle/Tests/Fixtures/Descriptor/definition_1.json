{
    "class": "Full\\Qualified\\Class1",
    "scope": "container",
    "public": true,
    "synthetic": false,
    "lazy": true,
    "shared": true,
    "synchronized": false,
    "abstract": true,
    "file": null,
    "factory_class": "Full\\Qualified\\FactoryClass",
    "factory_method": "get",
<<<<<<< HEAD
    "tags": [

    ],
    "autowire": false,
    "autowiring_types": []
=======
    "tags": []
>>>>>>> 3ee1aa01
}<|MERGE_RESOLUTION|>--- conflicted
+++ resolved
@@ -10,13 +10,7 @@
     "file": null,
     "factory_class": "Full\\Qualified\\FactoryClass",
     "factory_method": "get",
-<<<<<<< HEAD
-    "tags": [
-
-    ],
+    "tags": [],
     "autowire": false,
     "autowiring_types": []
-=======
-    "tags": []
->>>>>>> 3ee1aa01
 }