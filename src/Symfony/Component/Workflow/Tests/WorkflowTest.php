<?php

namespace Symfony\Component\Workflow\Tests;

use PHPUnit\Framework\TestCase;
use Symfony\Component\EventDispatcher\EventDispatcher;
use Symfony\Component\Workflow\Definition;
use Symfony\Component\Workflow\Event\Event;
use Symfony\Component\Workflow\Event\GuardEvent;
use Symfony\Component\Workflow\Event\TransitionEvent;
use Symfony\Component\Workflow\Exception\LogicException;
use Symfony\Component\Workflow\Exception\NotEnabledTransitionException;
use Symfony\Component\Workflow\Exception\UndefinedTransitionException;
use Symfony\Component\Workflow\Marking;
use Symfony\Component\Workflow\MarkingStore\MarkingStoreInterface;
use Symfony\Component\Workflow\MarkingStore\MethodMarkingStore;
use Symfony\Component\Workflow\Transition;
use Symfony\Component\Workflow\TransitionBlocker;
use Symfony\Component\Workflow\Workflow;

class WorkflowTest extends TestCase
{
    use WorkflowBuilderTrait;

    public function testGetMarkingWithInvalidStoreReturn()
    {
        $this->expectException(LogicException::class);
        $this->expectExceptionMessage('The value returned by the MarkingStore is not an instance of "Symfony\Component\Workflow\Marking" for workflow "unnamed".');
        $subject = new Subject();
        $workflow = new Workflow(new Definition([], []), $this->createMock(MarkingStoreInterface::class));

        $workflow->getMarking($subject);
    }

    public function testGetMarkingWithEmptyDefinition()
    {
        $this->expectException(LogicException::class);
        $this->expectExceptionMessage('The Marking is empty and there is no initial place for workflow "unnamed".');
        $subject = new Subject();
        $workflow = new Workflow(new Definition([], []), new MethodMarkingStore());

        $workflow->getMarking($subject);
    }

    public function testGetMarkingWithImpossiblePlace()
    {
        $this->expectException(LogicException::class);
        $this->expectExceptionMessage('Place "nope" is not valid for workflow "unnamed".');
        $subject = new Subject();
        $subject->setMarking(['nope' => 1]);
        $workflow = new Workflow(new Definition([], []), new MethodMarkingStore());

        $workflow->getMarking($subject);
    }

    public function testGetMarkingWithEmptyInitialMarking()
    {
        $definition = $this->createComplexWorkflowDefinition();
        $subject = new Subject();
        $workflow = new Workflow($definition, new MethodMarkingStore());

        $marking = $workflow->getMarking($subject);

        $this->assertInstanceOf(Marking::class, $marking);
        $this->assertTrue($marking->has('a'));
        $this->assertSame(['a' => 1], $subject->getMarking());
    }

    public function testGetMarkingWithExistingMarking()
    {
        $definition = $this->createComplexWorkflowDefinition();
        $subject = new Subject();
        $subject->setMarking(['b' => 1, 'c' => 1]);
        $workflow = new Workflow($definition, new MethodMarkingStore());

        $marking = $workflow->getMarking($subject);

        $this->assertInstanceOf(Marking::class, $marking);
        $this->assertTrue($marking->has('b'));
        $this->assertTrue($marking->has('c'));
    }

    public function testCanWithUnexistingTransition()
    {
        $definition = $this->createComplexWorkflowDefinition();
        $subject = new Subject();
        $workflow = new Workflow($definition, new MethodMarkingStore());

        $this->assertFalse($workflow->can($subject, 'foobar'));
    }

    public function testCan()
    {
        $definition = $this->createComplexWorkflowDefinition();
        $subject = new Subject();
        $workflow = new Workflow($definition, new MethodMarkingStore());

        $this->assertTrue($workflow->can($subject, 't1'));
        $this->assertFalse($workflow->can($subject, 't2'));

        $subject->setMarking(['b' => 1]);

        $this->assertFalse($workflow->can($subject, 't1'));
        // In a workflow net, all "from" places should contain a token to enable
        // the transition.
        $this->assertFalse($workflow->can($subject, 't2'));

        $subject->setMarking(['b' => 1, 'c' => 1]);

        $this->assertFalse($workflow->can($subject, 't1'));
        $this->assertTrue($workflow->can($subject, 't2'));

        $subject->setMarking(['f' => 1]);

        $this->assertFalse($workflow->can($subject, 't5'));
        $this->assertTrue($workflow->can($subject, 't6'));
    }

    public function testCanWithGuard()
    {
        $definition = $this->createComplexWorkflowDefinition();
        $subject = new Subject();
        $eventDispatcher = new EventDispatcher();
        $eventDispatcher->addListener('workflow.workflow_name.guard.t1', function (GuardEvent $event) {
            $event->setBlocked(true);
        });
        $workflow = new Workflow($definition, new MethodMarkingStore(), $eventDispatcher, 'workflow_name');

        $this->assertFalse($workflow->can($subject, 't1'));
    }

    public function testCanDoesNotTriggerGuardEventsForNotEnabledTransitions()
    {
        $definition = $this->createComplexWorkflowDefinition();
        $subject = new Subject();

        $dispatchedEvents = [];
        $eventDispatcher = new EventDispatcher();

        $workflow = new Workflow($definition, new MethodMarkingStore(), $eventDispatcher, 'workflow_name');
        $workflow->apply($subject, 't1');
        $workflow->apply($subject, 't2');

        $eventDispatcher->addListener('workflow.workflow_name.guard.t3', function () use (&$dispatchedEvents) {
            $dispatchedEvents[] = 'workflow_name.guard.t3';
        });
        $eventDispatcher->addListener('workflow.workflow_name.guard.t4', function () use (&$dispatchedEvents) {
            $dispatchedEvents[] = 'workflow_name.guard.t4';
        });

        $workflow->can($subject, 't3');

        $this->assertSame(['workflow_name.guard.t3'], $dispatchedEvents);
    }

    public function testCanWithSameNameTransition()
    {
        $definition = $this->createWorkflowWithSameNameTransition();
        $workflow = new Workflow($definition, new MethodMarkingStore());

        $subject = new Subject();
        $this->assertTrue($workflow->can($subject, 'a_to_bc'));
        $this->assertFalse($workflow->can($subject, 'b_to_c'));
        $this->assertFalse($workflow->can($subject, 'to_a'));

        $subject->setMarking(['b' => 1]);
        $this->assertFalse($workflow->can($subject, 'a_to_bc'));
        $this->assertTrue($workflow->can($subject, 'b_to_c'));
        $this->assertTrue($workflow->can($subject, 'to_a'));
    }

    public function testBuildTransitionBlockerListReturnsUndefinedTransition()
    {
        $this->expectException(UndefinedTransitionException::class);
        $this->expectExceptionMessage('Transition "404 Not Found" is not defined for workflow "unnamed".');
        $definition = $this->createSimpleWorkflowDefinition();
        $subject = new Subject();
        $workflow = new Workflow($definition, new MethodMarkingStore());

        $workflow->buildTransitionBlockerList($subject, '404 Not Found');
    }

    public function testBuildTransitionBlockerList()
    {
        $definition = $this->createComplexWorkflowDefinition();
        $subject = new Subject();
        $workflow = new Workflow($definition, new MethodMarkingStore());

        $this->assertTrue($workflow->buildTransitionBlockerList($subject, 't1')->isEmpty());
        $this->assertFalse($workflow->buildTransitionBlockerList($subject, 't2')->isEmpty());

        $subject->setMarking(['b' => 1]);

        $this->assertFalse($workflow->buildTransitionBlockerList($subject, 't1')->isEmpty());
        $this->assertFalse($workflow->buildTransitionBlockerList($subject, 't2')->isEmpty());

        $subject->setMarking(['b' => 1, 'c' => 1]);

        $this->assertFalse($workflow->buildTransitionBlockerList($subject, 't1')->isEmpty());
        $this->assertTrue($workflow->buildTransitionBlockerList($subject, 't2')->isEmpty());

        $subject->setMarking(['f' => 1]);

        $this->assertFalse($workflow->buildTransitionBlockerList($subject, 't5')->isEmpty());
        $this->assertTrue($workflow->buildTransitionBlockerList($subject, 't6')->isEmpty());
    }

    public function testBuildTransitionBlockerListReturnsReasonsProvidedByMarking()
    {
        $definition = $this->createComplexWorkflowDefinition();
        $subject = new Subject();
        $workflow = new Workflow($definition, new MethodMarkingStore());

        $transitionBlockerList = $workflow->buildTransitionBlockerList($subject, 't2');
        $this->assertCount(1, $transitionBlockerList);
        $blockers = iterator_to_array($transitionBlockerList);
        $this->assertSame('The marking does not enable the transition.', $blockers[0]->getMessage());
        $this->assertSame('19beefc8-6b1e-4716-9d07-a39bd6d16e34', $blockers[0]->getCode());
    }

    public function testBuildTransitionBlockerListReturnsReasonsProvidedInGuards()
    {
        $definition = $this->createSimpleWorkflowDefinition();
        $subject = new Subject();
        $dispatcher = new EventDispatcher();
        $workflow = new Workflow($definition, new MethodMarkingStore(), $dispatcher);

        $dispatcher->addListener('workflow.guard', function (GuardEvent $event) {
            $event->addTransitionBlocker(new TransitionBlocker('Transition blocker 1', 'blocker_1'));
            $event->addTransitionBlocker(new TransitionBlocker('Transition blocker 2', 'blocker_2'));
        });
        $dispatcher->addListener('workflow.guard', function (GuardEvent $event) {
            $event->addTransitionBlocker(new TransitionBlocker('Transition blocker 3', 'blocker_3'));
        });
        $dispatcher->addListener('workflow.guard', function (GuardEvent $event) {
            $event->setBlocked(true);
        });
        $dispatcher->addListener('workflow.guard', function (GuardEvent $event) {
            $event->setBlocked(true, 'You should not pass !!');
        });

        $transitionBlockerList = $workflow->buildTransitionBlockerList($subject, 't1');
        $this->assertCount(5, $transitionBlockerList);
        $blockers = iterator_to_array($transitionBlockerList);
        $this->assertSame('Transition blocker 1', $blockers[0]->getMessage());
        $this->assertSame('blocker_1', $blockers[0]->getCode());
        $this->assertSame('Transition blocker 2', $blockers[1]->getMessage());
        $this->assertSame('blocker_2', $blockers[1]->getCode());
        $this->assertSame('Transition blocker 3', $blockers[2]->getMessage());
        $this->assertSame('blocker_3', $blockers[2]->getCode());
        $this->assertSame('The transition has been blocked by a guard (Symfony\Component\Workflow\Tests\WorkflowTest).', $blockers[3]->getMessage());
        $this->assertSame('e8b5bbb9-5913-4b98-bfa6-65dbd228a82a', $blockers[3]->getCode());
        $this->assertSame('You should not pass !!', $blockers[4]->getMessage());
        $this->assertSame('e8b5bbb9-5913-4b98-bfa6-65dbd228a82a', $blockers[4]->getCode());
    }

    public function testApplyWithNotExisingTransition()
    {
<<<<<<< HEAD
=======
        $this->expectException(UndefinedTransitionException::class);
        $this->expectExceptionMessage('Transition "404 Not Found" is not defined for workflow "unnamed".');
>>>>>>> 22b1eb40
        $definition = $this->createComplexWorkflowDefinition();
        $subject = new Subject();
        $workflow = new Workflow($definition, new MethodMarkingStore());
        $context = [
            'lorem' => 'ipsum',
        ];

        try {
            $workflow->apply($subject, '404 Not Found', $context);

            $this->fail('Should throw an exception');
        } catch (UndefinedTransitionException $e) {
            $this->assertSame('Transition "404 Not Found" is not defined for workflow "unnamed".', $e->getMessage());
            $this->assertSame($e->getContext(), $context);
        }
    }

    public function testApplyWithNotEnabledTransition()
    {
        $definition = $this->createComplexWorkflowDefinition();
        $subject = new Subject();
        $workflow = new Workflow($definition, new MethodMarkingStore());
        $context = [
            'lorem' => 'ipsum',
        ];

        try {
            $workflow->apply($subject, 't2', $context);

            $this->fail('Should throw an exception');
        } catch (NotEnabledTransitionException $e) {
            $this->assertSame('Transition "t2" is not enabled for workflow "unnamed".', $e->getMessage());
            $this->assertCount(1, $e->getTransitionBlockerList());
            $list = iterator_to_array($e->getTransitionBlockerList());
            $this->assertSame('The marking does not enable the transition.', $list[0]->getMessage());
            $this->assertSame($e->getWorkflow(), $workflow);
            $this->assertSame($e->getSubject(), $subject);
            $this->assertSame($e->getTransitionName(), 't2');
            $this->assertSame($e->getContext(), $context);
        }
    }

    public function testApply()
    {
        $definition = $this->createComplexWorkflowDefinition();
        $subject = new Subject();
        $workflow = new Workflow($definition, new MethodMarkingStore());

        $marking = $workflow->apply($subject, 't1');

        $this->assertInstanceOf(Marking::class, $marking);
        $this->assertFalse($marking->has('a'));
        $this->assertTrue($marking->has('b'));
        $this->assertTrue($marking->has('c'));
    }

    public function testApplyWithSameNameTransition()
    {
        $subject = new Subject();
        $definition = $this->createWorkflowWithSameNameTransition();
        $workflow = new Workflow($definition, new MethodMarkingStore());

        $marking = $workflow->apply($subject, 'a_to_bc');

        $this->assertFalse($marking->has('a'));
        $this->assertTrue($marking->has('b'));
        $this->assertTrue($marking->has('c'));

        $marking = $workflow->apply($subject, 'to_a');

        $this->assertTrue($marking->has('a'));
        $this->assertFalse($marking->has('b'));
        $this->assertFalse($marking->has('c'));

        $workflow->apply($subject, 'a_to_bc');
        $marking = $workflow->apply($subject, 'b_to_c');

        $this->assertFalse($marking->has('a'));
        $this->assertFalse($marking->has('b'));
        $this->assertTrue($marking->has('c'));

        $marking = $workflow->apply($subject, 'to_a');

        $this->assertTrue($marking->has('a'));
        $this->assertFalse($marking->has('b'));
        $this->assertFalse($marking->has('c'));
    }

    public function testApplyWithSameNameTransition2()
    {
        $subject = new Subject();
        $subject->setMarking(['a' => 1, 'b' => 1]);

        $places = range('a', 'd');
        $transitions = [];
        $transitions[] = new Transition('t', 'a', 'c');
        $transitions[] = new Transition('t', 'b', 'd');
        $definition = new Definition($places, $transitions);
        $workflow = new Workflow($definition, new MethodMarkingStore());

        $marking = $workflow->apply($subject, 't');

        $this->assertFalse($marking->has('a'));
        $this->assertFalse($marking->has('b'));
        $this->assertTrue($marking->has('c'));
        $this->assertTrue($marking->has('d'));
    }

    public function testApplyWithSameNameTransition3()
    {
        $subject = new Subject();
        $subject->setMarking(['a' => 1]);

        $places = range('a', 'd');
        $transitions = [];
        $transitions[] = new Transition('t', 'a', 'b');
        $transitions[] = new Transition('t', 'b', 'c');
        $transitions[] = new Transition('t', 'c', 'd');
        $definition = new Definition($places, $transitions);
        $workflow = new Workflow($definition, new MethodMarkingStore());

        $marking = $workflow->apply($subject, 't');
        // We want to make sure we do not end up in "d"
        $this->assertTrue($marking->has('b'));
        $this->assertFalse($marking->has('d'));
    }

    public function testApplyWithEventDispatcher()
    {
        $definition = $this->createComplexWorkflowDefinition();
        $subject = new Subject();
        $eventDispatcher = new EventDispatcherMock();
        $workflow = new Workflow($definition, new MethodMarkingStore(), $eventDispatcher, 'workflow_name');

        $eventNameExpected = [
            'workflow.entered',
            'workflow.workflow_name.entered',
            'workflow.guard',
            'workflow.workflow_name.guard',
            'workflow.workflow_name.guard.t1',
            'workflow.leave',
            'workflow.workflow_name.leave',
            'workflow.workflow_name.leave.a',
            'workflow.transition',
            'workflow.workflow_name.transition',
            'workflow.workflow_name.transition.t1',
            'workflow.enter',
            'workflow.workflow_name.enter',
            'workflow.workflow_name.enter.b',
            'workflow.workflow_name.enter.c',
            'workflow.entered',
            'workflow.workflow_name.entered',
            'workflow.workflow_name.entered.b',
            'workflow.workflow_name.entered.c',
            'workflow.completed',
            'workflow.workflow_name.completed',
            'workflow.workflow_name.completed.t1',
            // Following events are fired because of announce() method
            'workflow.announce',
            'workflow.workflow_name.announce',
            'workflow.guard',
            'workflow.workflow_name.guard',
            'workflow.workflow_name.guard.t2',
            'workflow.workflow_name.announce.t2',
        ];

        $workflow->apply($subject, 't1');

        $this->assertSame($eventNameExpected, $eventDispatcher->dispatchedEvents);
    }

    public function provideApplyWithEventDispatcherForAnnounceTests()
    {
        yield [false, [Workflow::DISABLE_ANNOUNCE_EVENT => true]];
        yield [true, [Workflow::DISABLE_ANNOUNCE_EVENT => false]];
        yield [true, []];
    }

    /** @dataProvider provideApplyWithEventDispatcherForAnnounceTests */
    public function testApplyWithEventDispatcherForAnnounce(bool $fired, array $context)
    {
        $definition = $this->createComplexWorkflowDefinition();
        $subject = new Subject();
        $eventDispatcher = new EventDispatcherMock();
        $workflow = new Workflow($definition, new MethodMarkingStore(), $eventDispatcher, 'workflow_name');

        $workflow->apply($subject, 't1', $context);

        if ($fired) {
            $this->assertContains('workflow.workflow_name.announce', $eventDispatcher->dispatchedEvents);
        } else {
            $this->assertNotContains('workflow.workflow_name.announce', $eventDispatcher->dispatchedEvents);
        }
    }

    public function testApplyDoesNotTriggerExtraGuardWithEventDispatcher()
    {
        $transitions[] = new Transition('a-b', 'a', 'b');
        $transitions[] = new Transition('a-c', 'a', 'c');
        $definition = new Definition(['a', 'b', 'c'], $transitions);

        $subject = new Subject();
        $eventDispatcher = new EventDispatcherMock();
        $workflow = new Workflow($definition, new MethodMarkingStore(), $eventDispatcher, 'workflow_name');

        $eventNameExpected = [
            'workflow.entered',
            'workflow.workflow_name.entered',
            'workflow.guard',
            'workflow.workflow_name.guard',
            'workflow.workflow_name.guard.a-b',
            'workflow.leave',
            'workflow.workflow_name.leave',
            'workflow.workflow_name.leave.a',
            'workflow.transition',
            'workflow.workflow_name.transition',
            'workflow.workflow_name.transition.a-b',
            'workflow.enter',
            'workflow.workflow_name.enter',
            'workflow.workflow_name.enter.b',
            'workflow.entered',
            'workflow.workflow_name.entered',
            'workflow.workflow_name.entered.b',
            'workflow.completed',
            'workflow.workflow_name.completed',
            'workflow.workflow_name.completed.a-b',
            'workflow.announce',
            'workflow.workflow_name.announce',
        ];

        $workflow->apply($subject, 'a-b');

        $this->assertSame($eventNameExpected, $eventDispatcher->dispatchedEvents);
    }

    public function testApplyWithContext()
    {
        $definition = $this->createComplexWorkflowDefinition();
        $subject = new Subject();
        $eventDispatcher = new EventDispatcher();
        $eventDispatcher->addListener('workflow.transition', function (TransitionEvent $event) {
            $event->setContext(array_merge($event->getContext(), ['user' => 'admin']));
        });
        $workflow = new Workflow($definition, new MethodMarkingStore(), $eventDispatcher);

        $workflow->apply($subject, 't1', ['foo' => 'bar']);

        $this->assertSame(['foo' => 'bar', 'user' => 'admin'], $subject->getContext());
    }

    public function testEventName()
    {
        $definition = $this->createComplexWorkflowDefinition();
        $subject = new Subject();
        $dispatcher = new EventDispatcher();
        $name = 'workflow_name';
        $workflow = new Workflow($definition, new MethodMarkingStore(), $dispatcher, $name);

        $assertWorkflowName = function (Event $event) use ($name) {
            $this->assertEquals($name, $event->getWorkflowName());
        };

        $eventNames = [
            'workflow.guard',
            'workflow.leave',
            'workflow.transition',
            'workflow.enter',
            'workflow.entered',
            'workflow.announce',
        ];

        foreach ($eventNames as $eventName) {
            $dispatcher->addListener($eventName, $assertWorkflowName);
        }

        $workflow->apply($subject, 't1');
    }

    public function testMarkingStateOnApplyWithEventDispatcher()
    {
        $definition = new Definition(range('a', 'f'), [new Transition('t', range('a', 'c'), range('d', 'f'))]);

        $subject = new Subject();
        $subject->setMarking(['a' => 1, 'b' => 1, 'c' => 1]);

        $dispatcher = new EventDispatcher();

        $workflow = new Workflow($definition, new MethodMarkingStore(), $dispatcher, 'test');

        $assertInitialState = function (Event $event) {
            $this->assertEquals(new Marking(['a' => 1, 'b' => 1, 'c' => 1]), $event->getMarking());
        };
        $assertTransitionState = function (Event $event) {
            $this->assertEquals(new Marking([]), $event->getMarking());
        };

        $dispatcher->addListener('workflow.leave', $assertInitialState);
        $dispatcher->addListener('workflow.test.leave', $assertInitialState);
        $dispatcher->addListener('workflow.test.leave.a', $assertInitialState);
        $dispatcher->addListener('workflow.test.leave.b', $assertInitialState);
        $dispatcher->addListener('workflow.test.leave.c', $assertInitialState);
        $dispatcher->addListener('workflow.transition', $assertTransitionState);
        $dispatcher->addListener('workflow.test.transition', $assertTransitionState);
        $dispatcher->addListener('workflow.test.transition.t', $assertTransitionState);
        $dispatcher->addListener('workflow.enter', $assertTransitionState);
        $dispatcher->addListener('workflow.test.enter', $assertTransitionState);
        $dispatcher->addListener('workflow.test.enter.d', $assertTransitionState);
        $dispatcher->addListener('workflow.test.enter.e', $assertTransitionState);
        $dispatcher->addListener('workflow.test.enter.f', $assertTransitionState);

        $workflow->apply($subject, 't');
    }

    public function testGetEnabledTransitions()
    {
        $definition = $this->createComplexWorkflowDefinition();
        $subject = new Subject();
        $eventDispatcher = new EventDispatcher();
        $eventDispatcher->addListener('workflow.workflow_name.guard.t1', function (GuardEvent $event) {
            $event->setBlocked(true);
        });
        $workflow = new Workflow($definition, new MethodMarkingStore(), $eventDispatcher, 'workflow_name');

        $this->assertEmpty($workflow->getEnabledTransitions($subject));

        $subject->setMarking(['d' => 1]);
        $transitions = $workflow->getEnabledTransitions($subject);
        $this->assertCount(2, $transitions);
        $this->assertSame('t3', $transitions[0]->getName());
        $this->assertSame('t4', $transitions[1]->getName());

        $subject->setMarking(['c' => 1, 'e' => 1]);
        $transitions = $workflow->getEnabledTransitions($subject);
        $this->assertCount(1, $transitions);
        $this->assertSame('t5', $transitions[0]->getName());
    }

    public function testGetEnabledTransitionsWithSameNameTransition()
    {
        $definition = $this->createWorkflowWithSameNameTransition();
        $subject = new Subject();
        $workflow = new Workflow($definition, new MethodMarkingStore());

        $transitions = $workflow->getEnabledTransitions($subject);
        $this->assertCount(1, $transitions);
        $this->assertSame('a_to_bc', $transitions[0]->getName());

        $subject->setMarking(['b' => 1, 'c' => 1]);
        $transitions = $workflow->getEnabledTransitions($subject);
        $this->assertCount(3, $transitions);
        $this->assertSame('b_to_c', $transitions[0]->getName());
        $this->assertSame('to_a', $transitions[1]->getName());
        $this->assertSame('to_a', $transitions[2]->getName());
    }
}

class EventDispatcherMock implements \Symfony\Contracts\EventDispatcher\EventDispatcherInterface
{
    public $dispatchedEvents = [];

    public function dispatch($event, string $eventName = null): object
    {
        $this->dispatchedEvents[] = $eventName;

        return $event;
    }
}<|MERGE_RESOLUTION|>--- conflicted
+++ resolved
@@ -256,11 +256,6 @@
 
     public function testApplyWithNotExisingTransition()
     {
-<<<<<<< HEAD
-=======
-        $this->expectException(UndefinedTransitionException::class);
-        $this->expectExceptionMessage('Transition "404 Not Found" is not defined for workflow "unnamed".');
->>>>>>> 22b1eb40
         $definition = $this->createComplexWorkflowDefinition();
         $subject = new Subject();
         $workflow = new Workflow($definition, new MethodMarkingStore());
