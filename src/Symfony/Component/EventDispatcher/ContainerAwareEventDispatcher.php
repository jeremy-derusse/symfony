--- conflicted
+++ resolved
@@ -116,11 +116,7 @@
     public function hasListeners($eventName = null)
     {
         if (null === $eventName) {
-<<<<<<< HEAD
-            return count($this->listenerIds) || count($this->listeners) || parent::hasListeners();
-=======
             return $this->listenerIds || $this->listeners || parent::hasListeners();
->>>>>>> 59751226
         }
 
         if (isset($this->listenerIds[$eventName])) {
