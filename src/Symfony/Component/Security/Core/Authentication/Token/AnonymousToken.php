<?php

/*
 * This file is part of the Symfony package.
 *
 * (c) Fabien Potencier <fabien@symfony.com>
 *
 * For the full copyright and license information, please view the LICENSE
 * file that was distributed with this source code.
 */

namespace Symfony\Component\Security\Core\Authentication\Token;

<<<<<<< HEAD
=======
use Symfony\Component\Security\Core\Role\Role;
use Symfony\Component\Security\Core\User\UserInterface;

>>>>>>> 523f5c04
/**
 * AnonymousToken represents an anonymous token.
 *
 * @author Fabien Potencier <fabien@symfony.com>
 */
class AnonymousToken extends AbstractToken
{
    private $secret;

    /**
<<<<<<< HEAD
     * @param string        $secret A secret used to make sure the token is created by the app and not by a malicious client
     * @param string|object $user   The user can be a UserInterface instance, or an object implementing a __toString method or the username as a regular string
     * @param string[]      $roles  An array of roles
=======
     * @param string                           $secret A secret used to make sure the token is created by the app and not by a malicious client
     * @param string|\Stringable|UserInterface $user
     * @param (Role|string)[]                  $roles
>>>>>>> 523f5c04
     */
    public function __construct(string $secret, $user, array $roles = [])
    {
        parent::__construct($roles);

        $this->secret = $secret;
        $this->setUser($user);
        $this->setAuthenticated(true);
    }

    /**
     * {@inheritdoc}
     */
    public function getCredentials()
    {
        return '';
    }

    /**
     * Returns the secret.
     *
     * @return string
     */
    public function getSecret()
    {
        return $this->secret;
    }

    /**
     * {@inheritdoc}
     */
    public function __serialize(): array
    {
        return [$this->secret, parent::__serialize()];
    }

    /**
     * {@inheritdoc}
     */
    public function __unserialize(array $data): void
    {
        [$this->secret, $parentData] = $data;
        parent::__unserialize($parentData);
    }
}<|MERGE_RESOLUTION|>--- conflicted
+++ resolved
@@ -11,12 +11,9 @@
 
 namespace Symfony\Component\Security\Core\Authentication\Token;
 
-<<<<<<< HEAD
-=======
 use Symfony\Component\Security\Core\Role\Role;
 use Symfony\Component\Security\Core\User\UserInterface;
 
->>>>>>> 523f5c04
 /**
  * AnonymousToken represents an anonymous token.
  *
@@ -27,15 +24,9 @@
     private $secret;
 
     /**
-<<<<<<< HEAD
-     * @param string        $secret A secret used to make sure the token is created by the app and not by a malicious client
-     * @param string|object $user   The user can be a UserInterface instance, or an object implementing a __toString method or the username as a regular string
-     * @param string[]      $roles  An array of roles
-=======
      * @param string                           $secret A secret used to make sure the token is created by the app and not by a malicious client
      * @param string|\Stringable|UserInterface $user
      * @param (Role|string)[]                  $roles
->>>>>>> 523f5c04
      */
     public function __construct(string $secret, $user, array $roles = [])
     {
