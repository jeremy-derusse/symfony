<?php

/*
 * This file is part of the Symfony package.
 *
 * (c) Fabien Potencier <fabien@symfony.com>
 *
 * For the full copyright and license information, please view the LICENSE
 * file that was distributed with this source code.
 */

namespace Symfony\Bridge\Doctrine\PropertyInfo;

use Doctrine\Common\Collections\Collection;
use Doctrine\DBAL\Types\Types;
use Doctrine\ORM\EntityManagerInterface;
use Doctrine\ORM\Mapping\AssociationMapping;
use Doctrine\ORM\Mapping\ClassMetadata;
use Doctrine\ORM\Mapping\MappingException as OrmMappingException;
use Doctrine\Persistence\Mapping\MappingException;
use Symfony\Component\PropertyInfo\PropertyAccessExtractorInterface;
use Symfony\Component\PropertyInfo\PropertyListExtractorInterface;
use Symfony\Component\PropertyInfo\PropertyTypeExtractorInterface;
use Symfony\Component\PropertyInfo\Type;

/**
 * Extracts data using Doctrine ORM and ODM metadata.
 *
 * @author Kévin Dunglas <dunglas@gmail.com>
 */
class DoctrineExtractor implements PropertyListExtractorInterface, PropertyTypeExtractorInterface, PropertyAccessExtractorInterface
{
    private EntityManagerInterface $entityManager;

    public function __construct(EntityManagerInterface $entityManager)
    {
        $this->entityManager = $entityManager;
    }

    public function getProperties(string $class, array $context = []): ?array
    {
        if (null === $metadata = $this->getMetadata($class)) {
            return null;
        }

        $properties = array_merge($metadata->getFieldNames(), $metadata->getAssociationNames());

        if ($metadata instanceof ClassMetadata && $metadata->embeddedClasses) {
            $properties = array_filter($properties, fn ($property) => !str_contains($property, '.'));

            $properties = array_merge($properties, array_keys($metadata->embeddedClasses));
        }

        return $properties;
    }

    public function getTypes(string $class, string $property, array $context = []): ?array
    {
        if (null === $metadata = $this->getMetadata($class)) {
            return null;
        }

        if ($metadata->hasAssociation($property)) {
            $class = $metadata->getAssociationTargetClass($property);

            if ($metadata->isSingleValuedAssociation($property)) {
                if ($metadata instanceof ClassMetadata) {
                    $associationMapping = $metadata->getAssociationMapping($property);

                    $nullable = $this->isAssociationNullable($associationMapping);
                } else {
                    $nullable = false;
                }

                return [new Type(Type::BUILTIN_TYPE_OBJECT, $nullable, $class)];
            }

            $collectionKeyType = Type::BUILTIN_TYPE_INT;

            if ($metadata instanceof ClassMetadata) {
                $associationMapping = $metadata->getAssociationMapping($property);

                if (isset($associationMapping['indexBy'])) {
                    $subMetadata = $this->entityManager->getClassMetadata($associationMapping['targetEntity']);

                    // Check if indexBy value is a property
                    $fieldName = $associationMapping['indexBy'];
                    if (null === ($typeOfField = $subMetadata->getTypeOfField($fieldName))) {
                        $fieldName = $subMetadata->getFieldForColumn($associationMapping['indexBy']);
                        // Not a property, maybe a column name?
                        if (null === ($typeOfField = $subMetadata->getTypeOfField($fieldName))) {
                            // Maybe the column name is the association join column?
                            $associationMapping = $subMetadata->getAssociationMapping($fieldName);

                            $indexProperty = $subMetadata->getSingleAssociationReferencedJoinColumnName($fieldName);
                            $subMetadata = $this->entityManager->getClassMetadata($associationMapping['targetEntity']);

                            // Not a property, maybe a column name?
                            if (null === ($typeOfField = $subMetadata->getTypeOfField($indexProperty))) {
                                $fieldName = $subMetadata->getFieldForColumn($indexProperty);
                                $typeOfField = $subMetadata->getTypeOfField($fieldName);
                            }
                        }
                    }

                    if (!$collectionKeyType = $this->getPhpType($typeOfField)) {
                        return null;
                    }
                }
            }

            return [new Type(
                Type::BUILTIN_TYPE_OBJECT,
                false,
                Collection::class,
                true,
                new Type($collectionKeyType),
                new Type(Type::BUILTIN_TYPE_OBJECT, false, $class)
            )];
        }

        if ($metadata instanceof ClassMetadata && isset($metadata->embeddedClasses[$property])) {
            return [new Type(Type::BUILTIN_TYPE_OBJECT, false, $metadata->embeddedClasses[$property]['class'])];
        }

        if ($metadata->hasField($property)) {
            $typeOfField = $metadata->getTypeOfField($property);

            if (!$builtinType = $this->getPhpType($typeOfField)) {
                return null;
            }

            $nullable = $metadata instanceof ClassMetadata && $metadata->isNullable($property);
            $enumType = null;
            if (null !== $enumClass = $metadata->getFieldMapping($property)['enumType'] ?? null) {
                $enumType = new Type(Type::BUILTIN_TYPE_OBJECT, $nullable, $enumClass);
            }

            switch ($builtinType) {
                case Type::BUILTIN_TYPE_OBJECT:
                    switch ($typeOfField) {
                        case Types::DATE_MUTABLE:
                        case Types::DATETIME_MUTABLE:
                        case Types::DATETIMETZ_MUTABLE:
                        case 'vardatetime':
                        case Types::TIME_MUTABLE:
                            return [new Type(Type::BUILTIN_TYPE_OBJECT, $nullable, 'DateTime')];

                        case Types::DATE_IMMUTABLE:
                        case Types::DATETIME_IMMUTABLE:
                        case Types::DATETIMETZ_IMMUTABLE:
                        case Types::TIME_IMMUTABLE:
                            return [new Type(Type::BUILTIN_TYPE_OBJECT, $nullable, 'DateTimeImmutable')];

                        case Types::DATEINTERVAL:
                            return [new Type(Type::BUILTIN_TYPE_OBJECT, $nullable, 'DateInterval')];
                    }

                    break;
                case Type::BUILTIN_TYPE_ARRAY:
                    switch ($typeOfField) {
<<<<<<< HEAD
                        case 'array':
                        case 'json_array':
=======
                        case 'array':      // DBAL < 4
                        case 'json_array': // DBAL < 3
>>>>>>> 053b814a
                            // return null if $enumType is set, because we can't determine if collectionKeyType is string or int
                            if ($enumType) {
                                return null;
                            }

                            return [new Type(Type::BUILTIN_TYPE_ARRAY, $nullable, null, true)];

                        case Types::SIMPLE_ARRAY:
                            return [new Type(Type::BUILTIN_TYPE_ARRAY, $nullable, null, true, new Type(Type::BUILTIN_TYPE_INT), $enumType ?? new Type(Type::BUILTIN_TYPE_STRING))];
                    }
                    break;
                case Type::BUILTIN_TYPE_INT:
                case Type::BUILTIN_TYPE_STRING:
                    if ($enumType) {
                        return [$enumType];
                    }
                    break;
            }

            return [new Type($builtinType, $nullable)];
        }

        return null;
    }

    public function isReadable(string $class, string $property, array $context = []): ?bool
    {
        return null;
    }

    public function isWritable(string $class, string $property, array $context = []): ?bool
    {
        if (
            null === ($metadata = $this->getMetadata($class))
            || ClassMetadata::GENERATOR_TYPE_NONE === $metadata->generatorType
            || !\in_array($property, $metadata->getIdentifierFieldNames(), true)
        ) {
            return null;
        }

        return false;
    }

    private function getMetadata(string $class): ?ClassMetadata
    {
        try {
            return $this->entityManager->getClassMetadata($class);
        } catch (MappingException|OrmMappingException) {
            return null;
        }
    }

    /**
     * Determines whether an association is nullable.
     *
     * @param array<string, mixed>|AssociationMapping $associationMapping
     *
     * @see https://github.com/doctrine/doctrine2/blob/v2.5.4/lib/Doctrine/ORM/Tools/EntityGenerator.php#L1221-L1246
     */
    private function isAssociationNullable(array|AssociationMapping $associationMapping): bool
    {
        if (isset($associationMapping['id']) && $associationMapping['id']) {
            return false;
        }

        if (!isset($associationMapping['joinColumns'])) {
            return true;
        }

        $joinColumns = $associationMapping['joinColumns'];
        foreach ($joinColumns as $joinColumn) {
            if (isset($joinColumn['nullable']) && !$joinColumn['nullable']) {
                return false;
            }
        }

        return true;
    }

    /**
     * Gets the corresponding built-in PHP type.
     */
    private function getPhpType(string $doctrineType): ?string
    {
<<<<<<< HEAD
        return match ($doctrineType) {
            Types::SMALLINT,
            Types::INTEGER => Type::BUILTIN_TYPE_INT,
            Types::FLOAT => Type::BUILTIN_TYPE_FLOAT,
            Types::BIGINT,
            Types::STRING,
            Types::TEXT,
            Types::GUID,
            Types::DECIMAL => Type::BUILTIN_TYPE_STRING,
            Types::BOOLEAN => Type::BUILTIN_TYPE_BOOL,
            Types::BLOB,
            Types::BINARY => Type::BUILTIN_TYPE_RESOURCE,
            'object',
            Types::DATE_MUTABLE,
            Types::DATETIME_MUTABLE,
            Types::DATETIMETZ_MUTABLE,
            'vardatetime',
            Types::TIME_MUTABLE,
            Types::DATE_IMMUTABLE,
            Types::DATETIME_IMMUTABLE,
            Types::DATETIMETZ_IMMUTABLE,
            Types::TIME_IMMUTABLE,
            Types::DATEINTERVAL => Type::BUILTIN_TYPE_OBJECT,
            'array',
            Types::SIMPLE_ARRAY,
            'json_array' => Type::BUILTIN_TYPE_ARRAY,
            default => null,
        };
=======
        switch ($doctrineType) {
            case Types::SMALLINT:
            case Types::INTEGER:
                return Type::BUILTIN_TYPE_INT;

            case Types::FLOAT:
                return Type::BUILTIN_TYPE_FLOAT;

            case Types::BIGINT:
            case Types::STRING:
            case Types::TEXT:
            case Types::GUID:
            case Types::DECIMAL:
                return Type::BUILTIN_TYPE_STRING;

            case Types::BOOLEAN:
                return Type::BUILTIN_TYPE_BOOL;

            case Types::BLOB:
            case Types::BINARY:
                return Type::BUILTIN_TYPE_RESOURCE;

            case 'object': // DBAL < 4
            case Types::DATE_MUTABLE:
            case Types::DATETIME_MUTABLE:
            case Types::DATETIMETZ_MUTABLE:
            case 'vardatetime':
            case Types::TIME_MUTABLE:
            case Types::DATE_IMMUTABLE:
            case Types::DATETIME_IMMUTABLE:
            case Types::DATETIMETZ_IMMUTABLE:
            case Types::TIME_IMMUTABLE:
            case Types::DATEINTERVAL:
                return Type::BUILTIN_TYPE_OBJECT;

            case 'array': // DBAL < 4
            case Types::SIMPLE_ARRAY:
            case 'json_array': // DBAL < 3
                return Type::BUILTIN_TYPE_ARRAY;
        }

        return null;
>>>>>>> 053b814a
    }
}<|MERGE_RESOLUTION|>--- conflicted
+++ resolved
@@ -159,13 +159,8 @@
                     break;
                 case Type::BUILTIN_TYPE_ARRAY:
                     switch ($typeOfField) {
-<<<<<<< HEAD
-                        case 'array':
-                        case 'json_array':
-=======
                         case 'array':      // DBAL < 4
                         case 'json_array': // DBAL < 3
->>>>>>> 053b814a
                             // return null if $enumType is set, because we can't determine if collectionKeyType is string or int
                             if ($enumType) {
                                 return null;
@@ -250,7 +245,6 @@
      */
     private function getPhpType(string $doctrineType): ?string
     {
-<<<<<<< HEAD
         return match ($doctrineType) {
             Types::SMALLINT,
             Types::INTEGER => Type::BUILTIN_TYPE_INT,
@@ -263,7 +257,7 @@
             Types::BOOLEAN => Type::BUILTIN_TYPE_BOOL,
             Types::BLOB,
             Types::BINARY => Type::BUILTIN_TYPE_RESOURCE,
-            'object',
+            'object', // DBAL < 4
             Types::DATE_MUTABLE,
             Types::DATETIME_MUTABLE,
             Types::DATETIMETZ_MUTABLE,
@@ -274,54 +268,10 @@
             Types::DATETIMETZ_IMMUTABLE,
             Types::TIME_IMMUTABLE,
             Types::DATEINTERVAL => Type::BUILTIN_TYPE_OBJECT,
-            'array',
-            Types::SIMPLE_ARRAY,
-            'json_array' => Type::BUILTIN_TYPE_ARRAY,
+            'array', // DBAL < 4
+            'json_array', // DBAL < 3
+            Types::SIMPLE_ARRAY => Type::BUILTIN_TYPE_ARRAY,
             default => null,
         };
-=======
-        switch ($doctrineType) {
-            case Types::SMALLINT:
-            case Types::INTEGER:
-                return Type::BUILTIN_TYPE_INT;
-
-            case Types::FLOAT:
-                return Type::BUILTIN_TYPE_FLOAT;
-
-            case Types::BIGINT:
-            case Types::STRING:
-            case Types::TEXT:
-            case Types::GUID:
-            case Types::DECIMAL:
-                return Type::BUILTIN_TYPE_STRING;
-
-            case Types::BOOLEAN:
-                return Type::BUILTIN_TYPE_BOOL;
-
-            case Types::BLOB:
-            case Types::BINARY:
-                return Type::BUILTIN_TYPE_RESOURCE;
-
-            case 'object': // DBAL < 4
-            case Types::DATE_MUTABLE:
-            case Types::DATETIME_MUTABLE:
-            case Types::DATETIMETZ_MUTABLE:
-            case 'vardatetime':
-            case Types::TIME_MUTABLE:
-            case Types::DATE_IMMUTABLE:
-            case Types::DATETIME_IMMUTABLE:
-            case Types::DATETIMETZ_IMMUTABLE:
-            case Types::TIME_IMMUTABLE:
-            case Types::DATEINTERVAL:
-                return Type::BUILTIN_TYPE_OBJECT;
-
-            case 'array': // DBAL < 4
-            case Types::SIMPLE_ARRAY:
-            case 'json_array': // DBAL < 3
-                return Type::BUILTIN_TYPE_ARRAY;
-        }
-
-        return null;
->>>>>>> 053b814a
     }
 }