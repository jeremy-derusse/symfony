--- conflicted
+++ resolved
@@ -20,32 +20,12 @@
  */
 final class TokenBucket implements LimiterStateInterface
 {
-<<<<<<< HEAD
+    private string $stringRate;
     private string $id;
     private Rate $rate;
     private int $tokens;
     private int $burstSize;
     private float $timer;
-=======
-    private $stringRate;
-    private $id;
-    private $rate;
-
-    /**
-     * @var int
-     */
-    private $tokens;
-
-    /**
-     * @var int
-     */
-    private $burstSize;
-
-    /**
-     * @var float
-     */
-    private $timer;
->>>>>>> 2b410e90
 
     /**
      * @param string     $id            unique identifier for this bucket
@@ -114,10 +94,6 @@
      */
     public function __wakeup(): void
     {
-        if (!\is_string($this->stringRate)) {
-            throw new \BadMethodCallException('Cannot unserialize '.__CLASS__);
-        }
-
         $this->rate = Rate::fromString($this->stringRate);
         unset($this->stringRate);
     }
