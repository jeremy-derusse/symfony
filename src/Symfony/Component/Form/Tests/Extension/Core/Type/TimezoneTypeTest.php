--- conflicted
+++ resolved
@@ -15,7 +15,8 @@
 
 class TimezoneTypeTest extends BaseTypeTest
 {
-<<<<<<< HEAD
+    const TESTED_TYPE = 'Symfony\Component\Form\Extension\Core\Type\TimezoneType';
+
     /**
      * @group legacy
      */
@@ -28,17 +29,8 @@
 
     public function testTimezonesAreSelectable()
     {
-        $form = $this->factory->create('Symfony\Component\Form\Extension\Core\Type\TimezoneType');
-        $view = $form->createView();
-        $choices = $view->vars['choices'];
-=======
-    const TESTED_TYPE = 'timezone';
-
-    public function testTimezonesAreSelectable()
-    {
         $choices = $this->factory->create(static::TESTED_TYPE)
             ->createView()->vars['choices'];
->>>>>>> ea8025b8
 
         $this->assertArrayHasKey('Africa', $choices);
         $this->assertContains(new ChoiceView('Africa/Kinshasa', 'Africa/Kinshasa', 'Kinshasa'), $choices['Africa'], '', false, false);
