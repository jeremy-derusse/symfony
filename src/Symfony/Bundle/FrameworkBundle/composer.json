--- conflicted
+++ resolved
@@ -27,17 +27,10 @@
         "symfony/http-foundation": "^5.4|^6.0",
         "symfony/http-kernel": "^5.4|^6.0",
         "symfony/polyfill-mbstring": "~1.0",
-<<<<<<< HEAD
+        "symfony/polyfill-php81": "^1.22",
         "symfony/filesystem": "^5.4|^6.0",
         "symfony/finder": "^5.4|^6.0",
         "symfony/routing": "^5.4|^6.0"
-=======
-        "symfony/polyfill-php80": "^1.16",
-        "symfony/polyfill-php81": "^1.22",
-        "symfony/filesystem": "^4.4|^5.0|^6.0",
-        "symfony/finder": "^4.4|^5.0|^6.0",
-        "symfony/routing": "^5.3|^6.0"
->>>>>>> d79eebfa
     },
     "require-dev": {
         "doctrine/annotations": "^1.13.1",
