--- conflicted
+++ resolved
@@ -16,15 +16,9 @@
         }
     ],
     "require": {
-<<<<<<< HEAD
         "php": ">=7.2.5",
         "psr/log": "^1.0",
-=======
-        "php": ">=7.1.3",
-        "psr/log": "~1.0",
-        "symfony/debug": "^4.4.5",
         "symfony/polyfill-php80": "^1.15",
->>>>>>> 6d02565e
         "symfony/var-dumper": "^4.4|^5.0"
     },
     "require-dev": {
