--- conflicted
+++ resolved
@@ -126,21 +126,14 @@
     public function getUndefinedControllers()
     {
         return array(
-<<<<<<< HEAD
             array(1, 'InvalidArgumentException', 'Unable to find controller "1".'),
             array('foo', 'InvalidArgumentException', 'Unable to find controller "foo".'),
-            array('foo::bar', 'InvalidArgumentException', 'Class "foo" does not exist.'),
+            array('oof::bar', 'InvalidArgumentException', 'Class "oof" does not exist.'),
             array('stdClass', 'InvalidArgumentException', 'Unable to find controller "stdClass".'),
             array('Symfony\Component\HttpKernel\Tests\Controller\ControllerTest::staticsAction', 'InvalidArgumentException', 'The controller for URI "/" is not callable. Expected method "staticsAction" on class "Symfony\Component\HttpKernel\Tests\Controller\ControllerTest", did you mean "staticAction"?'),
             array('Symfony\Component\HttpKernel\Tests\Controller\ControllerTest::privateAction', 'InvalidArgumentException', 'The controller for URI "/" is not callable. Method "privateAction" on class "Symfony\Component\HttpKernel\Tests\Controller\ControllerTest" should be public and non-abstract'),
             array('Symfony\Component\HttpKernel\Tests\Controller\ControllerTest::protectedAction', 'InvalidArgumentException', 'The controller for URI "/" is not callable. Method "protectedAction" on class "Symfony\Component\HttpKernel\Tests\Controller\ControllerTest" should be public and non-abstract'),
             array('Symfony\Component\HttpKernel\Tests\Controller\ControllerTest::undefinedAction', 'InvalidArgumentException', 'The controller for URI "/" is not callable. Expected method "undefinedAction" on class "Symfony\Component\HttpKernel\Tests\Controller\ControllerTest". Available methods: "publicAction", "staticAction"'),
-=======
-            array('foo'),
-            array('oof::bar'),
-            array('stdClass'),
-            array('Symfony\Component\HttpKernel\Tests\Controller\ControllerResolverTest::bar'),
->>>>>>> d29218f1
         );
     }
 
