--- conflicted
+++ resolved
@@ -406,11 +406,7 @@
         // session storage
         $container->setAlias('session.storage', $config['storage_id']);
         $options = array();
-<<<<<<< HEAD
-        foreach (array('name', 'cookie_lifetime', 'cookie_path', 'cookie_domain', 'cookie_secure', 'cookie_httponly', 'use_cookies', 'gc_maxlifetime', 'gc_probability', 'gc_divisor') as $key) {
-=======
-        foreach (array('name', 'cookie_lifetime', 'cookie_path', 'cookie_domain', 'cookie_secure', 'cookie_httponly', 'gc_maxlifetime', 'gc_probability', 'gc_divisor', 'use_strict_mode') as $key) {
->>>>>>> 6e75cee8
+        foreach (array('name', 'cookie_lifetime', 'cookie_path', 'cookie_domain', 'cookie_secure', 'cookie_httponly', 'use_cookies', 'gc_maxlifetime', 'gc_probability', 'gc_divisor', 'use_strict_mode') as $key) {
             if (isset($config[$key])) {
                 $options[$key] = $config[$key];
             }
