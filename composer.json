--- conflicted
+++ resolved
@@ -154,18 +154,14 @@
     "autoload-dev": {
         "files": [ "src/Symfony/Component/VarDumper/Resources/functions/dump.php" ]
     },
-<<<<<<< HEAD
     "repositories": [
         {
             "type": "path",
             "url": "src/Symfony/Contracts"
         }
     ],
-    "minimum-stability": "dev"
-=======
     "minimum-stability": "dev",
     "extra": {
-        "branch-version": "3.4"
+        "branch-version": "4.4"
     }
->>>>>>> 4c76e620
 }