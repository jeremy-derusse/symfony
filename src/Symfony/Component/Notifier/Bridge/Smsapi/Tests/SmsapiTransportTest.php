<?php

/*
 * This file is part of the Symfony package.
 *
 * (c) Fabien Potencier <fabien@symfony.com>
 *
 * For the full copyright and license information, please view the LICENSE
 * file that was distributed with this source code.
 */

namespace Symfony\Component\Notifier\Bridge\Smsapi\Tests;

use Symfony\Component\HttpClient\MockHttpClient;
use Symfony\Component\HttpClient\Response\MockResponse;
use Symfony\Component\Notifier\Bridge\Smsapi\SmsapiTransport;
use Symfony\Component\Notifier\Exception\TransportException;
use Symfony\Component\Notifier\Message\ChatMessage;
use Symfony\Component\Notifier\Message\MessageInterface;
use Symfony\Component\Notifier\Message\SmsMessage;
use Symfony\Component\Notifier\Test\TransportTestCase;
use Symfony\Component\Notifier\Tests\Fixtures\DummyHttpClient;
use Symfony\Component\Notifier\Tests\Fixtures\DummyMessage;
use Symfony\Component\Notifier\Transport\TransportInterface;
use Symfony\Contracts\HttpClient\HttpClientInterface;

final class SmsapiTransportTest extends TransportTestCase
{
<<<<<<< HEAD
    public function createTransport(HttpClientInterface $client = null, string $from = '', bool $fast = false, bool $test = false): SmsapiTransport
    {
        return (new SmsapiTransport('testToken', $from, $client ?? $this->createMock(HttpClientInterface::class)))->setHost('test.host')->setFast($fast)->setTest($test);
=======
    public static function createTransport(HttpClientInterface $client = null, bool $fast = false, bool $test = false): SmsapiTransport
    {
        return (new SmsapiTransport('testToken', 'testFrom', $client ?? new DummyHttpClient()))->setHost('test.host')->setFast($fast)->setTest($test);
>>>>>>> 4ef4b32d
    }

    public static function toStringProvider(): iterable
    {
<<<<<<< HEAD
        yield ['smsapi://test.host', $this->createTransport()];
        yield ['smsapi://test.host?fast=1', $this->createTransport(null, '', true)];
        yield ['smsapi://test.host?test=1', $this->createTransport(null, '', false, true)];
        yield ['smsapi://test.host?fast=1&test=1', $this->createTransport(null, '', true, true)];
        yield ['smsapi://test.host?from=testFrom', $this->createTransport(null, 'testFrom')];
        yield ['smsapi://test.host?from=testFrom&fast=1', $this->createTransport(null, 'testFrom', true)];
        yield ['smsapi://test.host?from=testFrom&test=1', $this->createTransport(null, 'testFrom', false, true)];
        yield ['smsapi://test.host?from=testFrom&fast=1&test=1', $this->createTransport(null, 'testFrom', true, true)];
=======
        yield ['smsapi://test.host?from=testFrom', self::createTransport()];
        yield ['smsapi://test.host?from=testFrom&fast=1', self::createTransport(null, true)];
        yield ['smsapi://test.host?from=testFrom&test=1', self::createTransport(null, false, true)];
        yield ['smsapi://test.host?from=testFrom&fast=1&test=1', self::createTransport(null, true, true)];
>>>>>>> 4ef4b32d
    }

    public static function supportedMessagesProvider(): iterable
    {
        yield [new SmsMessage('0611223344', 'Hello!')];
    }

    public static function unsupportedMessagesProvider(): iterable
    {
        yield [new ChatMessage('Hello!')];
        yield [new DummyMessage()];
    }

    public function createClient(int $statusCode, string $content): HttpClientInterface
    {
        return new MockHttpClient(new MockResponse($content, ['http_code' => $statusCode]));
    }

    public function responseProvider(): iterable
    {
        $responses = [
            ['status' => 200, 'content' => '{"error":101,"message":"Authorization failed"}', 'errorMessage' => 'Unable to send the SMS: "Authorization failed".'],
            ['status' => 500, 'content' => '{}', 'errorMessage' => 'Unable to send the SMS: "unknown error".'],
            ['status' => 500, 'content' => '{"error":null,"message":"Unknown"}', 'errorMessage' => 'Unable to send the SMS: "Unknown".'],
            ['status' => 500, 'content' => '{"error":null,"message":null}', 'errorMessage' => 'Unable to send the SMS: "unknown error".'],
            ['status' => 500, 'content' => 'Internal error', 'errorMessage' => 'Could not decode body to an array.'],
            ['status' => 200, 'content' => 'Internal error', 'errorMessage' => 'Could not decode body to an array.'],
        ];

        foreach ($responses as $response) {
            yield [$response['status'], $response['content'], $response['errorMessage']];
        }
    }

    /**
     * @dataProvider responseProvider
     */
    public function testThrowExceptionWhenMessageWasNotSent(int $statusCode, string $content, string $errorMessage)
    {
        $client = $this->createClient($statusCode, $content);
        $transport = self::createTransport($client);
        $message = new SmsMessage('0611223344', 'Hello!');

        $this->expectException(TransportException::class);
        $this->expectExceptionMessage($errorMessage);

        $transport->send($message);
    }
}<|MERGE_RESOLUTION|>--- conflicted
+++ resolved
@@ -26,34 +26,21 @@
 
 final class SmsapiTransportTest extends TransportTestCase
 {
-<<<<<<< HEAD
-    public function createTransport(HttpClientInterface $client = null, string $from = '', bool $fast = false, bool $test = false): SmsapiTransport
+    public static function createTransport(HttpClientInterface $client = null, string $from = '', bool $fast = false, bool $test = false): SmsapiTransport
     {
-        return (new SmsapiTransport('testToken', $from, $client ?? $this->createMock(HttpClientInterface::class)))->setHost('test.host')->setFast($fast)->setTest($test);
-=======
-    public static function createTransport(HttpClientInterface $client = null, bool $fast = false, bool $test = false): SmsapiTransport
-    {
-        return (new SmsapiTransport('testToken', 'testFrom', $client ?? new DummyHttpClient()))->setHost('test.host')->setFast($fast)->setTest($test);
->>>>>>> 4ef4b32d
+        return (new SmsapiTransport('testToken', $from, $client ?? new DummyHttpClient()))->setHost('test.host')->setFast($fast)->setTest($test);
     }
 
     public static function toStringProvider(): iterable
     {
-<<<<<<< HEAD
-        yield ['smsapi://test.host', $this->createTransport()];
-        yield ['smsapi://test.host?fast=1', $this->createTransport(null, '', true)];
-        yield ['smsapi://test.host?test=1', $this->createTransport(null, '', false, true)];
-        yield ['smsapi://test.host?fast=1&test=1', $this->createTransport(null, '', true, true)];
-        yield ['smsapi://test.host?from=testFrom', $this->createTransport(null, 'testFrom')];
-        yield ['smsapi://test.host?from=testFrom&fast=1', $this->createTransport(null, 'testFrom', true)];
-        yield ['smsapi://test.host?from=testFrom&test=1', $this->createTransport(null, 'testFrom', false, true)];
-        yield ['smsapi://test.host?from=testFrom&fast=1&test=1', $this->createTransport(null, 'testFrom', true, true)];
-=======
-        yield ['smsapi://test.host?from=testFrom', self::createTransport()];
-        yield ['smsapi://test.host?from=testFrom&fast=1', self::createTransport(null, true)];
-        yield ['smsapi://test.host?from=testFrom&test=1', self::createTransport(null, false, true)];
-        yield ['smsapi://test.host?from=testFrom&fast=1&test=1', self::createTransport(null, true, true)];
->>>>>>> 4ef4b32d
+        yield ['smsapi://test.host', self::createTransport()];
+        yield ['smsapi://test.host?fast=1', self::createTransport(null, '', true)];
+        yield ['smsapi://test.host?test=1', self::createTransport(null, '', false, true)];
+        yield ['smsapi://test.host?fast=1&test=1', self::createTransport(null, '', true, true)];
+        yield ['smsapi://test.host?from=testFrom', self::createTransport(null, 'testFrom')];
+        yield ['smsapi://test.host?from=testFrom&fast=1', self::createTransport(null, 'testFrom', true)];
+        yield ['smsapi://test.host?from=testFrom&test=1', self::createTransport(null, 'testFrom', false, true)];
+        yield ['smsapi://test.host?from=testFrom&fast=1&test=1', self::createTransport(null, 'testFrom', true, true)];
     }
 
     public static function supportedMessagesProvider(): iterable
