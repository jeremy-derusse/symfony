--- conflicted
+++ resolved
@@ -70,19 +70,8 @@
     public function __construct(Definition $definition, MarkingStoreInterface $markingStore = null, EventDispatcherInterface $dispatcher = null, string $name = 'unnamed', array $eventsToDispatch = null)
     {
         $this->definition = $definition;
-<<<<<<< HEAD
-        $this->markingStore = $markingStore ?: new MethodMarkingStore();
+        $this->markingStore = $markingStore ?? new MethodMarkingStore();
         $this->dispatcher = $dispatcher;
-=======
-        $this->markingStore = $markingStore ?? new MultipleStateMarkingStore();
-
-        if (null !== $dispatcher && class_exists(LegacyEventDispatcherProxy::class)) {
-            $this->dispatcher = LegacyEventDispatcherProxy::decorate($dispatcher);
-        } else {
-            $this->dispatcher = $dispatcher;
-        }
-
->>>>>>> b9460775
         $this->name = $name;
         $this->eventsToDispatch = $eventsToDispatch;
     }
