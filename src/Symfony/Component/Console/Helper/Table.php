<?php

/*
 * This file is part of the Symfony package.
 *
 * (c) Fabien Potencier <fabien@symfony.com>
 *
 * For the full copyright and license information, please view the LICENSE
 * file that was distributed with this source code.
 */

namespace Symfony\Component\Console\Helper;

use Symfony\Component\Console\Exception\InvalidArgumentException;
use Symfony\Component\Console\Exception\RuntimeException;
use Symfony\Component\Console\Formatter\OutputFormatter;
use Symfony\Component\Console\Formatter\WrappableOutputFormatterInterface;
use Symfony\Component\Console\Output\ConsoleSectionOutput;
use Symfony\Component\Console\Output\OutputInterface;

/**
 * Provides helpers to display a table.
 *
 * @author Fabien Potencier <fabien@symfony.com>
 * @author Саша Стаменковић <umpirsky@gmail.com>
 * @author Abdellatif Ait boudad <a.aitboudad@gmail.com>
 * @author Max Grigorian <maxakawizard@gmail.com>
 * @author Dany Maillard <danymaillard93b@gmail.com>
 */
class Table
{
    private const SEPARATOR_TOP = 0;
    private const SEPARATOR_TOP_BOTTOM = 1;
    private const SEPARATOR_MID = 2;
    private const SEPARATOR_BOTTOM = 3;
    private const BORDER_OUTSIDE = 0;
    private const BORDER_INSIDE = 1;

    private ?string $headerTitle = null;
    private ?string $footerTitle = null;
    private array $headers = [];
    private array $rows = [];
    private bool $horizontal = false;
    private array $effectiveColumnWidths = [];
    private int $numberOfColumns;
    private OutputInterface $output;
    private TableStyle $style;
    private array $columnStyles = [];
    private array $columnWidths = [];
    private array $columnMaxWidths = [];
    private bool $rendered = false;

    private static array $styles;

    public function __construct(OutputInterface $output)
    {
        $this->output = $output;

        self::$styles ??= self::initStyles();

        $this->setStyle('default');
    }

    /**
     * Sets a style definition.
     */
    public static function setStyleDefinition(string $name, TableStyle $style)
    {
        self::$styles ??= self::initStyles();

        self::$styles[$name] = $style;
    }

    /**
     * Gets a style definition by name.
     */
    public static function getStyleDefinition(string $name): TableStyle
    {
        self::$styles ??= self::initStyles();

        return self::$styles[$name] ?? throw new InvalidArgumentException(sprintf('Style "%s" is not defined.', $name));
    }

    /**
     * Sets table style.
     *
     * @return $this
     */
    public function setStyle(TableStyle|string $name): static
    {
        $this->style = $this->resolveStyle($name);

        return $this;
    }

    /**
     * Gets the current table style.
     */
    public function getStyle(): TableStyle
    {
        return $this->style;
    }

    /**
     * Sets table column style.
     *
     * @param TableStyle|string $name The style name or a TableStyle instance
     *
     * @return $this
     */
    public function setColumnStyle(int $columnIndex, TableStyle|string $name): static
    {
        $this->columnStyles[$columnIndex] = $this->resolveStyle($name);

        return $this;
    }

    /**
     * Gets the current style for a column.
     *
     * If style was not set, it returns the global table style.
     */
    public function getColumnStyle(int $columnIndex): TableStyle
    {
        return $this->columnStyles[$columnIndex] ?? $this->getStyle();
    }

    /**
     * Sets the minimum width of a column.
     *
     * @return $this
     */
    public function setColumnWidth(int $columnIndex, int $width): static
    {
        $this->columnWidths[$columnIndex] = $width;

        return $this;
    }

    /**
     * Sets the minimum width of all columns.
     *
     * @return $this
     */
    public function setColumnWidths(array $widths): static
    {
        $this->columnWidths = [];
        foreach ($widths as $index => $width) {
            $this->setColumnWidth($index, $width);
        }

        return $this;
    }

    /**
     * Sets the maximum width of a column.
     *
     * Any cell within this column which contents exceeds the specified width will be wrapped into multiple lines, while
     * formatted strings are preserved.
     *
     * @return $this
     */
    public function setColumnMaxWidth(int $columnIndex, int $width): static
    {
        if (!$this->output->getFormatter() instanceof WrappableOutputFormatterInterface) {
            throw new \LogicException(sprintf('Setting a maximum column width is only supported when using a "%s" formatter, got "%s".', WrappableOutputFormatterInterface::class, get_debug_type($this->output->getFormatter())));
        }

        $this->columnMaxWidths[$columnIndex] = $width;

        return $this;
    }

    /**
     * @return $this
     */
    public function setHeaders(array $headers)
    {
        $headers = array_values($headers);
        if (!empty($headers) && !\is_array($headers[0])) {
            $headers = [$headers];
        }

        $this->headers = $headers;

        return $this;
    }

    public function setRows(array $rows)
    {
        $this->rows = [];

        return $this->addRows($rows);
    }

    /**
     * @return $this
     */
    public function addRows(array $rows)
    {
        foreach ($rows as $row) {
            $this->addRow($row);
        }

        return $this;
    }

<<<<<<< HEAD
    public function addRow(TableSeparator|array $row)
=======
    /**
     * @return $this
     */
    public function addRow($row)
>>>>>>> 46d5468d
    {
        if ($row instanceof TableSeparator) {
            $this->rows[] = $row;

            return $this;
        }

        $this->rows[] = array_values($row);

        return $this;
    }

    /**
     * Adds a row to the table, and re-renders the table.
     *
     * @return $this
     */
    public function appendRow(TableSeparator|array $row): self
    {
        if (!$this->output instanceof ConsoleSectionOutput) {
            throw new RuntimeException(sprintf('Output should be an instance of "%s" when calling "%s".', ConsoleSectionOutput::class, __METHOD__));
        }

        if ($this->rendered) {
            $this->output->clear($this->calculateRowCount());
        }

        $this->addRow($row);
        $this->render();

        return $this;
    }

<<<<<<< HEAD
    public function setRow(int|string $column, array $row)
=======
    /**
     * @return $this
     */
    public function setRow($column, array $row)
>>>>>>> 46d5468d
    {
        $this->rows[$column] = $row;

        return $this;
    }

    /**
     * @return $this
     */
    public function setHeaderTitle(?string $title): self
    {
        $this->headerTitle = $title;

        return $this;
    }

    /**
     * @return $this
     */
    public function setFooterTitle(?string $title): self
    {
        $this->footerTitle = $title;

        return $this;
    }

    /**
     * @return $this
     */
    public function setHorizontal(bool $horizontal = true): self
    {
        $this->horizontal = $horizontal;

        return $this;
    }

    /**
     * Renders table to output.
     *
     * Example:
     *
     *     +---------------+-----------------------+------------------+
     *     | ISBN          | Title                 | Author           |
     *     +---------------+-----------------------+------------------+
     *     | 99921-58-10-7 | Divine Comedy         | Dante Alighieri  |
     *     | 9971-5-0210-0 | A Tale of Two Cities  | Charles Dickens  |
     *     | 960-425-059-0 | The Lord of the Rings | J. R. R. Tolkien |
     *     +---------------+-----------------------+------------------+
     */
    public function render()
    {
        $divider = new TableSeparator();
        if ($this->horizontal) {
            $rows = [];
            foreach ($this->headers[0] ?? [] as $i => $header) {
                $rows[$i] = [$header];
                foreach ($this->rows as $row) {
                    if ($row instanceof TableSeparator) {
                        continue;
                    }
                    if (isset($row[$i])) {
                        $rows[$i][] = $row[$i];
                    } elseif ($rows[$i][0] instanceof TableCell && $rows[$i][0]->getColspan() >= 2) {
                        // Noop, there is a "title"
                    } else {
                        $rows[$i][] = null;
                    }
                }
            }
        } else {
            $rows = array_merge($this->headers, [$divider], $this->rows);
        }

        $this->calculateNumberOfColumns($rows);

        $rows = $this->buildTableRows($rows);
        $this->calculateColumnsWidth($rows);

        $isHeader = !$this->horizontal;
        $isFirstRow = $this->horizontal;
        $hasTitle = (bool) $this->headerTitle;
        foreach ($rows as $row) {
            if ($divider === $row) {
                $isHeader = false;
                $isFirstRow = true;

                continue;
            }
            if ($row instanceof TableSeparator) {
                $this->renderRowSeparator();

                continue;
            }
            if (!$row) {
                continue;
            }

            if ($isHeader || $isFirstRow) {
                $this->renderRowSeparator(
                    $isHeader ? self::SEPARATOR_TOP : self::SEPARATOR_TOP_BOTTOM,
                    $hasTitle ? $this->headerTitle : null,
                    $hasTitle ? $this->style->getHeaderTitleFormat() : null
                );
                $isFirstRow = false;
                $hasTitle = false;
            }
            if ($this->horizontal) {
                $this->renderRow($row, $this->style->getCellRowFormat(), $this->style->getCellHeaderFormat());
            } else {
                $this->renderRow($row, $isHeader ? $this->style->getCellHeaderFormat() : $this->style->getCellRowFormat());
            }
        }
        $this->renderRowSeparator(self::SEPARATOR_BOTTOM, $this->footerTitle, $this->style->getFooterTitleFormat());

        $this->cleanup();
        $this->rendered = true;
    }

    /**
     * Renders horizontal header separator.
     *
     * Example:
     *
     *     +-----+-----------+-------+
     */
    private function renderRowSeparator(int $type = self::SEPARATOR_MID, string $title = null, string $titleFormat = null)
    {
        if (0 === $count = $this->numberOfColumns) {
            return;
        }

        $borders = $this->style->getBorderChars();
        if (!$borders[0] && !$borders[2] && !$this->style->getCrossingChar()) {
            return;
        }

        $crossings = $this->style->getCrossingChars();
        if (self::SEPARATOR_MID === $type) {
            [$horizontal, $leftChar, $midChar, $rightChar] = [$borders[2], $crossings[8], $crossings[0], $crossings[4]];
        } elseif (self::SEPARATOR_TOP === $type) {
            [$horizontal, $leftChar, $midChar, $rightChar] = [$borders[0], $crossings[1], $crossings[2], $crossings[3]];
        } elseif (self::SEPARATOR_TOP_BOTTOM === $type) {
            [$horizontal, $leftChar, $midChar, $rightChar] = [$borders[0], $crossings[9], $crossings[10], $crossings[11]];
        } else {
            [$horizontal, $leftChar, $midChar, $rightChar] = [$borders[0], $crossings[7], $crossings[6], $crossings[5]];
        }

        $markup = $leftChar;
        for ($column = 0; $column < $count; ++$column) {
            $markup .= str_repeat($horizontal, $this->effectiveColumnWidths[$column]);
            $markup .= $column === $count - 1 ? $rightChar : $midChar;
        }

        if (null !== $title) {
            $titleLength = Helper::width(Helper::removeDecoration($formatter = $this->output->getFormatter(), $formattedTitle = sprintf($titleFormat, $title)));
            $markupLength = Helper::width($markup);
            if ($titleLength > $limit = $markupLength - 4) {
                $titleLength = $limit;
                $formatLength = Helper::width(Helper::removeDecoration($formatter, sprintf($titleFormat, '')));
                $formattedTitle = sprintf($titleFormat, Helper::substr($title, 0, $limit - $formatLength - 3).'...');
            }

            $titleStart = intdiv($markupLength - $titleLength, 2);
            if (false === mb_detect_encoding($markup, null, true)) {
                $markup = substr_replace($markup, $formattedTitle, $titleStart, $titleLength);
            } else {
                $markup = mb_substr($markup, 0, $titleStart).$formattedTitle.mb_substr($markup, $titleStart + $titleLength);
            }
        }

        $this->output->writeln(sprintf($this->style->getBorderFormat(), $markup));
    }

    /**
     * Renders vertical column separator.
     */
    private function renderColumnSeparator(int $type = self::BORDER_OUTSIDE): string
    {
        $borders = $this->style->getBorderChars();

        return sprintf($this->style->getBorderFormat(), self::BORDER_OUTSIDE === $type ? $borders[1] : $borders[3]);
    }

    /**
     * Renders table row.
     *
     * Example:
     *
     *     | 9971-5-0210-0 | A Tale of Two Cities  | Charles Dickens  |
     */
    private function renderRow(array $row, string $cellFormat, string $firstCellFormat = null)
    {
        $rowContent = $this->renderColumnSeparator(self::BORDER_OUTSIDE);
        $columns = $this->getRowColumns($row);
        $last = \count($columns) - 1;
        foreach ($columns as $i => $column) {
            if ($firstCellFormat && 0 === $i) {
                $rowContent .= $this->renderCell($row, $column, $firstCellFormat);
            } else {
                $rowContent .= $this->renderCell($row, $column, $cellFormat);
            }
            $rowContent .= $this->renderColumnSeparator($last === $i ? self::BORDER_OUTSIDE : self::BORDER_INSIDE);
        }
        $this->output->writeln($rowContent);
    }

    /**
     * Renders table cell with padding.
     */
    private function renderCell(array $row, int $column, string $cellFormat): string
    {
        $cell = $row[$column] ?? '';
        $width = $this->effectiveColumnWidths[$column];
        if ($cell instanceof TableCell && $cell->getColspan() > 1) {
            // add the width of the following columns(numbers of colspan).
            foreach (range($column + 1, $column + $cell->getColspan() - 1) as $nextColumn) {
                $width += $this->getColumnSeparatorWidth() + $this->effectiveColumnWidths[$nextColumn];
            }
        }

        // str_pad won't work properly with multi-byte strings, we need to fix the padding
        if (false !== $encoding = mb_detect_encoding($cell, null, true)) {
            $width += \strlen($cell) - mb_strwidth($cell, $encoding);
        }

        $style = $this->getColumnStyle($column);

        if ($cell instanceof TableSeparator) {
            return sprintf($style->getBorderFormat(), str_repeat($style->getBorderChars()[2], $width));
        }

        $width += Helper::length($cell) - Helper::length(Helper::removeDecoration($this->output->getFormatter(), $cell));
        $content = sprintf($style->getCellRowContentFormat(), $cell);

        $padType = $style->getPadType();
        if ($cell instanceof TableCell && $cell->getStyle() instanceof TableCellStyle) {
            $isNotStyledByTag = !preg_match('/^<(\w+|(\w+=[\w,]+;?)*)>.+<\/(\w+|(\w+=\w+;?)*)?>$/', $cell);
            if ($isNotStyledByTag) {
                $cellFormat = $cell->getStyle()->getCellFormat();
                if (!\is_string($cellFormat)) {
                    $tag = http_build_query($cell->getStyle()->getTagOptions(), '', ';');
                    $cellFormat = '<'.$tag.'>%s</>';
                }

                if (strstr($content, '</>')) {
                    $content = str_replace('</>', '', $content);
                    $width -= 3;
                }
                if (strstr($content, '<fg=default;bg=default>')) {
                    $content = str_replace('<fg=default;bg=default>', '', $content);
                    $width -= \strlen('<fg=default;bg=default>');
                }
            }

            $padType = $cell->getStyle()->getPadByAlign();
        }

        return sprintf($cellFormat, str_pad($content, $width, $style->getPaddingChar(), $padType));
    }

    /**
     * Calculate number of columns for this table.
     */
    private function calculateNumberOfColumns(array $rows)
    {
        $columns = [0];
        foreach ($rows as $row) {
            if ($row instanceof TableSeparator) {
                continue;
            }

            $columns[] = $this->getNumberOfColumns($row);
        }

        $this->numberOfColumns = max($columns);
    }

    private function buildTableRows(array $rows): TableRows
    {
        /** @var WrappableOutputFormatterInterface $formatter */
        $formatter = $this->output->getFormatter();
        $unmergedRows = [];
        for ($rowKey = 0; $rowKey < \count($rows); ++$rowKey) {
            $rows = $this->fillNextRows($rows, $rowKey);

            // Remove any new line breaks and replace it with a new line
            foreach ($rows[$rowKey] as $column => $cell) {
                $colspan = $cell instanceof TableCell ? $cell->getColspan() : 1;

                if (isset($this->columnMaxWidths[$column]) && Helper::width(Helper::removeDecoration($formatter, $cell)) > $this->columnMaxWidths[$column]) {
                    $cell = $formatter->formatAndWrap($cell, $this->columnMaxWidths[$column] * $colspan);
                }
                if (!strstr($cell ?? '', "\n")) {
                    continue;
                }
                $escaped = implode("\n", array_map([OutputFormatter::class, 'escapeTrailingBackslash'], explode("\n", $cell)));
                $cell = $cell instanceof TableCell ? new TableCell($escaped, ['colspan' => $cell->getColspan()]) : $escaped;
                $lines = explode("\n", str_replace("\n", "<fg=default;bg=default>\n</>", $cell));
                foreach ($lines as $lineKey => $line) {
                    if ($colspan > 1) {
                        $line = new TableCell($line, ['colspan' => $colspan]);
                    }
                    if (0 === $lineKey) {
                        $rows[$rowKey][$column] = $line;
                    } else {
                        if (!\array_key_exists($rowKey, $unmergedRows) || !\array_key_exists($lineKey, $unmergedRows[$rowKey])) {
                            $unmergedRows[$rowKey][$lineKey] = $this->copyRow($rows, $rowKey);
                        }
                        $unmergedRows[$rowKey][$lineKey][$column] = $line;
                    }
                }
            }
        }

        return new TableRows(function () use ($rows, $unmergedRows): \Traversable {
            foreach ($rows as $rowKey => $row) {
                yield $row instanceof TableSeparator ? $row : $this->fillCells($row);

                if (isset($unmergedRows[$rowKey])) {
                    foreach ($unmergedRows[$rowKey] as $row) {
                        yield $row instanceof TableSeparator ? $row : $this->fillCells($row);
                    }
                }
            }
        });
    }

    private function calculateRowCount(): int
    {
        $numberOfRows = \count(iterator_to_array($this->buildTableRows(array_merge($this->headers, [new TableSeparator()], $this->rows))));

        if ($this->headers) {
            ++$numberOfRows; // Add row for header separator
        }

        if (\count($this->rows) > 0) {
            ++$numberOfRows; // Add row for footer separator
        }

        return $numberOfRows;
    }

    /**
     * fill rows that contains rowspan > 1.
     *
     * @throws InvalidArgumentException
     */
    private function fillNextRows(array $rows, int $line): array
    {
        $unmergedRows = [];
        foreach ($rows[$line] as $column => $cell) {
            if (null !== $cell && !$cell instanceof TableCell && !is_scalar($cell) && !$cell instanceof \Stringable) {
                throw new InvalidArgumentException(sprintf('A cell must be a TableCell, a scalar or an object implementing "__toString()", "%s" given.', get_debug_type($cell)));
            }
            if ($cell instanceof TableCell && $cell->getRowspan() > 1) {
                $nbLines = $cell->getRowspan() - 1;
                $lines = [$cell];
                if (strstr($cell, "\n")) {
                    $lines = explode("\n", str_replace("\n", "<fg=default;bg=default>\n</>", $cell));
                    $nbLines = \count($lines) > $nbLines ? substr_count($cell, "\n") : $nbLines;

                    $rows[$line][$column] = new TableCell($lines[0], ['colspan' => $cell->getColspan(), 'style' => $cell->getStyle()]);
                    unset($lines[0]);
                }

                // create a two dimensional array (rowspan x colspan)
                $unmergedRows = array_replace_recursive(array_fill($line + 1, $nbLines, []), $unmergedRows);
                foreach ($unmergedRows as $unmergedRowKey => $unmergedRow) {
                    $value = $lines[$unmergedRowKey - $line] ?? '';
                    $unmergedRows[$unmergedRowKey][$column] = new TableCell($value, ['colspan' => $cell->getColspan(), 'style' => $cell->getStyle()]);
                    if ($nbLines === $unmergedRowKey - $line) {
                        break;
                    }
                }
            }
        }

        foreach ($unmergedRows as $unmergedRowKey => $unmergedRow) {
            // we need to know if $unmergedRow will be merged or inserted into $rows
            if (isset($rows[$unmergedRowKey]) && \is_array($rows[$unmergedRowKey]) && ($this->getNumberOfColumns($rows[$unmergedRowKey]) + $this->getNumberOfColumns($unmergedRows[$unmergedRowKey]) <= $this->numberOfColumns)) {
                foreach ($unmergedRow as $cellKey => $cell) {
                    // insert cell into row at cellKey position
                    array_splice($rows[$unmergedRowKey], $cellKey, 0, [$cell]);
                }
            } else {
                $row = $this->copyRow($rows, $unmergedRowKey - 1);
                foreach ($unmergedRow as $column => $cell) {
                    if (!empty($cell)) {
                        $row[$column] = $unmergedRow[$column];
                    }
                }
                array_splice($rows, $unmergedRowKey, 0, [$row]);
            }
        }

        return $rows;
    }

    /**
     * fill cells for a row that contains colspan > 1.
     */
    private function fillCells(iterable $row)
    {
        $newRow = [];

        foreach ($row as $column => $cell) {
            $newRow[] = $cell;
            if ($cell instanceof TableCell && $cell->getColspan() > 1) {
                foreach (range($column + 1, $column + $cell->getColspan() - 1) as $position) {
                    // insert empty value at column position
                    $newRow[] = '';
                }
            }
        }

        return $newRow ?: $row;
    }

    private function copyRow(array $rows, int $line): array
    {
        $row = $rows[$line];
        foreach ($row as $cellKey => $cellValue) {
            $row[$cellKey] = '';
            if ($cellValue instanceof TableCell) {
                $row[$cellKey] = new TableCell('', ['colspan' => $cellValue->getColspan()]);
            }
        }

        return $row;
    }

    /**
     * Gets number of columns by row.
     */
    private function getNumberOfColumns(array $row): int
    {
        $columns = \count($row);
        foreach ($row as $column) {
            $columns += $column instanceof TableCell ? ($column->getColspan() - 1) : 0;
        }

        return $columns;
    }

    /**
     * Gets list of columns for the given row.
     */
    private function getRowColumns(array $row): array
    {
        $columns = range(0, $this->numberOfColumns - 1);
        foreach ($row as $cellKey => $cell) {
            if ($cell instanceof TableCell && $cell->getColspan() > 1) {
                // exclude grouped columns.
                $columns = array_diff($columns, range($cellKey + 1, $cellKey + $cell->getColspan() - 1));
            }
        }

        return $columns;
    }

    /**
     * Calculates columns widths.
     */
    private function calculateColumnsWidth(iterable $rows)
    {
        for ($column = 0; $column < $this->numberOfColumns; ++$column) {
            $lengths = [];
            foreach ($rows as $row) {
                if ($row instanceof TableSeparator) {
                    continue;
                }

                foreach ($row as $i => $cell) {
                    if ($cell instanceof TableCell) {
                        $textContent = Helper::removeDecoration($this->output->getFormatter(), $cell);
                        $textLength = Helper::width($textContent);
                        if ($textLength > 0) {
                            $contentColumns = str_split($textContent, ceil($textLength / $cell->getColspan()));
                            foreach ($contentColumns as $position => $content) {
                                $row[$i + $position] = $content;
                            }
                        }
                    }
                }

                $lengths[] = $this->getCellWidth($row, $column);
            }

            $this->effectiveColumnWidths[$column] = max($lengths) + Helper::width($this->style->getCellRowContentFormat()) - 2;
        }
    }

    private function getColumnSeparatorWidth(): int
    {
        return Helper::width(sprintf($this->style->getBorderFormat(), $this->style->getBorderChars()[3]));
    }

    private function getCellWidth(array $row, int $column): int
    {
        $cellWidth = 0;

        if (isset($row[$column])) {
            $cell = $row[$column];
            $cellWidth = Helper::width(Helper::removeDecoration($this->output->getFormatter(), $cell));
        }

        $columnWidth = $this->columnWidths[$column] ?? 0;
        $cellWidth = max($cellWidth, $columnWidth);

        return isset($this->columnMaxWidths[$column]) ? min($this->columnMaxWidths[$column], $cellWidth) : $cellWidth;
    }

    /**
     * Called after rendering to cleanup cache data.
     */
    private function cleanup()
    {
        $this->effectiveColumnWidths = [];
        unset($this->numberOfColumns);
    }

    /**
     * @return array<string, TableStyle>
     */
    private static function initStyles(): array
    {
        $borderless = new TableStyle();
        $borderless
            ->setHorizontalBorderChars('=')
            ->setVerticalBorderChars(' ')
            ->setDefaultCrossingChar(' ')
        ;

        $compact = new TableStyle();
        $compact
            ->setHorizontalBorderChars('')
            ->setVerticalBorderChars(' ')
            ->setDefaultCrossingChar('')
            ->setCellRowContentFormat('%s')
        ;

        $styleGuide = new TableStyle();
        $styleGuide
            ->setHorizontalBorderChars('-')
            ->setVerticalBorderChars(' ')
            ->setDefaultCrossingChar(' ')
            ->setCellHeaderFormat('%s')
        ;

        $box = (new TableStyle())
            ->setHorizontalBorderChars('─')
            ->setVerticalBorderChars('│')
            ->setCrossingChars('┼', '┌', '┬', '┐', '┤', '┘', '┴', '└', '├')
        ;

        $boxDouble = (new TableStyle())
            ->setHorizontalBorderChars('═', '─')
            ->setVerticalBorderChars('║', '│')
            ->setCrossingChars('┼', '╔', '╤', '╗', '╢', '╝', '╧', '╚', '╟', '╠', '╪', '╣')
        ;

        return [
            'default' => new TableStyle(),
            'borderless' => $borderless,
            'compact' => $compact,
            'symfony-style-guide' => $styleGuide,
            'box' => $box,
            'box-double' => $boxDouble,
        ];
    }

    private function resolveStyle(TableStyle|string $name): TableStyle
    {
        if ($name instanceof TableStyle) {
            return $name;
        }

        return self::$styles[$name] ?? throw new InvalidArgumentException(sprintf('Style "%s" is not defined.', $name));
    }
}<|MERGE_RESOLUTION|>--- conflicted
+++ resolved
@@ -205,14 +205,10 @@
         return $this;
     }
 
-<<<<<<< HEAD
-    public function addRow(TableSeparator|array $row)
-=======
-    /**
-     * @return $this
-     */
-    public function addRow($row)
->>>>>>> 46d5468d
+    /**
+     * @return $this
+     */
+    public function addRow(TableSeparator|array $row): static
     {
         if ($row instanceof TableSeparator) {
             $this->rows[] = $row;
@@ -246,14 +242,10 @@
         return $this;
     }
 
-<<<<<<< HEAD
-    public function setRow(int|string $column, array $row)
-=======
-    /**
-     * @return $this
-     */
-    public function setRow($column, array $row)
->>>>>>> 46d5468d
+    /**
+     * @return $this
+     */
+    public function setRow(int|string $column, array $row): static
     {
         $this->rows[$column] = $row;
 
