--- conflicted
+++ resolved
@@ -306,7 +306,7 @@
         $container->compile();
     }
 
-    public function provideAdditionalRequestMatcherConstraints()
+    public static function provideAdditionalRequestMatcherConstraints()
     {
         yield 'Invalid configuration with path' => [['path' => '^/url']];
         yield 'Invalid configuration with host' => [['host' => 'example.com']];
@@ -585,7 +585,7 @@
         $this->assertSame('very', $handler->getArgument(1));
     }
 
-    public static function sessionConfigurationProvider()
+    public function sessionConfigurationProvider()
     {
         return [
             [
@@ -690,51 +690,6 @@
     }
 
     /**
-<<<<<<< HEAD
-=======
-     * @group legacy
-     * @dataProvider provideEntryPointFirewalls
-     */
-    public function testAuthenticatorManagerEnabledEntryPoint(array $firewall, $entryPointId)
-    {
-        $container = $this->getRawContainer();
-        $container->register(AppCustomAuthenticator::class);
-        $container->loadFromExtension('security', [
-            'enable_authenticator_manager' => true,
-            'providers' => [
-                'first' => ['id' => 'users'],
-            ],
-
-            'firewalls' => [
-                'main' => $firewall,
-            ],
-        ]);
-
-        $container->compile();
-
-        $this->assertEquals($entryPointId, (string) $container->getDefinition('security.firewall.map.config.main')->getArgument(7));
-        $this->assertEquals($entryPointId, (string) $container->getDefinition('security.exception_listener.main')->getArgument(4));
-    }
-
-    public static function provideEntryPointFirewalls()
-    {
-        // only one entry point available
-        yield [['http_basic' => true], 'security.authenticator.http_basic.main'];
-        // explicitly configured by authenticator key
-        yield [['form_login' => true, 'http_basic' => true, 'entry_point' => 'form_login'], 'security.authenticator.form_login.main'];
-        // explicitly configured another service
-        yield [['form_login' => true, 'entry_point' => EntryPointStub::class], EntryPointStub::class];
-        // no entry point required
-        yield [['json_login' => true], null];
-
-        // only one guard authenticator entry point available
-        yield [[
-            'guard' => ['authenticators' => [AppCustomAuthenticator::class]],
-        ], 'security.authenticator.guard.main.0'];
-    }
-
-    /**
->>>>>>> 8ca9e516
      * @dataProvider provideEntryPointRequiredData
      */
     public function testEntryPointRequired(array $firewall, $messageRegex)
