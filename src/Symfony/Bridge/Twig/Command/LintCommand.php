--- conflicted
+++ resolved
@@ -85,16 +85,6 @@
         }
 
         if (!$filenames) {
-<<<<<<< HEAD
-=======
-            // @deprecated to be removed in 5.0
-            if (0 === ftell(\STDIN)) {
-                @trigger_error('Piping content from STDIN to the "lint:twig" command without passing the dash symbol "-" as argument is deprecated since Symfony 4.4.', \E_USER_DEPRECATED);
-
-                return $this->display($input, $output, $io, [$this->validate(file_get_contents('php://stdin'), uniqid('sf_', true))]);
-            }
-
->>>>>>> 6c2a1c9a
             $loader = $this->twig->getLoader();
             if ($loader instanceof FilesystemLoader) {
                 $paths = [];
