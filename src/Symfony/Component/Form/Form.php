--- conflicted
+++ resolved
@@ -146,11 +146,7 @@
     private $lockSetData = false;
 
     /**
-<<<<<<< HEAD
-     * @var string|null
-=======
      * @var string
->>>>>>> ee97e65b
      */
     private $name = '';
 
