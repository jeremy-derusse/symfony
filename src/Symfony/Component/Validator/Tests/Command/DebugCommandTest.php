--- conflicted
+++ resolved
@@ -37,37 +37,13 @@
 Symfony\Component\Validator\Tests\Dummy\DummyClassOne
 -----------------------------------------------------
 
-<<<<<<< HEAD
-+----------+----------------------------------------------------+------------------------+------------------------------------------------------------+
-| Property | Name                                               | Groups                 | Options                                                    |
-+----------+----------------------------------------------------+------------------------+------------------------------------------------------------+
-| -        | Symfony\Component\Validator\Constraints\Expression | Default, DummyClassOne | [                                                          |
-|          |                                                    |                        |   "expression" => "1 + 1 = 2",                             |
-|          |                                                    |                        |   "message" => "This value is not valid.",                 |
-|          |                                                    |                        |   "negate" => true,                                        |
-|          |                                                    |                        |   "payload" => null,                                       |
-|          |                                                    |                        |   "values" => []                                           |
-|          |                                                    |                        | ]                                                          |
-| code     | Symfony\Component\Validator\Constraints\NotBlank   | Default, DummyClassOne | [                                                          |
-|          |                                                    |                        |   "allowNull" => false,                                    |
-|          |                                                    |                        |   "message" => "This value should not be blank.",          |
-|          |                                                    |                        |   "normalizer" => null,                                    |
-|          |                                                    |                        |   "payload" => null                                        |
-|          |                                                    |                        | ]                                                          |
-| email    | Symfony\Component\Validator\Constraints\Email      | Default, DummyClassOne | [                                                          |
-|          |                                                    |                        |   "message" => "This value is not a valid email address.", |
-|          |                                                    |                        |   "mode" => null,                                          |
-|          |                                                    |                        |   "normalizer" => null,                                    |
-|          |                                                    |                        |   "payload" => null                                        |
-|          |                                                    |                        | ]                                                          |
-+----------+----------------------------------------------------+------------------------+------------------------------------------------------------+
-=======
 +---------------+----------------------------------------------------+------------------------+------------------------------------------------------------+
 | Property      | Name                                               | Groups                 | Options                                                    |
 +---------------+----------------------------------------------------+------------------------+------------------------------------------------------------+
 | -             | Symfony\Component\Validator\Constraints\Expression | Default, DummyClassOne | [                                                          |
 |               |                                                    |                        |   "expression" => "1 + 1 = 2",                             |
 |               |                                                    |                        |   "message" => "This value is not valid.",                 |
+|               |                                                    |                        |   "negate" => true,                                        |
 |               |                                                    |                        |   "payload" => null,                                       |
 |               |                                                    |                        |   "values" => []                                           |
 |               |                                                    |                        | ]                                                          |
@@ -99,7 +75,6 @@
 |               |                                                    |                        |   "traversalStrategy" => "Implicit"                        |
 |               |                                                    |                        | ]                                                          |
 +---------------+----------------------------------------------------+------------------------+------------------------------------------------------------+
->>>>>>> 3bff6fec
 
 TXT
             , $tester->getDisplay(true)
@@ -118,37 +93,13 @@
 Symfony\Component\Validator\Tests\Dummy\DummyClassOne
 -----------------------------------------------------
 
-<<<<<<< HEAD
-+----------+----------------------------------------------------+------------------------+------------------------------------------------------------+
-| Property | Name                                               | Groups                 | Options                                                    |
-+----------+----------------------------------------------------+------------------------+------------------------------------------------------------+
-| -        | Symfony\Component\Validator\Constraints\Expression | Default, DummyClassOne | [                                                          |
-|          |                                                    |                        |   "expression" => "1 + 1 = 2",                             |
-|          |                                                    |                        |   "message" => "This value is not valid.",                 |
-|          |                                                    |                        |   "negate" => true,                                        |
-|          |                                                    |                        |   "payload" => null,                                       |
-|          |                                                    |                        |   "values" => []                                           |
-|          |                                                    |                        | ]                                                          |
-| code     | Symfony\Component\Validator\Constraints\NotBlank   | Default, DummyClassOne | [                                                          |
-|          |                                                    |                        |   "allowNull" => false,                                    |
-|          |                                                    |                        |   "message" => "This value should not be blank.",          |
-|          |                                                    |                        |   "normalizer" => null,                                    |
-|          |                                                    |                        |   "payload" => null                                        |
-|          |                                                    |                        | ]                                                          |
-| email    | Symfony\Component\Validator\Constraints\Email      | Default, DummyClassOne | [                                                          |
-|          |                                                    |                        |   "message" => "This value is not a valid email address.", |
-|          |                                                    |                        |   "mode" => null,                                          |
-|          |                                                    |                        |   "normalizer" => null,                                    |
-|          |                                                    |                        |   "payload" => null                                        |
-|          |                                                    |                        | ]                                                          |
-+----------+----------------------------------------------------+------------------------+------------------------------------------------------------+
-=======
 +---------------+----------------------------------------------------+------------------------+------------------------------------------------------------+
 | Property      | Name                                               | Groups                 | Options                                                    |
 +---------------+----------------------------------------------------+------------------------+------------------------------------------------------------+
 | -             | Symfony\Component\Validator\Constraints\Expression | Default, DummyClassOne | [                                                          |
 |               |                                                    |                        |   "expression" => "1 + 1 = 2",                             |
 |               |                                                    |                        |   "message" => "This value is not valid.",                 |
+|               |                                                    |                        |   "negate" => true,                                        |
 |               |                                                    |                        |   "payload" => null,                                       |
 |               |                                                    |                        |   "values" => []                                           |
 |               |                                                    |                        | ]                                                          |
@@ -180,42 +131,17 @@
 |               |                                                    |                        |   "traversalStrategy" => "Implicit"                        |
 |               |                                                    |                        | ]                                                          |
 +---------------+----------------------------------------------------+------------------------+------------------------------------------------------------+
->>>>>>> 3bff6fec
 
 Symfony\Component\Validator\Tests\Dummy\DummyClassTwo
 -----------------------------------------------------
 
-<<<<<<< HEAD
-+----------+----------------------------------------------------+------------------------+------------------------------------------------------------+
-| Property | Name                                               | Groups                 | Options                                                    |
-+----------+----------------------------------------------------+------------------------+------------------------------------------------------------+
-| -        | Symfony\Component\Validator\Constraints\Expression | Default, DummyClassTwo | [                                                          |
-|          |                                                    |                        |   "expression" => "1 + 1 = 2",                             |
-|          |                                                    |                        |   "message" => "This value is not valid.",                 |
-|          |                                                    |                        |   "negate" => true,                                        |
-|          |                                                    |                        |   "payload" => null,                                       |
-|          |                                                    |                        |   "values" => []                                           |
-|          |                                                    |                        | ]                                                          |
-| code     | Symfony\Component\Validator\Constraints\NotBlank   | Default, DummyClassTwo | [                                                          |
-|          |                                                    |                        |   "allowNull" => false,                                    |
-|          |                                                    |                        |   "message" => "This value should not be blank.",          |
-|          |                                                    |                        |   "normalizer" => null,                                    |
-|          |                                                    |                        |   "payload" => null                                        |
-|          |                                                    |                        | ]                                                          |
-| email    | Symfony\Component\Validator\Constraints\Email      | Default, DummyClassTwo | [                                                          |
-|          |                                                    |                        |   "message" => "This value is not a valid email address.", |
-|          |                                                    |                        |   "mode" => null,                                          |
-|          |                                                    |                        |   "normalizer" => null,                                    |
-|          |                                                    |                        |   "payload" => null                                        |
-|          |                                                    |                        | ]                                                          |
-+----------+----------------------------------------------------+------------------------+------------------------------------------------------------+
-=======
 +---------------+----------------------------------------------------+------------------------+------------------------------------------------------------+
 | Property      | Name                                               | Groups                 | Options                                                    |
 +---------------+----------------------------------------------------+------------------------+------------------------------------------------------------+
 | -             | Symfony\Component\Validator\Constraints\Expression | Default, DummyClassTwo | [                                                          |
 |               |                                                    |                        |   "expression" => "1 + 1 = 2",                             |
 |               |                                                    |                        |   "message" => "This value is not valid.",                 |
+|               |                                                    |                        |   "negate" => true,                                        |
 |               |                                                    |                        |   "payload" => null,                                       |
 |               |                                                    |                        |   "values" => []                                           |
 |               |                                                    |                        | ]                                                          |
@@ -247,7 +173,6 @@
 |               |                                                    |                        |   "traversalStrategy" => "None"                            |
 |               |                                                    |                        | ]                                                          |
 +---------------+----------------------------------------------------+------------------------+------------------------------------------------------------+
->>>>>>> 3bff6fec
 
 TXT
             , $tester->getDisplay(true)
