<?php

/*
 * This file is part of the Symfony package.
 *
 * (c) Fabien Potencier <fabien@symfony.com>
 *
 * For the full copyright and license information, please view the LICENSE
 * file that was distributed with this source code.
 */

namespace Symfony\Component\DomCrawler;

use Symfony\Component\DomCrawler\Field\FormField;

/**
 * This is an internal class that must not be used directly.
 *
 * @internal
 */
class FormFieldRegistry
{
    private $fields = [];

    private $base = '';

    /**
     * Adds a field to the registry.
     */
    public function add(FormField $field)
    {
        $segments = $this->getSegments($field->getName());

        $target = &$this->fields;
        while ($segments) {
            if (!\is_array($target)) {
                $target = [];
            }
            $path = array_shift($segments);
            if ('' === $path) {
                $target = &$target[];
            } else {
                $target = &$target[$path];
            }
        }
        $target = $field;
    }

    /**
     * Removes a field based on the fully qualifed name and its children from the registry.
     */
    public function remove(string $name)
    {
        $segments = $this->getSegments($name);
        $target = &$this->fields;
        while (\count($segments) > 1) {
            $path = array_shift($segments);
            if (!\is_array($target) || !\array_key_exists($path, $target)) {
                return;
            }
            $target = &$target[$path];
        }
        unset($target[array_shift($segments)]);
    }

    /**
     * Returns the value of the field based on the fully qualifed name and its children.
     *
     * @return mixed The value of the field
     *
     * @throws \InvalidArgumentException if the field does not exist
     */
    public function &get(string $name)
    {
        $segments = $this->getSegments($name);
        $target = &$this->fields;
        while ($segments) {
            $path = array_shift($segments);
            if (!\is_array($target) || !\array_key_exists($path, $target)) {
                throw new \InvalidArgumentException(sprintf('Unreachable field "%s"', $path));
            }
            $target = &$target[$path];
        }

        return $target;
    }

    /**
     * Tests whether the form has the given field based on the fully qualified name.
     *
     * @return bool Whether the form has the given field
     */
    public function has(string $name): bool
    {
        try {
            $this->get($name);

            return true;
        } catch (\InvalidArgumentException $e) {
            return false;
        }
    }

    /**
     * Set the value of a field based on the fully qualified name and its children.
     *
     * @param mixed $value The value
     *
     * @throws \InvalidArgumentException if the field does not exist
     */
    public function set(string $name, $value)
    {
        $target = &$this->get($name);
        if ((!\is_array($value) && $target instanceof Field\FormField) || $target instanceof Field\ChoiceFormField) {
            $target->setValue($value);
        } elseif (\is_array($value)) {
            $registry = new static();
            $registry->base = $name;
            $registry->fields = $value;
            foreach ($registry->all() as $k => $v) {
                $this->set($k, $v);
            }
        } else {
            throw new \InvalidArgumentException(sprintf('Cannot set value on a compound field "%s".', $name));
        }
    }

    /**
     * Returns the list of field with their value.
     *
     * @return FormField[] The list of fields as [string] Fully qualified name => (mixed) value)
     */
    public function all(): array
    {
        return $this->walk($this->fields, $this->base);
    }

    /**
<<<<<<< HEAD
     * Creates an instance of the class.
     *
     * This function is made private because it allows overriding the $base and
     * the $values properties without any type checking.
     *
     * @param array $values The values of the fields
     *
     * @return static
     */
    private static function create(string $base, array $values)
    {
        $registry = new static();
        $registry->base = $base;
        $registry->fields = $values;

        return $registry;
    }

    /**
=======
>>>>>>> 7a0787c8
     * Transforms a PHP array in a list of fully qualified name / value.
     */
    private function walk(array $array, ?string $base = '', array &$output = []): array
    {
        foreach ($array as $k => $v) {
            $path = empty($base) ? $k : sprintf('%s[%s]', $base, $k);
            if (\is_array($v)) {
                $this->walk($v, $path, $output);
            } else {
                $output[$path] = $v;
            }
        }

        return $output;
    }

    /**
     * Splits a field name into segments as a web browser would do.
     *
     *     getSegments('base[foo][3][]') = ['base', 'foo, '3', ''];
     *
     * @return string[] The list of segments
     */
    private function getSegments(string $name): array
    {
        if (preg_match('/^(?P<base>[^[]+)(?P<extra>(\[.*)|$)/', $name, $m)) {
            $segments = [$m['base']];
            while (!empty($m['extra'])) {
                $extra = $m['extra'];
                if (preg_match('/^\[(?P<segment>.*?)\](?P<extra>.*)$/', $extra, $m)) {
                    $segments[] = $m['segment'];
                } else {
                    $segments[] = $extra;
                }
            }

            return $segments;
        }

        return [$name];
    }
}<|MERGE_RESOLUTION|>--- conflicted
+++ resolved
@@ -136,28 +136,6 @@
     }
 
     /**
-<<<<<<< HEAD
-     * Creates an instance of the class.
-     *
-     * This function is made private because it allows overriding the $base and
-     * the $values properties without any type checking.
-     *
-     * @param array $values The values of the fields
-     *
-     * @return static
-     */
-    private static function create(string $base, array $values)
-    {
-        $registry = new static();
-        $registry->base = $base;
-        $registry->fields = $values;
-
-        return $registry;
-    }
-
-    /**
-=======
->>>>>>> 7a0787c8
      * Transforms a PHP array in a list of fully qualified name / value.
      */
     private function walk(array $array, ?string $base = '', array &$output = []): array
