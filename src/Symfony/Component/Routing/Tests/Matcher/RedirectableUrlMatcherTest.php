<?php

/*
 * This file is part of the Symfony package.
 *
 * (c) Fabien Potencier <fabien@symfony.com>
 *
 * For the full copyright and license information, please view the LICENSE
 * file that was distributed with this source code.
 */

namespace Symfony\Component\Routing\Tests\Matcher;

use Symfony\Component\Routing\Route;
use Symfony\Component\Routing\RouteCollection;
use Symfony\Component\Routing\RequestContext;

class RedirectableUrlMatcherTest extends UrlMatcherTest
{
    public function testRedirectWhenNoSlash()
    {
        $coll = new RouteCollection();
        $coll->add('foo', new Route('/foo/'));

<<<<<<< HEAD
        $matcher = $this->getMockForAbstractClass('Symfony\Component\Routing\Matcher\RedirectableUrlMatcher', array($coll, new RequestContext()));
=======
        $matcher = $this->getUrlMatcher($coll);
>>>>>>> 0293f375
        $matcher->expects($this->once())->method('redirect')->will($this->returnValue(array()));
        $matcher->match('/foo');
    }

    /**
     * @expectedException \Symfony\Component\Routing\Exception\ResourceNotFoundException
     */
    public function testRedirectWhenNoSlashForNonSafeMethod()
    {
        $coll = new RouteCollection();
        $coll->add('foo', new Route('/foo/'));

        $context = new RequestContext();
        $context->setMethod('POST');
        $matcher = $this->getUrlMatcher($coll, $context);
        $matcher->match('/foo');
    }

    public function testSchemeRedirectRedirectsToFirstScheme()
    {
        $coll = new RouteCollection();
        $coll->add('foo', new Route('/foo', array(), array(), array(), '', array('FTP', 'HTTPS')));

        $matcher = $this->getUrlMatcher($coll);
        $matcher
            ->expects($this->once())
            ->method('redirect')
            ->with('/foo', 'foo', 'ftp')
            ->will($this->returnValue(array('_route' => 'foo')))
        ;
        $matcher->match('/foo');
    }

    public function testNoSchemaRedirectIfOnOfMultipleSchemesMatches()
    {
        $coll = new RouteCollection();
        $coll->add('foo', new Route('/foo', array(), array(), array(), '', array('https', 'http')));

        $matcher = $this->getUrlMatcher($coll);
        $matcher
            ->expects($this->never())
            ->method('redirect');
        $matcher->match('/foo');
<<<<<<< HEAD
    }

    public function testSchemeRedirectWithParams()
    {
        $coll = new RouteCollection();
        $coll->add('foo', new Route('/foo/{bar}', array(), array(), array(), '', array('https')));

        $matcher = $this->getMockForAbstractClass('Symfony\Component\Routing\Matcher\RedirectableUrlMatcher', array($coll, new RequestContext()));
        $matcher
            ->expects($this->once())
            ->method('redirect')
            ->with('/foo/baz', 'foo', 'https')
            ->will($this->returnValue(array('redirect' => 'value')))
        ;
        $this->assertEquals(array('_route' => 'foo', 'bar' => 'baz', 'redirect' => 'value'), $matcher->match('/foo/baz'));
    }

    public function testSlashRedirectWithParams()
    {
        $coll = new RouteCollection();
        $coll->add('foo', new Route('/foo/{bar}/'));

        $matcher = $this->getMockForAbstractClass('Symfony\Component\Routing\Matcher\RedirectableUrlMatcher', array($coll, new RequestContext()));
        $matcher
            ->expects($this->once())
            ->method('redirect')
            ->with('/foo/baz/', 'foo', null)
            ->will($this->returnValue(array('redirect' => 'value')))
        ;
        $this->assertEquals(array('_route' => 'foo', 'bar' => 'baz', 'redirect' => 'value'), $matcher->match('/foo/baz'));
=======
>>>>>>> 0293f375
    }

    public function testRedirectPreservesUrlEncoding()
    {
        $coll = new RouteCollection();
        $coll->add('foo', new Route('/foo:bar/'));

<<<<<<< HEAD
        $matcher = $this->getMockForAbstractClass('Symfony\Component\Routing\Matcher\RedirectableUrlMatcher', array($coll, new RequestContext()));
=======
        $matcher = $this->getUrlMatcher($coll);
>>>>>>> 0293f375
        $matcher->expects($this->once())->method('redirect')->with('/foo%3Abar/')->willReturn(array());
        $matcher->match('/foo%3Abar');
    }

    public function testSchemeRequirement()
    {
        $coll = new RouteCollection();
        $coll->add('foo', new Route('/foo', array(), array(), array(), '', array('https')));
        $matcher = $this->getUrlMatcher($coll, new RequestContext());
        $matcher->expects($this->once())->method('redirect')->with('/foo', 'foo', 'https')->willReturn(array('_route' => 'foo'));
        $this->assertSame(array('_route' => 'foo'), $matcher->match('/foo'));
    }

    protected function getUrlMatcher(RouteCollection $routes, RequestContext $context = null)
    {
        return $this->getMockForAbstractClass('Symfony\Component\Routing\Matcher\RedirectableUrlMatcher', array($routes, $context ?: new RequestContext()));
    }
}<|MERGE_RESOLUTION|>--- conflicted
+++ resolved
@@ -22,11 +22,7 @@
         $coll = new RouteCollection();
         $coll->add('foo', new Route('/foo/'));
 
-<<<<<<< HEAD
-        $matcher = $this->getMockForAbstractClass('Symfony\Component\Routing\Matcher\RedirectableUrlMatcher', array($coll, new RequestContext()));
-=======
         $matcher = $this->getUrlMatcher($coll);
->>>>>>> 0293f375
         $matcher->expects($this->once())->method('redirect')->will($this->returnValue(array()));
         $matcher->match('/foo');
     }
@@ -70,7 +66,6 @@
             ->expects($this->never())
             ->method('redirect');
         $matcher->match('/foo');
-<<<<<<< HEAD
     }
 
     public function testSchemeRedirectWithParams()
@@ -78,7 +73,7 @@
         $coll = new RouteCollection();
         $coll->add('foo', new Route('/foo/{bar}', array(), array(), array(), '', array('https')));
 
-        $matcher = $this->getMockForAbstractClass('Symfony\Component\Routing\Matcher\RedirectableUrlMatcher', array($coll, new RequestContext()));
+        $matcher = $this->getUrlMatcher($coll);
         $matcher
             ->expects($this->once())
             ->method('redirect')
@@ -93,7 +88,7 @@
         $coll = new RouteCollection();
         $coll->add('foo', new Route('/foo/{bar}/'));
 
-        $matcher = $this->getMockForAbstractClass('Symfony\Component\Routing\Matcher\RedirectableUrlMatcher', array($coll, new RequestContext()));
+        $matcher = $this->getUrlMatcher($coll);
         $matcher
             ->expects($this->once())
             ->method('redirect')
@@ -101,8 +96,6 @@
             ->will($this->returnValue(array('redirect' => 'value')))
         ;
         $this->assertEquals(array('_route' => 'foo', 'bar' => 'baz', 'redirect' => 'value'), $matcher->match('/foo/baz'));
-=======
->>>>>>> 0293f375
     }
 
     public function testRedirectPreservesUrlEncoding()
@@ -110,11 +103,7 @@
         $coll = new RouteCollection();
         $coll->add('foo', new Route('/foo:bar/'));
 
-<<<<<<< HEAD
-        $matcher = $this->getMockForAbstractClass('Symfony\Component\Routing\Matcher\RedirectableUrlMatcher', array($coll, new RequestContext()));
-=======
         $matcher = $this->getUrlMatcher($coll);
->>>>>>> 0293f375
         $matcher->expects($this->once())->method('redirect')->with('/foo%3Abar/')->willReturn(array());
         $matcher->match('/foo%3Abar');
     }
