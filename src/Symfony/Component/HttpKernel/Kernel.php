<?php

/*
 * This file is part of the Symfony package.
 *
 * (c) Fabien Potencier <fabien@symfony.com>
 *
 * For the full copyright and license information, please view the LICENSE
 * file that was distributed with this source code.
 */

namespace Symfony\Component\HttpKernel;

use Symfony\Bridge\ProxyManager\LazyProxy\Instantiator\RuntimeInstantiator;
use Symfony\Bridge\ProxyManager\LazyProxy\PhpDumper\ProxyDumper;
use Symfony\Component\DependencyInjection\ContainerInterface;
use Symfony\Component\DependencyInjection\ContainerBuilder;
use Symfony\Component\DependencyInjection\Dumper\PhpDumper;
use Symfony\Component\DependencyInjection\Loader\XmlFileLoader;
use Symfony\Component\DependencyInjection\Loader\YamlFileLoader;
use Symfony\Component\DependencyInjection\Loader\IniFileLoader;
use Symfony\Component\DependencyInjection\Loader\PhpFileLoader;
use Symfony\Component\DependencyInjection\Loader\DirectoryLoader;
use Symfony\Component\DependencyInjection\Loader\ClosureLoader;
use Symfony\Component\HttpFoundation\Request;
use Symfony\Component\HttpFoundation\Response;
use Symfony\Component\HttpKernel\Bundle\BundleInterface;
use Symfony\Component\HttpKernel\Config\EnvParametersResource;
use Symfony\Component\HttpKernel\Config\FileLocator;
use Symfony\Component\HttpKernel\DependencyInjection\MergeExtensionConfigurationPass;
use Symfony\Component\HttpKernel\DependencyInjection\AddClassesToCachePass;
use Symfony\Component\Config\Loader\LoaderResolver;
use Symfony\Component\Config\Loader\DelegatingLoader;
use Symfony\Component\Config\ConfigCache;
use Symfony\Component\ClassLoader\ClassCollectionLoader;

/**
 * The Kernel is the heart of the Symfony system.
 *
 * It manages an environment made of bundles.
 *
 * @author Fabien Potencier <fabien@symfony.com>
 */
abstract class Kernel implements KernelInterface, TerminableInterface
{
    /**
     * @var BundleInterface[]
     */
    protected $bundles = array();

    protected $bundleMap;
    protected $container;
    protected $rootDir;
    protected $environment;
    protected $debug;
    protected $booted = false;
    protected $name;
    protected $startTime;
    protected $loadClassCache;

<<<<<<< HEAD
    const VERSION = '3.2.10-DEV';
    const VERSION_ID = 30210;
    const MAJOR_VERSION = 3;
    const MINOR_VERSION = 2;
    const RELEASE_VERSION = 10;
=======
    const VERSION = '2.8.22-DEV';
    const VERSION_ID = 20822;
    const MAJOR_VERSION = 2;
    const MINOR_VERSION = 8;
    const RELEASE_VERSION = 22;
>>>>>>> bd62b148
    const EXTRA_VERSION = 'DEV';

    const END_OF_MAINTENANCE = '07/2017';
    const END_OF_LIFE = '01/2018';

    /**
     * Constructor.
     *
     * @param string $environment The environment
     * @param bool   $debug       Whether to enable debugging or not
     */
    public function __construct($environment, $debug)
    {
        $this->environment = $environment;
        $this->debug = (bool) $debug;
        $this->rootDir = $this->getRootDir();
        $this->name = $this->getName();

        if ($this->debug) {
            $this->startTime = microtime(true);
        }
    }

    public function __clone()
    {
        if ($this->debug) {
            $this->startTime = microtime(true);
        }

        $this->booted = false;
        $this->container = null;
    }

    /**
     * Boots the current kernel.
     */
    public function boot()
    {
        if (true === $this->booted) {
            return;
        }

        if ($this->loadClassCache) {
            $this->doLoadClassCache($this->loadClassCache[0], $this->loadClassCache[1]);
        }

        // init bundles
        $this->initializeBundles();

        // init container
        $this->initializeContainer();

        foreach ($this->getBundles() as $bundle) {
            $bundle->setContainer($this->container);
            $bundle->boot();
        }

        $this->booted = true;
    }

    /**
     * {@inheritdoc}
     */
    public function terminate(Request $request, Response $response)
    {
        if (false === $this->booted) {
            return;
        }

        if ($this->getHttpKernel() instanceof TerminableInterface) {
            $this->getHttpKernel()->terminate($request, $response);
        }
    }

    /**
     * {@inheritdoc}
     */
    public function shutdown()
    {
        if (false === $this->booted) {
            return;
        }

        $this->booted = false;

        foreach ($this->getBundles() as $bundle) {
            $bundle->shutdown();
            $bundle->setContainer(null);
        }

        $this->container = null;
    }

    /**
     * {@inheritdoc}
     */
    public function handle(Request $request, $type = HttpKernelInterface::MASTER_REQUEST, $catch = true)
    {
        if (false === $this->booted) {
            $this->boot();
        }

        return $this->getHttpKernel()->handle($request, $type, $catch);
    }

    /**
     * Gets a HTTP kernel from the container.
     *
     * @return HttpKernel
     */
    protected function getHttpKernel()
    {
        return $this->container->get('http_kernel');
    }

    /**
     * {@inheritdoc}
     */
    public function getBundles()
    {
        return $this->bundles;
    }

    /**
     * {@inheritdoc}
     */
    public function getBundle($name, $first = true)
    {
        if (!isset($this->bundleMap[$name])) {
            throw new \InvalidArgumentException(sprintf('Bundle "%s" does not exist or it is not enabled. Maybe you forgot to add it in the registerBundles() method of your %s.php file?', $name, get_class($this)));
        }

        if (true === $first) {
            return $this->bundleMap[$name][0];
        }

        return $this->bundleMap[$name];
    }

    /**
     * {@inheritdoc}
     *
     * @throws \RuntimeException if a custom resource is hidden by a resource in a derived bundle
     */
    public function locateResource($name, $dir = null, $first = true)
    {
        if ('@' !== $name[0]) {
            throw new \InvalidArgumentException(sprintf('A resource name must start with @ ("%s" given).', $name));
        }

        if (false !== strpos($name, '..')) {
            throw new \RuntimeException(sprintf('File name "%s" contains invalid characters (..).', $name));
        }

        $bundleName = substr($name, 1);
        $path = '';
        if (false !== strpos($bundleName, '/')) {
            list($bundleName, $path) = explode('/', $bundleName, 2);
        }

        $isResource = 0 === strpos($path, 'Resources') && null !== $dir;
        $overridePath = substr($path, 9);
        $resourceBundle = null;
        $bundles = $this->getBundle($bundleName, false);
        $files = array();

        foreach ($bundles as $bundle) {
            if ($isResource && file_exists($file = $dir.'/'.$bundle->getName().$overridePath)) {
                if (null !== $resourceBundle) {
                    throw new \RuntimeException(sprintf('"%s" resource is hidden by a resource from the "%s" derived bundle. Create a "%s" file to override the bundle resource.',
                        $file,
                        $resourceBundle,
                        $dir.'/'.$bundles[0]->getName().$overridePath
                    ));
                }

                if ($first) {
                    return $file;
                }
                $files[] = $file;
            }

            if (file_exists($file = $bundle->getPath().'/'.$path)) {
                if ($first && !$isResource) {
                    return $file;
                }
                $files[] = $file;
                $resourceBundle = $bundle->getName();
            }
        }

        if (count($files) > 0) {
            return $first && $isResource ? $files[0] : $files;
        }

        throw new \InvalidArgumentException(sprintf('Unable to find file "%s".', $name));
    }

    /**
     * {@inheritdoc}
     */
    public function getName()
    {
        if (null === $this->name) {
            $this->name = preg_replace('/[^a-zA-Z0-9_]+/', '', basename($this->rootDir));
            if (ctype_digit($this->name[0])) {
                $this->name = '_'.$this->name;
            }
        }

        return $this->name;
    }

    /**
     * {@inheritdoc}
     */
    public function getEnvironment()
    {
        return $this->environment;
    }

    /**
     * {@inheritdoc}
     */
    public function isDebug()
    {
        return $this->debug;
    }

    /**
     * {@inheritdoc}
     */
    public function getRootDir()
    {
        if (null === $this->rootDir) {
            $r = new \ReflectionObject($this);
            $this->rootDir = dirname($r->getFileName());
        }

        return $this->rootDir;
    }

    /**
     * {@inheritdoc}
     */
    public function getContainer()
    {
        return $this->container;
    }

    /**
     * Loads the PHP class cache.
     *
     * This methods only registers the fact that you want to load the cache classes.
     * The cache will actually only be loaded when the Kernel is booted.
     *
     * That optimization is mainly useful when using the HttpCache class in which
     * case the class cache is not loaded if the Response is in the cache.
     *
     * @param string $name      The cache name prefix
     * @param string $extension File extension of the resulting file
     */
    public function loadClassCache($name = 'classes', $extension = '.php')
    {
        $this->loadClassCache = array($name, $extension);
    }

    /**
     * @internal
     */
    public function setClassCache(array $classes)
    {
        file_put_contents($this->getCacheDir().'/classes.map', sprintf('<?php return %s;', var_export($classes, true)));
    }

    /**
     * @internal
     */
    public function setAnnotatedClassCache(array $annotatedClasses)
    {
        file_put_contents($this->getCacheDir().'/annotations.map', sprintf('<?php return %s;', var_export($annotatedClasses, true)));
    }

    /**
     * {@inheritdoc}
     */
    public function getStartTime()
    {
        return $this->debug ? $this->startTime : -INF;
    }

    /**
     * {@inheritdoc}
     */
    public function getCacheDir()
    {
        return $this->rootDir.'/cache/'.$this->environment;
    }

    /**
     * {@inheritdoc}
     */
    public function getLogDir()
    {
        return $this->rootDir.'/logs';
    }

    /**
     * {@inheritdoc}
     */
    public function getCharset()
    {
        return 'UTF-8';
    }

    protected function doLoadClassCache($name, $extension)
    {
        if (!$this->booted && is_file($this->getCacheDir().'/classes.map')) {
            ClassCollectionLoader::load(include($this->getCacheDir().'/classes.map'), $this->getCacheDir(), $name, $this->debug, false, $extension);
        }
    }

    /**
     * Initializes the data structures related to the bundle management.
     *
     *  - the bundles property maps a bundle name to the bundle instance,
     *  - the bundleMap property maps a bundle name to the bundle inheritance hierarchy (most derived bundle first).
     *
     * @throws \LogicException if two bundles share a common name
     * @throws \LogicException if a bundle tries to extend a non-registered bundle
     * @throws \LogicException if a bundle tries to extend itself
     * @throws \LogicException if two bundles extend the same ancestor
     */
    protected function initializeBundles()
    {
        // init bundles
        $this->bundles = array();
        $topMostBundles = array();
        $directChildren = array();

        foreach ($this->registerBundles() as $bundle) {
            $name = $bundle->getName();
            if (isset($this->bundles[$name])) {
                throw new \LogicException(sprintf('Trying to register two bundles with the same name "%s"', $name));
            }
            $this->bundles[$name] = $bundle;

            if ($parentName = $bundle->getParent()) {
                if (isset($directChildren[$parentName])) {
                    throw new \LogicException(sprintf('Bundle "%s" is directly extended by two bundles "%s" and "%s".', $parentName, $name, $directChildren[$parentName]));
                }
                if ($parentName == $name) {
                    throw new \LogicException(sprintf('Bundle "%s" can not extend itself.', $name));
                }
                $directChildren[$parentName] = $name;
            } else {
                $topMostBundles[$name] = $bundle;
            }
        }

        // look for orphans
        if (!empty($directChildren) && count($diff = array_diff_key($directChildren, $this->bundles))) {
            $diff = array_keys($diff);

            throw new \LogicException(sprintf('Bundle "%s" extends bundle "%s", which is not registered.', $directChildren[$diff[0]], $diff[0]));
        }

        // inheritance
        $this->bundleMap = array();
        foreach ($topMostBundles as $name => $bundle) {
            $bundleMap = array($bundle);
            $hierarchy = array($name);

            while (isset($directChildren[$name])) {
                $name = $directChildren[$name];
                array_unshift($bundleMap, $this->bundles[$name]);
                $hierarchy[] = $name;
            }

            foreach ($hierarchy as $hierarchyBundle) {
                $this->bundleMap[$hierarchyBundle] = $bundleMap;
                array_pop($bundleMap);
            }
        }
    }

    /**
     * Gets the container class.
     *
     * @return string The container class
     */
    protected function getContainerClass()
    {
        return $this->name.ucfirst($this->environment).($this->debug ? 'Debug' : '').'ProjectContainer';
    }

    /**
     * Gets the container's base class.
     *
     * All names except Container must be fully qualified.
     *
     * @return string
     */
    protected function getContainerBaseClass()
    {
        return 'Container';
    }

    /**
     * Initializes the service container.
     *
     * The cached version of the service container is used when fresh, otherwise the
     * container is built.
     */
    protected function initializeContainer()
    {
        $class = $this->getContainerClass();
        $cache = new ConfigCache($this->getCacheDir().'/'.$class.'.php', $this->debug);
        $fresh = true;
        if (!$cache->isFresh()) {
            $container = $this->buildContainer();
            $container->compile();
            $this->dumpContainer($cache, $container, $class, $this->getContainerBaseClass());

            $fresh = false;
        }

        require_once $cache->getPath();

        $this->container = new $class();
        $this->container->set('kernel', $this);

        if (!$fresh && $this->container->has('cache_warmer')) {
            $this->container->get('cache_warmer')->warmUp($this->container->getParameter('kernel.cache_dir'));
        }
    }

    /**
     * Returns the kernel parameters.
     *
     * @return array An array of kernel parameters
     */
    protected function getKernelParameters()
    {
        $bundles = array();
        $bundlesMetadata = array();

        foreach ($this->bundles as $name => $bundle) {
            $bundles[$name] = get_class($bundle);
            $bundlesMetadata[$name] = array(
                'parent' => $bundle->getParent(),
                'path' => $bundle->getPath(),
                'namespace' => $bundle->getNamespace(),
            );
        }

        return array_merge(
            array(
                'kernel.root_dir' => realpath($this->rootDir) ?: $this->rootDir,
                'kernel.environment' => $this->environment,
                'kernel.debug' => $this->debug,
                'kernel.name' => $this->name,
                'kernel.cache_dir' => realpath($this->getCacheDir()) ?: $this->getCacheDir(),
                'kernel.logs_dir' => realpath($this->getLogDir()) ?: $this->getLogDir(),
                'kernel.bundles' => $bundles,
                'kernel.bundles_metadata' => $bundlesMetadata,
                'kernel.charset' => $this->getCharset(),
                'kernel.container_class' => $this->getContainerClass(),
            ),
            $this->getEnvParameters()
        );
    }

    /**
     * Gets the environment parameters.
     *
     * Only the parameters starting with "SYMFONY__" are considered.
     *
     * @return array An array of parameters
     */
    protected function getEnvParameters()
    {
        $parameters = array();
        foreach ($_SERVER as $key => $value) {
            if (0 === strpos($key, 'SYMFONY__')) {
                $parameters[strtolower(str_replace('__', '.', substr($key, 9)))] = $value;
            }
        }

        return $parameters;
    }

    /**
     * Builds the service container.
     *
     * @return ContainerBuilder The compiled service container
     *
     * @throws \RuntimeException
     */
    protected function buildContainer()
    {
        foreach (array('cache' => $this->getCacheDir(), 'logs' => $this->getLogDir()) as $name => $dir) {
            if (!is_dir($dir)) {
                if (false === @mkdir($dir, 0777, true) && !is_dir($dir)) {
                    throw new \RuntimeException(sprintf("Unable to create the %s directory (%s)\n", $name, $dir));
                }
            } elseif (!is_writable($dir)) {
                throw new \RuntimeException(sprintf("Unable to write in the %s directory (%s)\n", $name, $dir));
            }
        }

        $container = $this->getContainerBuilder();
        $container->addObjectResource($this);
        $this->prepareContainer($container);

        if (null !== $cont = $this->registerContainerConfiguration($this->getContainerLoader($container))) {
            $container->merge($cont);
        }

        $container->addCompilerPass(new AddClassesToCachePass($this));
        $container->addResource(new EnvParametersResource('SYMFONY__'));

        return $container;
    }

    /**
     * Prepares the ContainerBuilder before it is compiled.
     *
     * @param ContainerBuilder $container A ContainerBuilder instance
     */
    protected function prepareContainer(ContainerBuilder $container)
    {
        $extensions = array();
        foreach ($this->bundles as $bundle) {
            if ($extension = $bundle->getContainerExtension()) {
                $container->registerExtension($extension);
                $extensions[] = $extension->getAlias();
            }

            if ($this->debug) {
                $container->addObjectResource($bundle);
            }
        }
        foreach ($this->bundles as $bundle) {
            $bundle->build($container);
        }

        // ensure these extensions are implicitly loaded
        $container->getCompilerPassConfig()->setMergePass(new MergeExtensionConfigurationPass($extensions));
    }

    /**
     * Gets a new ContainerBuilder instance used to build the service container.
     *
     * @return ContainerBuilder
     */
    protected function getContainerBuilder()
    {
        $container = new ContainerBuilder();
        $container->getParameterBag()->add($this->getKernelParameters());

        if (class_exists('ProxyManager\Configuration') && class_exists('Symfony\Bridge\ProxyManager\LazyProxy\Instantiator\RuntimeInstantiator')) {
            $container->setProxyInstantiator(new RuntimeInstantiator());
        }

        return $container;
    }

    /**
     * Dumps the service container to PHP code in the cache.
     *
     * @param ConfigCache      $cache     The config cache
     * @param ContainerBuilder $container The service container
     * @param string           $class     The name of the class to generate
     * @param string           $baseClass The name of the container's base class
     */
    protected function dumpContainer(ConfigCache $cache, ContainerBuilder $container, $class, $baseClass)
    {
        // cache the container
        $dumper = new PhpDumper($container);

        if (class_exists('ProxyManager\Configuration') && class_exists('Symfony\Bridge\ProxyManager\LazyProxy\PhpDumper\ProxyDumper')) {
            $dumper->setProxyDumper(new ProxyDumper(md5($cache->getPath())));
        }

        $content = $dumper->dump(array('class' => $class, 'base_class' => $baseClass, 'file' => $cache->getPath(), 'debug' => $this->debug));

        $cache->write($content, $container->getResources());
    }

    /**
     * Returns a loader for the container.
     *
     * @param ContainerInterface $container The service container
     *
     * @return DelegatingLoader The loader
     */
    protected function getContainerLoader(ContainerInterface $container)
    {
        $locator = new FileLocator($this);
        $resolver = new LoaderResolver(array(
            new XmlFileLoader($container, $locator),
            new YamlFileLoader($container, $locator),
            new IniFileLoader($container, $locator),
            new PhpFileLoader($container, $locator),
            new DirectoryLoader($container, $locator),
            new ClosureLoader($container),
        ));

        return new DelegatingLoader($resolver);
    }

    /**
     * Removes comments from a PHP source string.
     *
     * We don't use the PHP php_strip_whitespace() function
     * as we want the content to be readable and well-formatted.
     *
     * @param string $source A PHP string
     *
     * @return string The PHP string with the comments removed
     */
    public static function stripComments($source)
    {
        if (!function_exists('token_get_all')) {
            return $source;
        }

        $rawChunk = '';
        $output = '';
        $tokens = token_get_all($source);
        $ignoreSpace = false;
        for ($i = 0; isset($tokens[$i]); ++$i) {
            $token = $tokens[$i];
            if (!isset($token[1]) || 'b"' === $token) {
                $rawChunk .= $token;
            } elseif (T_START_HEREDOC === $token[0]) {
                $output .= $rawChunk.$token[1];
                do {
                    $token = $tokens[++$i];
                    $output .= isset($token[1]) && 'b"' !== $token ? $token[1] : $token;
                } while ($token[0] !== T_END_HEREDOC);
                $rawChunk = '';
            } elseif (T_WHITESPACE === $token[0]) {
                if ($ignoreSpace) {
                    $ignoreSpace = false;

                    continue;
                }

                // replace multiple new lines with a single newline
                $rawChunk .= preg_replace(array('/\n{2,}/S'), "\n", $token[1]);
            } elseif (in_array($token[0], array(T_COMMENT, T_DOC_COMMENT))) {
                $ignoreSpace = true;
            } else {
                $rawChunk .= $token[1];

                // The PHP-open tag already has a new-line
                if (T_OPEN_TAG === $token[0]) {
                    $ignoreSpace = true;
                }
            }
        }

        $output .= $rawChunk;

        if (\PHP_VERSION_ID >= 70000) {
            // PHP 7 memory manager will not release after token_get_all(), see https://bugs.php.net/70098
            unset($tokens, $rawChunk);
            gc_mem_caches();
        }

        return $output;
    }

    public function serialize()
    {
        return serialize(array($this->environment, $this->debug));
    }

    public function unserialize($data)
    {
        list($environment, $debug) = unserialize($data);

        $this->__construct($environment, $debug);
    }
}<|MERGE_RESOLUTION|>--- conflicted
+++ resolved
@@ -58,19 +58,11 @@
     protected $startTime;
     protected $loadClassCache;
 
-<<<<<<< HEAD
     const VERSION = '3.2.10-DEV';
     const VERSION_ID = 30210;
     const MAJOR_VERSION = 3;
     const MINOR_VERSION = 2;
     const RELEASE_VERSION = 10;
-=======
-    const VERSION = '2.8.22-DEV';
-    const VERSION_ID = 20822;
-    const MAJOR_VERSION = 2;
-    const MINOR_VERSION = 8;
-    const RELEASE_VERSION = 22;
->>>>>>> bd62b148
     const EXTRA_VERSION = 'DEV';
 
     const END_OF_MAINTENANCE = '07/2017';
