{
    "name": "symfony/monolog-bridge",
    "type": "symfony-bridge",
    "description": "Symfony Monolog Bridge",
    "keywords": [],
    "homepage": "http://symfony.com",
    "version": "2.1.0",
    "license": "MIT",
    "authors": [
        {
            "name": "Fabien Potencier",
            "email": "fabien@symfony.com"
        },
        {
            "name": "Symfony Community",
            "homepage": "http://symfony.com/contributors"
        }
    ],
    "require": {
        "php": ">=5.3.2",
<<<<<<< HEAD
        "symfony/http-kernel": ">=2.1.0-dev",
        "monolog/monolog": ">=1.0"
=======
        "symfony/http-kernel": "self.version",
        "monolog/monolog": "1.*"
>>>>>>> 29bc4157
    },
    "autoload": {
        "psr-0": { "Symfony\\Bridge\\Monolog": "" }
    },
    "target-dir": "Symfony/Bridge/Monolog"
}<|MERGE_RESOLUTION|>--- conflicted
+++ resolved
@@ -18,13 +18,8 @@
     ],
     "require": {
         "php": ">=5.3.2",
-<<<<<<< HEAD
-        "symfony/http-kernel": ">=2.1.0-dev",
-        "monolog/monolog": ">=1.0"
-=======
         "symfony/http-kernel": "self.version",
         "monolog/monolog": "1.*"
->>>>>>> 29bc4157
     },
     "autoload": {
         "psr-0": { "Symfony\\Bridge\\Monolog": "" }
