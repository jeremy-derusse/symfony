<?php

/*
 * This file is part of the Symfony package.
 *
 * (c) Fabien Potencier <fabien@symfony.com>
 *
 * For the full copyright and license information, please view the LICENSE
 * file that was distributed with this source code.
 */

namespace Symfony\Bundle\FrameworkBundle\DependencyInjection;

use Symfony\Component\Config\Definition\Builder\ArrayNodeDefinition;
use Symfony\Component\Config\Definition\Builder\TreeBuilder;
use Symfony\Component\Config\Definition\ConfigurationInterface;

/**
 * FrameworkExtension configuration structure.
 *
 * @author Jeremy Mikola <jmikola@gmail.com>
 */
class Configuration implements ConfigurationInterface
{
    private $debug;

    /**
     * Constructor
     *
     * @param Boolean $debug Whether to use the debug mode
     */
    public function  __construct($debug)
    {
        $this->debug = (Boolean) $debug;
    }

    /**
     * Generates the configuration tree builder.
     *
     * @return \Symfony\Component\Config\Definition\Builder\TreeBuilder The tree builder
     */
    public function getConfigTreeBuilder()
    {
        $treeBuilder = new TreeBuilder();
        $rootNode = $treeBuilder->root('framework');

        $rootNode
            ->children()
<<<<<<< HEAD
                ->scalarNode('charset')
                    ->defaultNull()
                    ->beforeNormalization()
                        ->ifTrue(function($v) { return null !== $v; })
                        ->then(function($v) {
                            $message = 'The charset setting is deprecated. Just remove it from your configuration file.';

                            if ('UTF-8' !== $v) {
                                $message .= sprintf(' You need to define a getCharset() method in your Application Kernel class that returns "%s".', $v);
                            }

                            throw new \RuntimeException($message);
                        })
                    ->end()
                ->end()
                ->scalarNode('trust_proxy_headers')->defaultFalse()->end()
=======
                ->scalarNode('charset')->end()
                ->arrayNode('trusted_proxies')
                    ->prototype('scalar')
                        ->validate()
                            ->ifTrue(function($v) { return !filter_var($v, FILTER_VALIDATE_IP); })
                            ->thenInvalid('Invalid proxy IP "%s"')
                        ->end()
                    ->end()
                ->end()
                ->scalarNode('trust_proxy_headers')->defaultFalse()->end() // @deprecated, to be removed in 2.3
>>>>>>> c0fc33df
                ->scalarNode('secret')->isRequired()->end()
                ->scalarNode('ide')->defaultNull()->end()
                ->booleanNode('test')->end()
                ->scalarNode('default_locale')->defaultValue('en')->end()
            ->end()
        ;

        $this->addFormSection($rootNode);
        $this->addEsiSection($rootNode);
        $this->addProfilerSection($rootNode);
        $this->addRouterSection($rootNode);
        $this->addSessionSection($rootNode);
        $this->addTemplatingSection($rootNode);
        $this->addTranslatorSection($rootNode);
        $this->addValidationSection($rootNode);
        $this->addAnnotationsSection($rootNode);

        return $treeBuilder;
    }

    private function addFormSection(ArrayNodeDefinition $rootNode)
    {
        $rootNode
            ->children()
                ->arrayNode('form')
                    ->info('form configuration')
                    ->canBeUnset()
                    ->treatNullLike(array('enabled' => true))
                    ->treatTrueLike(array('enabled' => true))
                    ->children()
                        ->booleanNode('enabled')->defaultTrue()->end()
                    ->end()
                ->end()
                ->arrayNode('csrf_protection')
                    ->canBeUnset()
                    ->treatNullLike(array('enabled' => true))
                    ->treatTrueLike(array('enabled' => true))
                    ->children()
                        ->booleanNode('enabled')->defaultTrue()->end()
                        ->scalarNode('field_name')->defaultValue('_token')->end()
                    ->end()
                ->end()
            ->end()
        ;
    }

    private function addEsiSection(ArrayNodeDefinition $rootNode)
    {
        $rootNode
            ->children()
                ->arrayNode('esi')
                    ->info('esi configuration')
                    ->canBeUnset()
                    ->treatNullLike(array('enabled' => true))
                    ->treatTrueLike(array('enabled' => true))
                    ->children()
                        ->booleanNode('enabled')->defaultTrue()->end()
                    ->end()
                ->end()
            ->end()
        ;
    }

    private function addProfilerSection(ArrayNodeDefinition $rootNode)
    {
        $rootNode
            ->children()
                ->arrayNode('profiler')
                    ->info('profiler configuration')
                    ->canBeUnset()
                    ->children()
                        ->booleanNode('only_exceptions')->defaultFalse()->end()
                        ->booleanNode('only_master_requests')->defaultFalse()->end()
                        ->scalarNode('dsn')->defaultValue('file:%kernel.cache_dir%/profiler')->end()
                        ->scalarNode('username')->defaultValue('')->end()
                        ->scalarNode('password')->defaultValue('')->end()
                        ->scalarNode('lifetime')->defaultValue(86400)->end()
                        ->arrayNode('matcher')
                            ->canBeUnset()
                            ->performNoDeepMerging()
                            ->children()
                                ->scalarNode('ip')->end()
                                ->scalarNode('path')
                                    ->info('use the urldecoded format')
                                    ->example('^/path to resource/')
                                ->end()
                                ->scalarNode('service')->end()
                            ->end()
                        ->end()
                    ->end()
                ->end()
            ->end()
        ;
    }

    private function addRouterSection(ArrayNodeDefinition $rootNode)
    {
        $rootNode
            ->children()
                ->arrayNode('router')
                    ->info('router configuration')
                    ->canBeUnset()
                    ->children()
                        ->scalarNode('resource')->isRequired()->end()
                        ->scalarNode('type')->end()
                        ->scalarNode('http_port')->defaultValue(80)->end()
                        ->scalarNode('https_port')->defaultValue(443)->end()
                        ->scalarNode('strict_requirements')
                            ->info(
                                'set to false to disable exceptions when a route is '.
                                'generated with invalid parameters (and return null instead)'
                            )
                            ->defaultTrue()
                        ->end()
                    ->end()
                ->end()
            ->end()
        ;
    }

    private function addSessionSection(ArrayNodeDefinition $rootNode)
    {
        $rootNode
            ->children()
                ->arrayNode('session')
                    ->info('session configuration')
                    ->canBeUnset()
                    ->children()
                        ->booleanNode('auto_start')
                            ->info('DEPRECATED! Session starts on demand')
                            ->defaultFalse()
                            ->beforeNormalization()
                                ->ifTrue(function($v) { return null !== $v; })
                                ->then(function($v) {
                                    throw new \RuntimeException('The auto_start setting is deprecated. Just remove it from your configuration file.');
                                })
                            ->end()
                        ->end()
                        ->scalarNode('storage_id')->defaultValue('session.storage.native')->end()
                        ->scalarNode('handler_id')->defaultValue('session.handler.native_file')->end()
                        ->scalarNode('name')->end()
                        ->scalarNode('cookie_lifetime')->end()
                        ->scalarNode('cookie_path')->end()
                        ->scalarNode('cookie_domain')->end()
                        ->booleanNode('cookie_secure')->end()
                        ->booleanNode('cookie_httponly')->end()
                        ->scalarNode('gc_divisor')->end()
                        ->scalarNode('gc_probability')->end()
                        ->scalarNode('gc_maxlifetime')->end()
                        ->scalarNode('save_path')->defaultValue('%kernel.cache_dir%/sessions')->end()
                        ->scalarNode('lifetime')->info('DEPRECATED! Please use: cookie_lifetime')->end()
                        ->scalarNode('path')->info('DEPRECATED! Please use: cookie_path')->end()
                        ->scalarNode('domain')->info('DEPRECATED! Please use: cookie_domain')->end()
                        ->booleanNode('secure')->info('DEPRECATED! Please use: cookie_secure')->end()
                        ->booleanNode('httponly')->info('DEPRECATED! Please use: cookie_httponly')->end()
                    ->end()
                ->end()
            ->end()
        ;
    }

    private function addTemplatingSection(ArrayNodeDefinition $rootNode)
    {
        $organizeUrls = function($urls) {
            $urls += array(
                'http' => array(),
                'ssl'  => array(),
            );

            foreach ($urls as $i => $url) {
                if (is_integer($i)) {
                    if (0 === strpos($url, 'https://') || 0 === strpos($url, '//')) {
                        $urls['http'][] = $urls['ssl'][] = $url;
                    } else {
                        $urls['http'][] = $url;
                    }
                    unset($urls[$i]);
                }
            }

            return $urls;
        };

        $rootNode
            ->children()
                ->arrayNode('templating')
                    ->info('templating configuration')
                    ->canBeUnset()
                    ->children()
                        ->scalarNode('assets_version')->defaultValue(null)->end()
                        ->scalarNode('assets_version_format')->defaultValue('%%s?%%s')->end()
                        ->scalarNode('hinclude_default_template')->defaultNull()->end()
                        ->arrayNode('form')
                            ->addDefaultsIfNotSet()
                            ->fixXmlConfig('resource')
                            ->children()
                                ->arrayNode('resources')
                                    ->addDefaultChildrenIfNoneSet()
                                    ->prototype('scalar')->defaultValue('FrameworkBundle:Form')->end()
                                    ->validate()
                                        ->ifTrue(function($v) {return !in_array('FrameworkBundle:Form', $v); })
                                        ->then(function($v){
                                            return array_merge(array('FrameworkBundle:Form'), $v);
                                        })
                                    ->end()
                                ->end()
                            ->end()
                        ->end()
                    ->end()
                    ->fixXmlConfig('assets_base_url')
                    ->children()
                        ->arrayNode('assets_base_urls')
                            ->performNoDeepMerging()
                            ->addDefaultsIfNotSet()
                            ->beforeNormalization()
                                ->ifTrue(function($v) { return !is_array($v); })
                                ->then(function($v) { return array($v); })
                            ->end()
                            ->beforeNormalization()
                                ->always()
                                ->then($organizeUrls)
                            ->end()
                            ->children()
                                ->arrayNode('http')
                                    ->prototype('scalar')->end()
                                ->end()
                                ->arrayNode('ssl')
                                    ->prototype('scalar')->end()
                                ->end()
                            ->end()
                        ->end()
                        ->scalarNode('cache')->end()
                    ->end()
                    ->fixXmlConfig('engine')
                    ->children()
                        ->arrayNode('engines')
                            ->example(array('twig'))
                            ->isRequired()
                            ->requiresAtLeastOneElement()
                            ->beforeNormalization()
                                ->ifTrue(function($v){ return !is_array($v); })
                                ->then(function($v){ return array($v); })
                            ->end()
                            ->prototype('scalar')->end()
                        ->end()
                    ->end()
                    ->fixXmlConfig('loader')
                    ->children()
                        ->arrayNode('loaders')
                            ->beforeNormalization()
                                ->ifTrue(function($v){ return !is_array($v); })
                                ->then(function($v){ return array($v); })
                             ->end()
                            ->prototype('scalar')->end()
                        ->end()
                    ->end()
                    ->fixXmlConfig('package')
                    ->children()
                        ->arrayNode('packages')
                            ->useAttributeAsKey('name')
                            ->prototype('array')
                                ->fixXmlConfig('base_url')
                                ->children()
                                    ->scalarNode('version')->defaultNull()->end()
                                    ->scalarNode('version_format')->defaultValue('%%s?%%s')->end()
                                    ->arrayNode('base_urls')
                                        ->performNoDeepMerging()
                                        ->addDefaultsIfNotSet()
                                        ->beforeNormalization()
                                            ->ifTrue(function($v) { return !is_array($v); })
                                            ->then(function($v) { return array($v); })
                                        ->end()
                                        ->beforeNormalization()
                                            ->always()
                                            ->then($organizeUrls)
                                        ->end()
                                        ->children()
                                            ->arrayNode('http')
                                                ->prototype('scalar')->end()
                                            ->end()
                                            ->arrayNode('ssl')
                                                ->prototype('scalar')->end()
                                            ->end()
                                        ->end()
                                    ->end()
                                ->end()
                            ->end()
                        ->end()
                    ->end()
                ->end()
            ->end()
        ;
    }

    private function addTranslatorSection(ArrayNodeDefinition $rootNode)
    {
        $rootNode
            ->children()
                ->arrayNode('translator')
                    ->info('translator configuration')
                    ->canBeUnset()
                    ->treatNullLike(array('enabled' => true))
                    ->treatTrueLike(array('enabled' => true))
                    ->children()
                        ->booleanNode('enabled')->defaultTrue()->end()
                        ->scalarNode('fallback')->defaultValue('en')->end()
                    ->end()
                ->end()
            ->end()
        ;
    }

    private function addValidationSection(ArrayNodeDefinition $rootNode)
    {
        $rootNode
            ->children()
                ->arrayNode('validation')
                    ->info('validation configuration')
                    ->canBeUnset()
                    ->treatNullLike(array('enabled' => true))
                    ->treatTrueLike(array('enabled' => true))
                    ->children()
                    ->booleanNode('enabled')->defaultTrue()->end()
                        ->scalarNode('cache')->end()
                        ->booleanNode('enable_annotations')->defaultFalse()->end()
                    ->end()
                ->end()
            ->end()
        ;
    }

    private function addAnnotationsSection(ArrayNodeDefinition $rootNode)
    {
        $rootNode
            ->children()
                ->arrayNode('annotations')
                    ->info('annotation configuration')
                    ->addDefaultsIfNotSet()
                    ->children()
                        ->scalarNode('cache')->defaultValue('file')->end()
                        ->scalarNode('file_cache_dir')->defaultValue('%kernel.cache_dir%/annotations')->end()
                        ->booleanNode('debug')->defaultValue($this->debug)->end()
                    ->end()
                ->end()
            ->end()
        ;
    }
}<|MERGE_RESOLUTION|>--- conflicted
+++ resolved
@@ -46,7 +46,6 @@
 
         $rootNode
             ->children()
-<<<<<<< HEAD
                 ->scalarNode('charset')
                     ->defaultNull()
                     ->beforeNormalization()
@@ -62,9 +61,7 @@
                         })
                     ->end()
                 ->end()
-                ->scalarNode('trust_proxy_headers')->defaultFalse()->end()
-=======
-                ->scalarNode('charset')->end()
+                ->scalarNode('trust_proxy_headers')->defaultFalse()->end() // @deprecated, to be removed in 2.3
                 ->arrayNode('trusted_proxies')
                     ->prototype('scalar')
                         ->validate()
@@ -73,8 +70,6 @@
                         ->end()
                     ->end()
                 ->end()
-                ->scalarNode('trust_proxy_headers')->defaultFalse()->end() // @deprecated, to be removed in 2.3
->>>>>>> c0fc33df
                 ->scalarNode('secret')->isRequired()->end()
                 ->scalarNode('ide')->defaultNull()->end()
                 ->booleanNode('test')->end()
