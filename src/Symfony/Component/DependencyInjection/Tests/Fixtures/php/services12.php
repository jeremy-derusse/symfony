--- conflicted
+++ resolved
@@ -17,33 +17,22 @@
 class ProjectServiceContainer extends Container
 {
     private $parameters;
-<<<<<<< HEAD
-=======
     private $targetDirs = array();
->>>>>>> 76c35089
 
     /**
      * Constructor.
      */
     public function __construct()
     {
-<<<<<<< HEAD
-=======
         $dir = __DIR__;
         for ($i = 1; $i <= 5; ++$i) {
             $this->targetDirs[$i] = $dir = dirname($dir);
         }
         $this->parameters = $this->getDefaultParameters();
 
->>>>>>> 76c35089
         $this->services =
         $this->scopedServices =
         $this->scopeStacks = array();
-        $this->parameters = array(
-            'foo' => ('wiz'.dirname(__DIR__)),
-            'bar' => __DIR__,
-            'baz' => (__DIR__.'/PhpDumperTest.php'),
-        );
 
         $this->set('service_container', $this);
 
@@ -120,8 +109,7 @@
 
         return $this->parameterBag;
     }
-<<<<<<< HEAD
-=======
+
     /**
      * Gets the default parameters.
      *
@@ -136,5 +124,4 @@
             'buz' => $this->targetDirs[2],
         );
     }
->>>>>>> 76c35089
 }