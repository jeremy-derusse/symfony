<?php

/*
 * This file is part of the Symfony package.
 *
 * (c) Fabien Potencier <fabien@symfony.com>
 *
 * For the full copyright and license information, please view the LICENSE
 * file that was distributed with this source code.
 */

namespace Symfony\Component\Console\Helper;

use Symfony\Component\Console\Cursor;
use Symfony\Component\Console\Exception\LogicException;
use Symfony\Component\Console\Output\ConsoleOutputInterface;
use Symfony\Component\Console\Output\ConsoleSectionOutput;
use Symfony\Component\Console\Output\OutputInterface;
use Symfony\Component\Console\Terminal;

/**
 * The ProgressBar provides helpers to display progress output.
 *
 * @author Fabien Potencier <fabien@symfony.com>
 * @author Chris Jones <leeked@gmail.com>
 */
final class ProgressBar
{
    public const FORMAT_VERBOSE = 'verbose';
    public const FORMAT_VERY_VERBOSE = 'very_verbose';
    public const FORMAT_DEBUG = 'debug';
    public const FORMAT_NORMAL = 'normal';

    private const FORMAT_VERBOSE_NOMAX = 'verbose_nomax';
    private const FORMAT_VERY_VERBOSE_NOMAX = 'very_verbose_nomax';
    private const FORMAT_DEBUG_NOMAX = 'debug_nomax';
    private const FORMAT_NORMAL_NOMAX = 'normal_nomax';

    private int $barWidth = 28;
    private string $barChar;
    private string $emptyBarChar = '-';
    private string $progressChar = '>';
    private ?string $format = null;
    private ?string $internalFormat = null;
    private ?int $redrawFreq = 1;
    private int $writeCount = 0;
    private float $lastWriteTime = 0;
    private float $minSecondsBetweenRedraws = 0;
    private float $maxSecondsBetweenRedraws = 1;
    private $output;
<<<<<<< HEAD
    private int $step = 0;
    private ?int $max = null;
    private int $startTime;
    private int $stepWidth;
    private float $percent = 0.0;
    private int $formatLineCount;
    private array $messages = [];
    private bool $overwrite = true;
=======
    private $step = 0;
    private $max;
    private $startTime;
    private $stepWidth;
    private $percent = 0.0;
    private $messages = [];
    private $overwrite = true;
>>>>>>> 6b3efffc
    private $terminal;
    private ?string $previousMessage = null;
    private $cursor;

    private static array $formatters;
    private static array $formats;

    /**
     * @param int $max Maximum steps (0 if unknown)
     */
    public function __construct(OutputInterface $output, int $max = 0, float $minSecondsBetweenRedraws = 1 / 25)
    {
        if ($output instanceof ConsoleOutputInterface) {
            $output = $output->getErrorOutput();
        }

        $this->output = $output;
        $this->setMaxSteps($max);
        $this->terminal = new Terminal();

        if (0 < $minSecondsBetweenRedraws) {
            $this->redrawFreq = null;
            $this->minSecondsBetweenRedraws = $minSecondsBetweenRedraws;
        }

        if (!$this->output->isDecorated()) {
            // disable overwrite when output does not support ANSI codes.
            $this->overwrite = false;

            // set a reasonable redraw frequency so output isn't flooded
            $this->redrawFreq = null;
        }

        $this->startTime = time();
        $this->cursor = new Cursor($output);
    }

    /**
     * Sets a placeholder formatter for a given name.
     *
     * This method also allow you to override an existing placeholder.
     *
     * @param string   $name     The placeholder name (including the delimiter char like %)
     * @param callable $callable A PHP callable
     */
    public static function setPlaceholderFormatterDefinition(string $name, callable $callable): void
    {
        self::$formatters ??= self::initPlaceholderFormatters();

        self::$formatters[$name] = $callable;
    }

    /**
     * Gets the placeholder formatter for a given name.
     *
     * @param string $name The placeholder name (including the delimiter char like %)
     */
    public static function getPlaceholderFormatterDefinition(string $name): ?callable
    {
        self::$formatters ??= self::initPlaceholderFormatters();

        return self::$formatters[$name] ?? null;
    }

    /**
     * Sets a format for a given name.
     *
     * This method also allow you to override an existing format.
     *
     * @param string $name   The format name
     * @param string $format A format string
     */
    public static function setFormatDefinition(string $name, string $format): void
    {
        self::$formats ??= self::initFormats();

        self::$formats[$name] = $format;
    }

    /**
     * Gets the format for a given name.
     *
     * @param string $name The format name
     */
    public static function getFormatDefinition(string $name): ?string
    {
        self::$formats ??= self::initFormats();

        return self::$formats[$name] ?? null;
    }

    /**
     * Associates a text with a named placeholder.
     *
     * The text is displayed when the progress bar is rendered but only
     * when the corresponding placeholder is part of the custom format line
     * (by wrapping the name with %).
     *
     * @param string $message The text to associate with the placeholder
     * @param string $name    The name of the placeholder
     */
    public function setMessage(string $message, string $name = 'message')
    {
        $this->messages[$name] = $message;
    }

    public function getMessage(string $name = 'message')
    {
        return $this->messages[$name];
    }

    public function getStartTime(): int
    {
        return $this->startTime;
    }

    public function getMaxSteps(): int
    {
        return $this->max;
    }

    public function getProgress(): int
    {
        return $this->step;
    }

    private function getStepWidth(): int
    {
        return $this->stepWidth;
    }

    public function getProgressPercent(): float
    {
        return $this->percent;
    }

    public function getBarOffset(): float
    {
        return floor($this->max ? $this->percent * $this->barWidth : (null === $this->redrawFreq ? (int) (min(5, $this->barWidth / 15) * $this->writeCount) : $this->step) % $this->barWidth);
    }

    public function getEstimated(): float
    {
        if (!$this->step) {
            return 0;
        }

        return round((time() - $this->startTime) / $this->step * $this->max);
    }

    public function getRemaining(): float
    {
        if (!$this->step) {
            return 0;
        }

        return round((time() - $this->startTime) / $this->step * ($this->max - $this->step));
    }

    public function setBarWidth(int $size)
    {
        $this->barWidth = max(1, $size);
    }

    public function getBarWidth(): int
    {
        return $this->barWidth;
    }

    public function setBarCharacter(string $char)
    {
        $this->barChar = $char;
    }

    public function getBarCharacter(): string
    {
        return $this->barChar ?? ($this->max ? '=' : $this->emptyBarChar);
    }

    public function setEmptyBarCharacter(string $char)
    {
        $this->emptyBarChar = $char;
    }

    public function getEmptyBarCharacter(): string
    {
        return $this->emptyBarChar;
    }

    public function setProgressCharacter(string $char)
    {
        $this->progressChar = $char;
    }

    public function getProgressCharacter(): string
    {
        return $this->progressChar;
    }

    public function setFormat(string $format)
    {
        $this->format = null;
        $this->internalFormat = $format;
    }

    /**
     * Sets the redraw frequency.
     *
     * @param int|null $freq The frequency in steps
     */
    public function setRedrawFrequency(?int $freq)
    {
        $this->redrawFreq = null !== $freq ? max(1, $freq) : null;
    }

    public function minSecondsBetweenRedraws(float $seconds): void
    {
        $this->minSecondsBetweenRedraws = $seconds;
    }

    public function maxSecondsBetweenRedraws(float $seconds): void
    {
        $this->maxSecondsBetweenRedraws = $seconds;
    }

    /**
     * Returns an iterator that will automatically update the progress bar when iterated.
     *
     * @param int|null $max Number of steps to complete the bar (0 if indeterminate), if null it will be inferred from $iterable
     */
    public function iterate(iterable $iterable, int $max = null): iterable
    {
        $this->start($max ?? (is_countable($iterable) ? \count($iterable) : 0));

        foreach ($iterable as $key => $value) {
            yield $key => $value;

            $this->advance();
        }

        $this->finish();
    }

    /**
     * Starts the progress output.
     *
     * @param int|null $max Number of steps to complete the bar (0 if indeterminate), null to leave unchanged
     */
    public function start(int $max = null)
    {
        $this->startTime = time();
        $this->step = 0;
        $this->percent = 0.0;

        if (null !== $max) {
            $this->setMaxSteps($max);
        }

        $this->display();
    }

    /**
     * Advances the progress output X steps.
     *
     * @param int $step Number of steps to advance
     */
    public function advance(int $step = 1)
    {
        $this->setProgress($this->step + $step);
    }

    /**
     * Sets whether to overwrite the progressbar, false for new line.
     */
    public function setOverwrite(bool $overwrite)
    {
        $this->overwrite = $overwrite;
    }

    public function setProgress(int $step)
    {
        if ($this->max && $step > $this->max) {
            $this->max = $step;
        } elseif ($step < 0) {
            $step = 0;
        }

        $redrawFreq = $this->redrawFreq ?? (($this->max ?: 10) / 10);
        $prevPeriod = (int) ($this->step / $redrawFreq);
        $currPeriod = (int) ($step / $redrawFreq);
        $this->step = $step;
        $this->percent = $this->max ? (float) $this->step / $this->max : 0;
        $timeInterval = microtime(true) - $this->lastWriteTime;

        // Draw regardless of other limits
        if ($this->max === $step) {
            $this->display();

            return;
        }

        // Throttling
        if ($timeInterval < $this->minSecondsBetweenRedraws) {
            return;
        }

        // Draw each step period, but not too late
        if ($prevPeriod !== $currPeriod || $timeInterval >= $this->maxSecondsBetweenRedraws) {
            $this->display();
        }
    }

    public function setMaxSteps(int $max)
    {
        $this->format = null;
        $this->max = max(0, $max);
        $this->stepWidth = $this->max ? Helper::width((string) $this->max) : 4;
    }

    /**
     * Finishes the progress output.
     */
    public function finish(): void
    {
        if (!$this->max) {
            $this->max = $this->step;
        }

        if ($this->step === $this->max && !$this->overwrite) {
            // prevent double 100% output
            return;
        }

        $this->setProgress($this->max);
    }

    /**
     * Outputs the current progress string.
     */
    public function display(): void
    {
        if (OutputInterface::VERBOSITY_QUIET === $this->output->getVerbosity()) {
            return;
        }

        if (null === $this->format) {
            $this->setRealFormat($this->internalFormat ?: $this->determineBestFormat());
        }

        $this->overwrite($this->buildLine());
    }

    /**
     * Removes the progress bar from the current line.
     *
     * This is useful if you wish to write some output
     * while a progress bar is running.
     * Call display() to show the progress bar again.
     */
    public function clear(): void
    {
        if (!$this->overwrite) {
            return;
        }

        if (null === $this->format) {
            $this->setRealFormat($this->internalFormat ?: $this->determineBestFormat());
        }

        $this->overwrite('');
    }

    private function setRealFormat(string $format)
    {
        // try to use the _nomax variant if available
        if (!$this->max && null !== self::getFormatDefinition($format.'_nomax')) {
            $this->format = self::getFormatDefinition($format.'_nomax');
        } elseif (null !== self::getFormatDefinition($format)) {
            $this->format = self::getFormatDefinition($format);
        } else {
            $this->format = $format;
        }
    }

    /**
     * Overwrites a previous message to the output.
     */
    private function overwrite(string $message): void
    {
        if ($this->previousMessage === $message) {
            return;
        }

        $originalMessage = $message;

        if ($this->overwrite) {
            if (null !== $this->previousMessage) {
                if ($this->output instanceof ConsoleSectionOutput) {
                    $messageLines = explode("\n", $this->previousMessage);
                    $lineCount = \count($messageLines);
                    foreach ($messageLines as $messageLine) {
                        $messageLineLength = Helper::width(Helper::removeDecoration($this->output->getFormatter(), $messageLine));
                        if ($messageLineLength > $this->terminal->getWidth()) {
                            $lineCount += floor($messageLineLength / $this->terminal->getWidth());
                        }
                    }
                    $this->output->clear($lineCount);
                } else {
                    $lineCount = substr_count($this->previousMessage, "\n");
                    for ($i = 0; $i < $lineCount; ++$i) {
                        $this->cursor->moveToColumn(1);
                        $this->cursor->clearLine();
                        $this->cursor->moveUp();
                    }

                    $this->cursor->moveToColumn(1);
                    $this->cursor->clearLine();
                }
            }
        } elseif ($this->step > 0) {
            $message = \PHP_EOL.$message;
        }

        $this->previousMessage = $originalMessage;
        $this->lastWriteTime = microtime(true);

        $this->output->write($message);
        ++$this->writeCount;
    }

    private function determineBestFormat(): string
    {
        switch ($this->output->getVerbosity()) {
            // OutputInterface::VERBOSITY_QUIET: display is disabled anyway
            case OutputInterface::VERBOSITY_VERBOSE:
                return $this->max ? self::FORMAT_VERBOSE : self::FORMAT_VERBOSE_NOMAX;
            case OutputInterface::VERBOSITY_VERY_VERBOSE:
                return $this->max ? self::FORMAT_VERY_VERBOSE : self::FORMAT_VERY_VERBOSE_NOMAX;
            case OutputInterface::VERBOSITY_DEBUG:
                return $this->max ? self::FORMAT_DEBUG : self::FORMAT_DEBUG_NOMAX;
            default:
                return $this->max ? self::FORMAT_NORMAL : self::FORMAT_NORMAL_NOMAX;
        }
    }

    private static function initPlaceholderFormatters(): array
    {
        return [
            'bar' => function (self $bar, OutputInterface $output) {
                $completeBars = $bar->getBarOffset();
                $display = str_repeat($bar->getBarCharacter(), $completeBars);
                if ($completeBars < $bar->getBarWidth()) {
                    $emptyBars = $bar->getBarWidth() - $completeBars - Helper::length(Helper::removeDecoration($output->getFormatter(), $bar->getProgressCharacter()));
                    $display .= $bar->getProgressCharacter().str_repeat($bar->getEmptyBarCharacter(), $emptyBars);
                }

                return $display;
            },
            'elapsed' => function (self $bar) {
                return Helper::formatTime(time() - $bar->getStartTime());
            },
            'remaining' => function (self $bar) {
                if (!$bar->getMaxSteps()) {
                    throw new LogicException('Unable to display the remaining time if the maximum number of steps is not set.');
                }

                return Helper::formatTime($bar->getRemaining());
            },
            'estimated' => function (self $bar) {
                if (!$bar->getMaxSteps()) {
                    throw new LogicException('Unable to display the estimated time if the maximum number of steps is not set.');
                }

                return Helper::formatTime($bar->getEstimated());
            },
            'memory' => function (self $bar) {
                return Helper::formatMemory(memory_get_usage(true));
            },
            'current' => function (self $bar) {
                return str_pad($bar->getProgress(), $bar->getStepWidth(), ' ', \STR_PAD_LEFT);
            },
            'max' => function (self $bar) {
                return $bar->getMaxSteps();
            },
            'percent' => function (self $bar) {
                return floor($bar->getProgressPercent() * 100);
            },
        ];
    }

    private static function initFormats(): array
    {
        return [
            self::FORMAT_NORMAL => ' %current%/%max% [%bar%] %percent:3s%%',
            self::FORMAT_NORMAL_NOMAX => ' %current% [%bar%]',

            self::FORMAT_VERBOSE => ' %current%/%max% [%bar%] %percent:3s%% %elapsed:6s%',
            self::FORMAT_VERBOSE_NOMAX => ' %current% [%bar%] %elapsed:6s%',

            self::FORMAT_VERY_VERBOSE => ' %current%/%max% [%bar%] %percent:3s%% %elapsed:6s%/%estimated:-6s%',
            self::FORMAT_VERY_VERBOSE_NOMAX => ' %current% [%bar%] %elapsed:6s%',

            self::FORMAT_DEBUG => ' %current%/%max% [%bar%] %percent:3s%% %elapsed:6s%/%estimated:-6s% %memory:6s%',
            self::FORMAT_DEBUG_NOMAX => ' %current% [%bar%] %elapsed:6s% %memory:6s%',
        ];
    }

    private function buildLine(): string
    {
        \assert(null !== $this->format);

        $regex = "{%([a-z\-_]+)(?:\:([^%]+))?%}i";
        $callback = function ($matches) {
            if ($formatter = $this::getPlaceholderFormatterDefinition($matches[1])) {
                $text = $formatter($this, $this->output);
            } elseif (isset($this->messages[$matches[1]])) {
                $text = $this->messages[$matches[1]];
            } else {
                return $matches[0];
            }

            if (isset($matches[2])) {
                $text = sprintf('%'.$matches[2], $text);
            }

            return $text;
        };
        $line = preg_replace_callback($regex, $callback, $this->format);

        // gets string length for each sub line with multiline format
        $linesLength = array_map(function ($subLine) {
            return Helper::width(Helper::removeDecoration($this->output->getFormatter(), rtrim($subLine, "\r")));
        }, explode("\n", $line));

        $linesWidth = max($linesLength);

        $terminalWidth = $this->terminal->getWidth();
        if ($linesWidth <= $terminalWidth) {
            return $line;
        }

        $this->setBarWidth($this->barWidth - $linesWidth + $terminalWidth);

        return preg_replace_callback($regex, $callback, $this->format);
    }
}<|MERGE_RESOLUTION|>--- conflicted
+++ resolved
@@ -48,24 +48,13 @@
     private float $minSecondsBetweenRedraws = 0;
     private float $maxSecondsBetweenRedraws = 1;
     private $output;
-<<<<<<< HEAD
     private int $step = 0;
     private ?int $max = null;
     private int $startTime;
     private int $stepWidth;
     private float $percent = 0.0;
-    private int $formatLineCount;
     private array $messages = [];
     private bool $overwrite = true;
-=======
-    private $step = 0;
-    private $max;
-    private $startTime;
-    private $stepWidth;
-    private $percent = 0.0;
-    private $messages = [];
-    private $overwrite = true;
->>>>>>> 6b3efffc
     private $terminal;
     private ?string $previousMessage = null;
     private $cursor;
