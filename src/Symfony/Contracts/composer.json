{
    "name": "symfony/contracts",
    "type": "library",
    "description": "A set of abstractions extracted out of the Symfony components",
    "keywords": ["abstractions", "contracts", "decoupling", "interfaces", "interoperability", "standards"],
    "homepage": "https://symfony.com",
    "license": "MIT",
    "authors": [
        {
            "name": "Nicolas Grekas",
            "email": "p@tchwork.com"
        },
        {
            "name": "Symfony Community",
            "homepage": "https://symfony.com/contributors"
        }
    ],
    "require": {
        "php": ">=7.2.5",
        "psr/cache": "^1.0",
        "psr/container": "^1.0",
        "psr/event-dispatcher": "^1.0"
    },
    "require-dev": {
        "symfony/polyfill-intl-idn": "^1.10"
    },
    "replace": {
        "symfony/cache-contracts": "self.version",
        "symfony/deprecation-contracts": "self.version",
        "symfony/event-dispatcher-contracts": "self.version",
        "symfony/http-client-contracts": "self.version",
        "symfony/service-contracts": "self.version",
        "symfony/translation-contracts": "self.version"
    },
    "suggest": {
        "symfony/cache-implementation": "",
        "symfony/event-dispatcher-implementation": "",
        "symfony/http-client-implementation": "",
        "symfony/service-implementation": "",
        "symfony/translation-implementation": ""
    },
    "autoload": {
        "psr-4": { "Symfony\\Contracts\\": "" },
        "files": [ "Deprecation/function.php" ],
        "exclude-from-classmap": [
            "**/Tests/"
        ]
    },
    "minimum-stability": "dev",
    "extra": {
<<<<<<< HEAD
        "branch-version": "2.3",
=======
>>>>>>> f667d792
        "branch-alias": {
            "dev-main": "2.3-dev"
        }
    }
}<|MERGE_RESOLUTION|>--- conflicted
+++ resolved
@@ -48,10 +48,6 @@
     },
     "minimum-stability": "dev",
     "extra": {
-<<<<<<< HEAD
-        "branch-version": "2.3",
-=======
->>>>>>> f667d792
         "branch-alias": {
             "dev-main": "2.3-dev"
         }
