<?php

/*
 * This file is part of the Symfony package.
 *
 * (c) Fabien Potencier <fabien@symfony.com>
 *
 * For the full copyright and license information, please view the LICENSE
 * file that was distributed with this source code.
 */

namespace Symfony\Component\Yaml;

use Symfony\Component\Yaml\Exception\ParseException;
use Symfony\Component\Yaml\Tag\TaggedValue;

/**
 * Parser parses YAML strings to convert them to PHP arrays.
 *
 * @author Fabien Potencier <fabien@symfony.com>
 *
 * @final
 */
class Parser
{
    public const TAG_PATTERN = '(?P<tag>![\w!.\/:-]+)';
    public const BLOCK_SCALAR_HEADER_PATTERN = '(?P<separator>\||>)(?P<modifiers>\+|\-|\d+|\+\d+|\-\d+|\d+\+|\d+\-)?(?P<comments> +#.*)?';
    public const REFERENCE_PATTERN = '#^&(?P<ref>[^ ]++) *+(?P<value>.*)#u';

    private $filename;
    private $offset = 0;
    private $numberOfParsedLines = 0;
    private $totalNumberOfLines;
    private $lines = [];
    private $currentLineNb = -1;
    private $currentLine = '';
    private $refs = [];
    private $skippedLineNumbers = [];
    private $locallySkippedLineNumbers = [];
    private $refsBeingParsed = [];

    /**
     * Parses a YAML file into a PHP value.
     *
     * @param string $filename The path to the YAML file to be parsed
     * @param int    $flags    A bit field of PARSE_* constants to customize the YAML parser behavior
     *
     * @return mixed The YAML converted to a PHP value
     *
     * @throws ParseException If the file could not be read or the YAML is not valid
     */
    public function parseFile(string $filename, int $flags = 0)
    {
        if (!is_file($filename)) {
            throw new ParseException(sprintf('File "%s" does not exist.', $filename));
        }

        if (!is_readable($filename)) {
            throw new ParseException(sprintf('File "%s" cannot be read.', $filename));
        }

        $this->filename = $filename;

        try {
            return $this->parse(file_get_contents($filename), $flags);
        } finally {
            $this->filename = null;
        }
    }

    /**
     * Parses a YAML string to a PHP value.
     *
     * @param string $value A YAML string
     * @param int    $flags A bit field of PARSE_* constants to customize the YAML parser behavior
     *
     * @return mixed A PHP value
     *
     * @throws ParseException If the YAML is not valid
     */
    public function parse(string $value, int $flags = 0)
    {
        if (false === preg_match('//u', $value)) {
            throw new ParseException('The YAML value does not appear to be valid UTF-8.', -1, null, $this->filename);
        }

        $this->refs = [];

        $mbEncoding = null;

        if (2 /* MB_OVERLOAD_STRING */ & (int) ini_get('mbstring.func_overload')) {
            $mbEncoding = mb_internal_encoding();
            mb_internal_encoding('UTF-8');
        }

        try {
            $data = $this->doParse($value, $flags);
        } finally {
            if (null !== $mbEncoding) {
                mb_internal_encoding($mbEncoding);
            }
            $this->lines = [];
            $this->currentLine = '';
            $this->numberOfParsedLines = 0;
            $this->refs = [];
            $this->skippedLineNumbers = [];
            $this->locallySkippedLineNumbers = [];
            $this->totalNumberOfLines = null;
        }

        return $data;
    }

    private function doParse(string $value, int $flags)
    {
        $this->currentLineNb = -1;
        $this->currentLine = '';
        $value = $this->cleanup($value);
        $this->lines = explode("\n", $value);
        $this->numberOfParsedLines = \count($this->lines);
        $this->locallySkippedLineNumbers = [];

        if (null === $this->totalNumberOfLines) {
            $this->totalNumberOfLines = $this->numberOfParsedLines;
        }

        if (!$this->moveToNextLine()) {
            return null;
        }

        $data = [];
        $context = null;
        $allowOverwrite = false;

        while ($this->isCurrentLineEmpty()) {
            if (!$this->moveToNextLine()) {
                return null;
            }
        }

        // Resolves the tag and returns if end of the document
        if (null !== ($tag = $this->getLineTag($this->currentLine, $flags, false)) && !$this->moveToNextLine()) {
            return new TaggedValue($tag, '');
        }

        do {
            if ($this->isCurrentLineEmpty()) {
                continue;
            }

            // tab?
            if ("\t" === $this->currentLine[0]) {
                throw new ParseException('A YAML file cannot contain tabs as indentation.', $this->getRealCurrentLineNb() + 1, $this->currentLine, $this->filename);
            }

            Inline::initialize($flags, $this->getRealCurrentLineNb(), $this->filename);

            $isRef = $mergeNode = false;
            if ('-' === $this->currentLine[0] && self::preg_match('#^\-((?P<leadspaces>\s+)(?P<value>.+))?$#u', rtrim($this->currentLine), $values)) {
                if ($context && 'mapping' == $context) {
                    throw new ParseException('You cannot define a sequence item when in a mapping.', $this->getRealCurrentLineNb() + 1, $this->currentLine, $this->filename);
                }
                $context = 'sequence';

                if (isset($values['value']) && '&' === $values['value'][0] && self::preg_match(self::REFERENCE_PATTERN, $values['value'], $matches)) {
                    $isRef = $matches['ref'];
                    $this->refsBeingParsed[] = $isRef;
                    $values['value'] = $matches['value'];
                }

                if (isset($values['value'][1]) && '?' === $values['value'][0] && ' ' === $values['value'][1]) {
                    throw new ParseException('Complex mappings are not supported.', $this->getRealCurrentLineNb() + 1, $this->currentLine);
                }

                // array
                if (isset($values['value']) && str_starts_with(ltrim($values['value'], ' '), '-')) {
                    // Inline first child
                    $currentLineNumber = $this->getRealCurrentLineNb();

                    $sequenceIndentation = \strlen($values['leadspaces']) + 1;
                    $sequenceYaml = substr($this->currentLine, $sequenceIndentation);
                    $sequenceYaml .= "\n".$this->getNextEmbedBlock($sequenceIndentation, true);

                    $data[] = $this->parseBlock($currentLineNumber, rtrim($sequenceYaml), $flags);
                } elseif (!isset($values['value']) || '' == trim($values['value'], ' ') || str_starts_with(ltrim($values['value'], ' '), '#')) {
                    $data[] = $this->parseBlock($this->getRealCurrentLineNb() + 1, $this->getNextEmbedBlock(null, true) ?? '', $flags);
                } elseif (null !== $subTag = $this->getLineTag(ltrim($values['value'], ' '), $flags)) {
                    $data[] = new TaggedValue(
                        $subTag,
                        $this->parseBlock($this->getRealCurrentLineNb() + 1, $this->getNextEmbedBlock(null, true), $flags)
                    );
                } else {
                    if (
                        isset($values['leadspaces'])
                        && (
                            '!' === $values['value'][0]
                            || self::preg_match('#^(?P<key>'.Inline::REGEX_QUOTED_STRING.'|[^ \'"\{\[].*?) *\:(\s+(?P<value>.+?))?\s*$#u', $this->trimTag($values['value']), $matches)
                        )
                    ) {
                        // this is a compact notation element, add to next block and parse
                        $block = $values['value'];
                        if ($this->isNextLineIndented()) {
                            $block .= "\n".$this->getNextEmbedBlock($this->getCurrentLineIndentation() + \strlen($values['leadspaces']) + 1);
                        }

                        $data[] = $this->parseBlock($this->getRealCurrentLineNb(), $block, $flags);
                    } else {
                        $data[] = $this->parseValue($values['value'], $flags, $context);
                    }
                }
                if ($isRef) {
                    $this->refs[$isRef] = end($data);
                    array_pop($this->refsBeingParsed);
                }
            } elseif (
                self::preg_match('#^(?P<key>(?:![^\s]++\s++)?(?:'.Inline::REGEX_QUOTED_STRING.'|(?:!?!php/const:)?[^ \'"\[\{!].*?)) *\:(( |\t)++(?P<value>.+))?$#u', rtrim($this->currentLine), $values)
                && (!str_contains($values['key'], ' #') || \in_array($values['key'][0], ['"', "'"]))
            ) {
                if ($context && 'sequence' == $context) {
                    throw new ParseException('You cannot define a mapping item when in a sequence.', $this->currentLineNb + 1, $this->currentLine, $this->filename);
                }
                $context = 'mapping';

                try {
                    $key = Inline::parseScalar($values['key']);
                } catch (ParseException $e) {
                    $e->setParsedLine($this->getRealCurrentLineNb() + 1);
                    $e->setSnippet($this->currentLine);

                    throw $e;
                }

                if (!\is_string($key) && !\is_int($key)) {
                    throw new ParseException((is_numeric($key) ? 'Numeric' : 'Non-string').' keys are not supported. Quote your evaluable mapping keys instead.', $this->getRealCurrentLineNb() + 1, $this->currentLine);
                }

                // Convert float keys to strings, to avoid being converted to integers by PHP
                if (\is_float($key)) {
                    $key = (string) $key;
                }

                if ('<<' === $key && (!isset($values['value']) || '&' !== $values['value'][0] || !self::preg_match('#^&(?P<ref>[^ ]+)#u', $values['value'], $refMatches))) {
                    $mergeNode = true;
                    $allowOverwrite = true;
                    if (isset($values['value'][0]) && '*' === $values['value'][0]) {
                        $refName = substr(rtrim($values['value']), 1);
                        if (!\array_key_exists($refName, $this->refs)) {
                            if (false !== $pos = array_search($refName, $this->refsBeingParsed, true)) {
                                throw new ParseException(sprintf('Circular reference [%s] detected for reference "%s".', implode(', ', array_merge(\array_slice($this->refsBeingParsed, $pos), [$refName])), $refName), $this->currentLineNb + 1, $this->currentLine, $this->filename);
                            }

                            throw new ParseException(sprintf('Reference "%s" does not exist.', $refName), $this->getRealCurrentLineNb() + 1, $this->currentLine, $this->filename);
                        }

                        $refValue = $this->refs[$refName];

                        if (Yaml::PARSE_OBJECT_FOR_MAP & $flags && $refValue instanceof \stdClass) {
                            $refValue = (array) $refValue;
                        }

                        if (!\is_array($refValue)) {
                            throw new ParseException('YAML merge keys used with a scalar value instead of an array.', $this->getRealCurrentLineNb() + 1, $this->currentLine, $this->filename);
                        }

                        $data += $refValue; // array union
                    } else {
                        if (isset($values['value']) && '' !== $values['value']) {
                            $value = $values['value'];
                        } else {
                            $value = $this->getNextEmbedBlock();
                        }
                        $parsed = $this->parseBlock($this->getRealCurrentLineNb() + 1, $value, $flags);

                        if (Yaml::PARSE_OBJECT_FOR_MAP & $flags && $parsed instanceof \stdClass) {
                            $parsed = (array) $parsed;
                        }

                        if (!\is_array($parsed)) {
                            throw new ParseException('YAML merge keys used with a scalar value instead of an array.', $this->getRealCurrentLineNb() + 1, $this->currentLine, $this->filename);
                        }

                        if (isset($parsed[0])) {
                            // If the value associated with the merge key is a sequence, then this sequence is expected to contain mapping nodes
                            // and each of these nodes is merged in turn according to its order in the sequence. Keys in mapping nodes earlier
                            // in the sequence override keys specified in later mapping nodes.
                            foreach ($parsed as $parsedItem) {
                                if (Yaml::PARSE_OBJECT_FOR_MAP & $flags && $parsedItem instanceof \stdClass) {
                                    $parsedItem = (array) $parsedItem;
                                }

                                if (!\is_array($parsedItem)) {
                                    throw new ParseException('Merge items must be arrays.', $this->getRealCurrentLineNb() + 1, $parsedItem, $this->filename);
                                }

                                $data += $parsedItem; // array union
                            }
                        } else {
                            // If the value associated with the key is a single mapping node, each of its key/value pairs is inserted into the
                            // current mapping, unless the key already exists in it.
                            $data += $parsed; // array union
                        }
                    }
                } elseif ('<<' !== $key && isset($values['value']) && '&' === $values['value'][0] && self::preg_match(self::REFERENCE_PATTERN, $values['value'], $matches)) {
                    $isRef = $matches['ref'];
                    $this->refsBeingParsed[] = $isRef;
                    $values['value'] = $matches['value'];
                }

                $subTag = null;
                if ($mergeNode) {
                    // Merge keys
<<<<<<< HEAD
                } elseif (!isset($values['value']) || '' === $values['value'] || '#' === ($values['value'][0] ?? '') || (null !== $subTag = $this->getLineTag($values['value'], $flags)) || '<<' === $key) {
=======
                } elseif (!isset($values['value']) || '' === $values['value'] || str_starts_with($values['value'], '#') || (null !== $subTag = $this->getLineTag($values['value'], $flags)) || '<<' === $key) {
>>>>>>> c7dc7f82
                    // hash
                    // if next line is less indented or equal, then it means that the current value is null
                    if (!$this->isNextLineIndented() && !$this->isNextLineUnIndentedCollection()) {
                        // Spec: Keys MUST be unique; first one wins.
                        // But overwriting is allowed when a merge node is used in current block.
                        if ($allowOverwrite || !isset($data[$key])) {
                            if (null !== $subTag) {
                                $data[$key] = new TaggedValue($subTag, '');
                            } else {
                                $data[$key] = null;
                            }
                        } else {
                            throw new ParseException(sprintf('Duplicate key "%s" detected.', $key), $this->getRealCurrentLineNb() + 1, $this->currentLine);
                        }
                    } else {
                        // remember the parsed line number here in case we need it to provide some contexts in error messages below
                        $realCurrentLineNbKey = $this->getRealCurrentLineNb();
                        $value = $this->parseBlock($this->getRealCurrentLineNb() + 1, $this->getNextEmbedBlock(), $flags);
                        if ('<<' === $key) {
                            $this->refs[$refMatches['ref']] = $value;

                            if (Yaml::PARSE_OBJECT_FOR_MAP & $flags && $value instanceof \stdClass) {
                                $value = (array) $value;
                            }

                            $data += $value;
                        } elseif ($allowOverwrite || !isset($data[$key])) {
                            // Spec: Keys MUST be unique; first one wins.
                            // But overwriting is allowed when a merge node is used in current block.
                            if (null !== $subTag) {
                                $data[$key] = new TaggedValue($subTag, $value);
                            } else {
                                $data[$key] = $value;
                            }
                        } else {
                            throw new ParseException(sprintf('Duplicate key "%s" detected.', $key), $realCurrentLineNbKey + 1, $this->currentLine);
                        }
                    }
                } else {
                    $value = $this->parseValue(rtrim($values['value']), $flags, $context);
                    // Spec: Keys MUST be unique; first one wins.
                    // But overwriting is allowed when a merge node is used in current block.
                    if ($allowOverwrite || !isset($data[$key])) {
                        $data[$key] = $value;
                    } else {
                        throw new ParseException(sprintf('Duplicate key "%s" detected.', $key), $this->getRealCurrentLineNb() + 1, $this->currentLine);
                    }
                }
                if ($isRef) {
                    $this->refs[$isRef] = $data[$key];
                    array_pop($this->refsBeingParsed);
                }
            } elseif ('"' === $this->currentLine[0] || "'" === $this->currentLine[0]) {
                if (null !== $context) {
                    throw new ParseException('Unable to parse.', $this->getRealCurrentLineNb() + 1, $this->currentLine, $this->filename);
                }

                try {
                    return Inline::parse($this->lexInlineQuotedString(), $flags, $this->refs);
                } catch (ParseException $e) {
                    $e->setParsedLine($this->getRealCurrentLineNb() + 1);
                    $e->setSnippet($this->currentLine);

                    throw $e;
                }
            } elseif ('{' === $this->currentLine[0]) {
                if (null !== $context) {
                    throw new ParseException('Unable to parse.', $this->getRealCurrentLineNb() + 1, $this->currentLine, $this->filename);
                }

                try {
                    $parsedMapping = Inline::parse($this->lexInlineMapping(), $flags, $this->refs);

                    while ($this->moveToNextLine()) {
                        if (!$this->isCurrentLineEmpty()) {
                            throw new ParseException('Unable to parse.', $this->getRealCurrentLineNb() + 1, $this->currentLine, $this->filename);
                        }
                    }

                    return $parsedMapping;
                } catch (ParseException $e) {
                    $e->setParsedLine($this->getRealCurrentLineNb() + 1);
                    $e->setSnippet($this->currentLine);

                    throw $e;
                }
            } elseif ('[' === $this->currentLine[0]) {
                if (null !== $context) {
                    throw new ParseException('Unable to parse.', $this->getRealCurrentLineNb() + 1, $this->currentLine, $this->filename);
                }

                try {
                    $parsedSequence = Inline::parse($this->lexInlineSequence(), $flags, $this->refs);

                    while ($this->moveToNextLine()) {
                        if (!$this->isCurrentLineEmpty()) {
                            throw new ParseException('Unable to parse.', $this->getRealCurrentLineNb() + 1, $this->currentLine, $this->filename);
                        }
                    }

                    return $parsedSequence;
                } catch (ParseException $e) {
                    $e->setParsedLine($this->getRealCurrentLineNb() + 1);
                    $e->setSnippet($this->currentLine);

                    throw $e;
                }
            } else {
                // multiple documents are not supported
                if ('---' === $this->currentLine) {
                    throw new ParseException('Multiple documents are not supported.', $this->currentLineNb + 1, $this->currentLine, $this->filename);
                }

                if ($deprecatedUsage = (isset($this->currentLine[1]) && '?' === $this->currentLine[0] && ' ' === $this->currentLine[1])) {
                    throw new ParseException('Complex mappings are not supported.', $this->getRealCurrentLineNb() + 1, $this->currentLine);
                }

                // 1-liner optionally followed by newline(s)
                if (\is_string($value) && $this->lines[0] === trim($value)) {
                    try {
                        $value = Inline::parse($this->lines[0], $flags, $this->refs);
                    } catch (ParseException $e) {
                        $e->setParsedLine($this->getRealCurrentLineNb() + 1);
                        $e->setSnippet($this->currentLine);

                        throw $e;
                    }

                    return $value;
                }

                // try to parse the value as a multi-line string as a last resort
                if (0 === $this->currentLineNb) {
                    $previousLineWasNewline = false;
                    $previousLineWasTerminatedWithBackslash = false;
                    $value = '';

                    foreach ($this->lines as $line) {
                        $trimmedLine = trim($line);
                        if ('#' === ($trimmedLine[0] ?? '')) {
                            continue;
                        }
                        // If the indentation is not consistent at offset 0, it is to be considered as a ParseError
                        if (0 === $this->offset && !$deprecatedUsage && isset($line[0]) && ' ' === $line[0]) {
                            throw new ParseException('Unable to parse.', $this->getRealCurrentLineNb() + 1, $this->currentLine, $this->filename);
                        }

<<<<<<< HEAD
                        if (false !== strpos($line, ': ')) {
                            throw new ParseException('Mapping values are not allowed in multi-line blocks.', $this->getRealCurrentLineNb() + 1, $this->currentLine, $this->filename);
=======
                        if (str_contains($line, ': ')) {
                            @trigger_error('Support for mapping keys in multi-line blocks is deprecated since Symfony 4.3 and will throw a ParseException in 5.0.', \E_USER_DEPRECATED);
>>>>>>> c7dc7f82
                        }

                        if ('' === $trimmedLine) {
                            $value .= "\n";
                        } elseif (!$previousLineWasNewline && !$previousLineWasTerminatedWithBackslash) {
                            $value .= ' ';
                        }

<<<<<<< HEAD
                        if ('' !== $trimmedLine && '\\' === $line[-1]) {
=======
                        if ('' !== trim($line) && str_ends_with($line, '\\')) {
>>>>>>> c7dc7f82
                            $value .= ltrim(substr($line, 0, -1));
                        } elseif ('' !== $trimmedLine) {
                            $value .= $trimmedLine;
                        }

                        if ('' === $trimmedLine) {
                            $previousLineWasNewline = true;
                            $previousLineWasTerminatedWithBackslash = false;
<<<<<<< HEAD
                        } elseif ('\\' === $line[-1]) {
=======
                        } elseif (str_ends_with($line, '\\')) {
>>>>>>> c7dc7f82
                            $previousLineWasNewline = false;
                            $previousLineWasTerminatedWithBackslash = true;
                        } else {
                            $previousLineWasNewline = false;
                            $previousLineWasTerminatedWithBackslash = false;
                        }
                    }

                    try {
                        return Inline::parse(trim($value));
                    } catch (ParseException $e) {
                        // fall-through to the ParseException thrown below
                    }
                }

                throw new ParseException('Unable to parse.', $this->getRealCurrentLineNb() + 1, $this->currentLine, $this->filename);
            }
        } while ($this->moveToNextLine());

        if (null !== $tag) {
            $data = new TaggedValue($tag, $data);
        }

        if (Yaml::PARSE_OBJECT_FOR_MAP & $flags && 'mapping' === $context && !\is_object($data)) {
            $object = new \stdClass();

            foreach ($data as $key => $value) {
                $object->$key = $value;
            }

            $data = $object;
        }

        return empty($data) ? null : $data;
    }

    private function parseBlock(int $offset, string $yaml, int $flags)
    {
        $skippedLineNumbers = $this->skippedLineNumbers;

        foreach ($this->locallySkippedLineNumbers as $lineNumber) {
            if ($lineNumber < $offset) {
                continue;
            }

            $skippedLineNumbers[] = $lineNumber;
        }

        $parser = new self();
        $parser->offset = $offset;
        $parser->totalNumberOfLines = $this->totalNumberOfLines;
        $parser->skippedLineNumbers = $skippedLineNumbers;
        $parser->refs = &$this->refs;
        $parser->refsBeingParsed = $this->refsBeingParsed;

        return $parser->doParse($yaml, $flags);
    }

    /**
     * Returns the current line number (takes the offset into account).
     *
     * @internal
     *
     * @return int The current line number
     */
    public function getRealCurrentLineNb(): int
    {
        $realCurrentLineNumber = $this->currentLineNb + $this->offset;

        foreach ($this->skippedLineNumbers as $skippedLineNumber) {
            if ($skippedLineNumber > $realCurrentLineNumber) {
                break;
            }

            ++$realCurrentLineNumber;
        }

        return $realCurrentLineNumber;
    }

    /**
     * Returns the current line indentation.
     *
     * @return int The current line indentation
     */
    private function getCurrentLineIndentation(): int
    {
        if (' ' !== ($this->currentLine[0] ?? '')) {
            return 0;
        }

        return \strlen($this->currentLine) - \strlen(ltrim($this->currentLine, ' '));
    }

    /**
     * Returns the next embed block of YAML.
     *
     * @param int|null $indentation The indent level at which the block is to be read, or null for default
     * @param bool     $inSequence  True if the enclosing data structure is a sequence
     *
     * @return string A YAML string
     *
     * @throws ParseException When indentation problem are detected
     */
    private function getNextEmbedBlock(int $indentation = null, bool $inSequence = false): string
    {
        $oldLineIndentation = $this->getCurrentLineIndentation();

        if (!$this->moveToNextLine()) {
            return '';
        }

        if (null === $indentation) {
            $newIndent = null;
            $movements = 0;

            do {
                $EOF = false;

                // empty and comment-like lines do not influence the indentation depth
                if ($this->isCurrentLineEmpty() || $this->isCurrentLineComment()) {
                    $EOF = !$this->moveToNextLine();

                    if (!$EOF) {
                        ++$movements;
                    }
                } else {
                    $newIndent = $this->getCurrentLineIndentation();
                }
            } while (!$EOF && null === $newIndent);

            for ($i = 0; $i < $movements; ++$i) {
                $this->moveToPreviousLine();
            }

            $unindentedEmbedBlock = $this->isStringUnIndentedCollectionItem();

            if (!$this->isCurrentLineEmpty() && 0 === $newIndent && !$unindentedEmbedBlock) {
                throw new ParseException('Indentation problem.', $this->getRealCurrentLineNb() + 1, $this->currentLine, $this->filename);
            }
        } else {
            $newIndent = $indentation;
        }

        $data = [];

        if ($this->getCurrentLineIndentation() >= $newIndent) {
            $data[] = substr($this->currentLine, $newIndent ?? 0);
        } elseif ($this->isCurrentLineEmpty() || $this->isCurrentLineComment()) {
            $data[] = $this->currentLine;
        } else {
            $this->moveToPreviousLine();

            return '';
        }

        if ($inSequence && $oldLineIndentation === $newIndent && isset($data[0][0]) && '-' === $data[0][0]) {
            // the previous line contained a dash but no item content, this line is a sequence item with the same indentation
            // and therefore no nested list or mapping
            $this->moveToPreviousLine();

            return '';
        }

        $isItUnindentedCollection = $this->isStringUnIndentedCollectionItem();
        $isItComment = $this->isCurrentLineComment();

        while ($this->moveToNextLine()) {
            if ($isItComment && !$isItUnindentedCollection) {
                $isItUnindentedCollection = $this->isStringUnIndentedCollectionItem();
                $isItComment = $this->isCurrentLineComment();
            }

            $indent = $this->getCurrentLineIndentation();

            if ($isItUnindentedCollection && !$this->isCurrentLineEmpty() && !$this->isStringUnIndentedCollectionItem() && $newIndent === $indent) {
                $this->moveToPreviousLine();
                break;
            }

            if ($this->isCurrentLineBlank()) {
                $data[] = substr($this->currentLine, $newIndent);
                continue;
            }

            if ($indent >= $newIndent) {
                $data[] = substr($this->currentLine, $newIndent);
            } elseif ($this->isCurrentLineComment()) {
                $data[] = $this->currentLine;
            } elseif (0 == $indent) {
                $this->moveToPreviousLine();

                break;
            } else {
                throw new ParseException('Indentation problem.', $this->getRealCurrentLineNb() + 1, $this->currentLine, $this->filename);
            }
        }

        return implode("\n", $data);
    }

    private function hasMoreLines(): bool
    {
        return (\count($this->lines) - 1) > $this->currentLineNb;
    }

    /**
     * Moves the parser to the next line.
     */
    private function moveToNextLine(): bool
    {
        if ($this->currentLineNb >= $this->numberOfParsedLines - 1) {
            return false;
        }

        $this->currentLine = $this->lines[++$this->currentLineNb];

        return true;
    }

    /**
     * Moves the parser to the previous line.
     */
    private function moveToPreviousLine(): bool
    {
        if ($this->currentLineNb < 1) {
            return false;
        }

        $this->currentLine = $this->lines[--$this->currentLineNb];

        return true;
    }

    /**
     * Parses a YAML value.
     *
     * @param string $value   A YAML value
     * @param int    $flags   A bit field of PARSE_* constants to customize the YAML parser behavior
     * @param string $context The parser context (either sequence or mapping)
     *
     * @return mixed A PHP value
     *
     * @throws ParseException When reference does not exist
     */
    private function parseValue(string $value, int $flags, string $context)
    {
<<<<<<< HEAD
        if ('*' === ($value[0] ?? '')) {
=======
        if (str_starts_with($value, '*')) {
>>>>>>> c7dc7f82
            if (false !== $pos = strpos($value, '#')) {
                $value = substr($value, 1, $pos - 2);
            } else {
                $value = substr($value, 1);
            }

            if (!\array_key_exists($value, $this->refs)) {
                if (false !== $pos = array_search($value, $this->refsBeingParsed, true)) {
                    throw new ParseException(sprintf('Circular reference [%s] detected for reference "%s".', implode(', ', array_merge(\array_slice($this->refsBeingParsed, $pos), [$value])), $value), $this->currentLineNb + 1, $this->currentLine, $this->filename);
                }

                throw new ParseException(sprintf('Reference "%s" does not exist.', $value), $this->currentLineNb + 1, $this->currentLine, $this->filename);
            }

            return $this->refs[$value];
        }

        if (\in_array($value[0], ['!', '|', '>'], true) && self::preg_match('/^(?:'.self::TAG_PATTERN.' +)?'.self::BLOCK_SCALAR_HEADER_PATTERN.'$/', $value, $matches)) {
            $modifiers = $matches['modifiers'] ?? '';

            $data = $this->parseBlockScalar($matches['separator'], preg_replace('#\d+#', '', $modifiers), abs((int) $modifiers));

            if ('' !== $matches['tag'] && '!' !== $matches['tag']) {
                if ('!!binary' === $matches['tag']) {
                    return Inline::evaluateBinaryScalar($data);
                }

                return new TaggedValue(substr($matches['tag'], 1), $data);
            }

            return $data;
        }

        try {
            if ('' !== $value && '{' === $value[0]) {
                $cursor = \strlen(rtrim($this->currentLine)) - \strlen(rtrim($value));

                return Inline::parse($this->lexInlineMapping($cursor), $flags, $this->refs);
            } elseif ('' !== $value && '[' === $value[0]) {
                $cursor = \strlen(rtrim($this->currentLine)) - \strlen(rtrim($value));

                return Inline::parse($this->lexInlineSequence($cursor), $flags, $this->refs);
            }

            switch ($value[0] ?? '') {
                case '"':
                case "'":
                    $cursor = \strlen(rtrim($this->currentLine)) - \strlen(rtrim($value));
                    $parsedValue = Inline::parse($this->lexInlineQuotedString($cursor), $flags, $this->refs);

                    if (isset($this->currentLine[$cursor]) && preg_replace('/\s*(#.*)?$/A', '', substr($this->currentLine, $cursor))) {
                        throw new ParseException(sprintf('Unexpected characters near "%s".', substr($this->currentLine, $cursor)));
                    }

                    return $parsedValue;
                default:
                    $lines = [];

                    while ($this->moveToNextLine()) {
                        // unquoted strings end before the first unindented line
                        if (0 === $this->getCurrentLineIndentation()) {
                            $this->moveToPreviousLine();

                            break;
                        }

                        $lines[] = trim($this->currentLine);
                    }

                    for ($i = 0, $linesCount = \count($lines), $previousLineBlank = false; $i < $linesCount; ++$i) {
                        if ('' === $lines[$i]) {
                            $value .= "\n";
                            $previousLineBlank = true;
                        } elseif ($previousLineBlank) {
                            $value .= $lines[$i];
                            $previousLineBlank = false;
                        } else {
                            $value .= ' '.$lines[$i];
                            $previousLineBlank = false;
                        }
                    }

                    Inline::$parsedLineNumber = $this->getRealCurrentLineNb();

                    $parsedValue = Inline::parse($value, $flags, $this->refs);

                    if ('mapping' === $context && \is_string($parsedValue) && '"' !== $value[0] && "'" !== $value[0] && '[' !== $value[0] && '{' !== $value[0] && '!' !== $value[0] && str_contains($parsedValue, ': ')) {
                        throw new ParseException('A colon cannot be used in an unquoted mapping value.', $this->getRealCurrentLineNb() + 1, $value, $this->filename);
                    }

                    return $parsedValue;
            }
        } catch (ParseException $e) {
            $e->setParsedLine($this->getRealCurrentLineNb() + 1);
            $e->setSnippet($this->currentLine);

            throw $e;
        }
    }

    /**
     * Parses a block scalar.
     *
     * @param string $style       The style indicator that was used to begin this block scalar (| or >)
     * @param string $chomping    The chomping indicator that was used to begin this block scalar (+ or -)
     * @param int    $indentation The indentation indicator that was used to begin this block scalar
     */
    private function parseBlockScalar(string $style, string $chomping = '', int $indentation = 0): string
    {
        $notEOF = $this->moveToNextLine();
        if (!$notEOF) {
            return '';
        }

        $isCurrentLineBlank = $this->isCurrentLineBlank();
        $blockLines = [];

        // leading blank lines are consumed before determining indentation
        while ($notEOF && $isCurrentLineBlank) {
            // newline only if not EOF
            if ($notEOF = $this->moveToNextLine()) {
                $blockLines[] = '';
                $isCurrentLineBlank = $this->isCurrentLineBlank();
            }
        }

        // determine indentation if not specified
        if (0 === $indentation) {
            $currentLineLength = \strlen($this->currentLine);

            for ($i = 0; $i < $currentLineLength && ' ' === $this->currentLine[$i]; ++$i) {
                ++$indentation;
            }
        }

        if ($indentation > 0) {
            $pattern = sprintf('/^ {%d}(.*)$/', $indentation);

            while (
                $notEOF && (
                    $isCurrentLineBlank ||
                    self::preg_match($pattern, $this->currentLine, $matches)
                )
            ) {
                if ($isCurrentLineBlank && \strlen($this->currentLine) > $indentation) {
                    $blockLines[] = substr($this->currentLine, $indentation);
                } elseif ($isCurrentLineBlank) {
                    $blockLines[] = '';
                } else {
                    $blockLines[] = $matches[1];
                }

                // newline only if not EOF
                if ($notEOF = $this->moveToNextLine()) {
                    $isCurrentLineBlank = $this->isCurrentLineBlank();
                }
            }
        } elseif ($notEOF) {
            $blockLines[] = '';
        }

        if ($notEOF) {
            $blockLines[] = '';
            $this->moveToPreviousLine();
        } elseif (!$notEOF && !$this->isCurrentLineLastLineInDocument()) {
            $blockLines[] = '';
        }

        // folded style
        if ('>' === $style) {
            $text = '';
            $previousLineIndented = false;
            $previousLineBlank = false;

            for ($i = 0, $blockLinesCount = \count($blockLines); $i < $blockLinesCount; ++$i) {
                if ('' === $blockLines[$i]) {
                    $text .= "\n";
                    $previousLineIndented = false;
                    $previousLineBlank = true;
                } elseif (' ' === $blockLines[$i][0]) {
                    $text .= "\n".$blockLines[$i];
                    $previousLineIndented = true;
                    $previousLineBlank = false;
                } elseif ($previousLineIndented) {
                    $text .= "\n".$blockLines[$i];
                    $previousLineIndented = false;
                    $previousLineBlank = false;
                } elseif ($previousLineBlank || 0 === $i) {
                    $text .= $blockLines[$i];
                    $previousLineIndented = false;
                    $previousLineBlank = false;
                } else {
                    $text .= ' '.$blockLines[$i];
                    $previousLineIndented = false;
                    $previousLineBlank = false;
                }
            }
        } else {
            $text = implode("\n", $blockLines);
        }

        // deal with trailing newlines
        if ('' === $chomping) {
            $text = preg_replace('/\n+$/', "\n", $text);
        } elseif ('-' === $chomping) {
            $text = preg_replace('/\n+$/', '', $text);
        }

        return $text;
    }

    /**
     * Returns true if the next line is indented.
     *
     * @return bool Returns true if the next line is indented, false otherwise
     */
    private function isNextLineIndented(): bool
    {
        $currentIndentation = $this->getCurrentLineIndentation();
        $movements = 0;

        do {
            $EOF = !$this->moveToNextLine();

            if (!$EOF) {
                ++$movements;
            }
        } while (!$EOF && ($this->isCurrentLineEmpty() || $this->isCurrentLineComment()));

        if ($EOF) {
            return false;
        }

        $ret = $this->getCurrentLineIndentation() > $currentIndentation;

        for ($i = 0; $i < $movements; ++$i) {
            $this->moveToPreviousLine();
        }

        return $ret;
    }

    /**
     * Returns true if the current line is blank or if it is a comment line.
     *
     * @return bool Returns true if the current line is empty or if it is a comment line, false otherwise
     */
    private function isCurrentLineEmpty(): bool
    {
        return $this->isCurrentLineBlank() || $this->isCurrentLineComment();
    }

    /**
     * Returns true if the current line is blank.
     *
     * @return bool Returns true if the current line is blank, false otherwise
     */
    private function isCurrentLineBlank(): bool
    {
        return '' === $this->currentLine || '' === trim($this->currentLine, ' ');
    }

    /**
     * Returns true if the current line is a comment line.
     *
     * @return bool Returns true if the current line is a comment line, false otherwise
     */
    private function isCurrentLineComment(): bool
    {
        //checking explicitly the first char of the trim is faster than loops or strpos
        $ltrimmedLine = '' !== $this->currentLine && ' ' === $this->currentLine[0] ? ltrim($this->currentLine, ' ') : $this->currentLine;

        return '' !== $ltrimmedLine && '#' === $ltrimmedLine[0];
    }

    private function isCurrentLineLastLineInDocument(): bool
    {
        return ($this->offset + $this->currentLineNb) >= ($this->totalNumberOfLines - 1);
    }

    /**
     * Cleanups a YAML string to be parsed.
     *
     * @param string $value The input YAML string
     *
     * @return string A cleaned up YAML string
     */
    private function cleanup(string $value): string
    {
        $value = str_replace(["\r\n", "\r"], "\n", $value);

        // strip YAML header
        $count = 0;
        $value = preg_replace('#^\%YAML[: ][\d\.]+.*\n#u', '', $value, -1, $count);
        $this->offset += $count;

        // remove leading comments
        $trimmedValue = preg_replace('#^(\#.*?\n)+#s', '', $value, -1, $count);
        if (1 === $count) {
            // items have been removed, update the offset
            $this->offset += substr_count($value, "\n") - substr_count($trimmedValue, "\n");
            $value = $trimmedValue;
        }

        // remove start of the document marker (---)
        $trimmedValue = preg_replace('#^\-\-\-.*?\n#s', '', $value, -1, $count);
        if (1 === $count) {
            // items have been removed, update the offset
            $this->offset += substr_count($value, "\n") - substr_count($trimmedValue, "\n");
            $value = $trimmedValue;

            // remove end of the document marker (...)
            $value = preg_replace('#\.\.\.\s*$#', '', $value);
        }

        return $value;
    }

    /**
     * Returns true if the next line starts unindented collection.
     *
     * @return bool Returns true if the next line starts unindented collection, false otherwise
     */
    private function isNextLineUnIndentedCollection(): bool
    {
        $currentIndentation = $this->getCurrentLineIndentation();
        $movements = 0;

        do {
            $EOF = !$this->moveToNextLine();

            if (!$EOF) {
                ++$movements;
            }
        } while (!$EOF && ($this->isCurrentLineEmpty() || $this->isCurrentLineComment()));

        if ($EOF) {
            return false;
        }

        $ret = $this->getCurrentLineIndentation() === $currentIndentation && $this->isStringUnIndentedCollectionItem();

        for ($i = 0; $i < $movements; ++$i) {
            $this->moveToPreviousLine();
        }

        return $ret;
    }

    /**
     * Returns true if the string is un-indented collection item.
     *
     * @return bool Returns true if the string is un-indented collection item, false otherwise
     */
    private function isStringUnIndentedCollectionItem(): bool
    {
<<<<<<< HEAD
        return 0 === strncmp($this->currentLine, '- ', 2) || '-' === rtrim($this->currentLine);
=======
        return '-' === rtrim($this->currentLine) || str_starts_with($this->currentLine, '- ');
>>>>>>> c7dc7f82
    }

    /**
     * A local wrapper for "preg_match" which will throw a ParseException if there
     * is an internal error in the PCRE engine.
     *
     * This avoids us needing to check for "false" every time PCRE is used
     * in the YAML engine
     *
     * @throws ParseException on a PCRE internal error
     *
     * @see preg_last_error()
     *
     * @internal
     */
    public static function preg_match(string $pattern, string $subject, array &$matches = null, int $flags = 0, int $offset = 0): int
    {
        if (false === $ret = preg_match($pattern, $subject, $matches, $flags, $offset)) {
            switch (preg_last_error()) {
                case \PREG_INTERNAL_ERROR:
                    $error = 'Internal PCRE error.';
                    break;
                case \PREG_BACKTRACK_LIMIT_ERROR:
                    $error = 'pcre.backtrack_limit reached.';
                    break;
                case \PREG_RECURSION_LIMIT_ERROR:
                    $error = 'pcre.recursion_limit reached.';
                    break;
                case \PREG_BAD_UTF8_ERROR:
                    $error = 'Malformed UTF-8 data.';
                    break;
                case \PREG_BAD_UTF8_OFFSET_ERROR:
                    $error = 'Offset doesn\'t correspond to the begin of a valid UTF-8 code point.';
                    break;
                default:
                    $error = 'Error.';
            }

            throw new ParseException($error);
        }

        return $ret;
    }

    /**
     * Trim the tag on top of the value.
     *
     * Prevent values such as "!foo {quz: bar}" to be considered as
     * a mapping block.
     */
    private function trimTag(string $value): string
    {
        if ('!' === $value[0]) {
            return ltrim(substr($value, 1, strcspn($value, " \r\n", 1)), ' ');
        }

        return $value;
    }

    private function getLineTag(string $value, int $flags, bool $nextLineCheck = true): ?string
    {
        if ('' === $value || '!' !== $value[0] || 1 !== self::preg_match('/^'.self::TAG_PATTERN.' *( +#.*)?$/', $value, $matches)) {
            return null;
        }

        if ($nextLineCheck && !$this->isNextLineIndented()) {
            return null;
        }

        $tag = substr($matches['tag'], 1);

        // Built-in tags
        if ($tag && '!' === $tag[0]) {
            throw new ParseException(sprintf('The built-in tag "!%s" is not implemented.', $tag), $this->getRealCurrentLineNb() + 1, $value, $this->filename);
        }

        if (Yaml::PARSE_CUSTOM_TAGS & $flags) {
            return $tag;
        }

        throw new ParseException(sprintf('Tags support is not enabled. You must use the flag "Yaml::PARSE_CUSTOM_TAGS" to use "%s".', $matches['tag']), $this->getRealCurrentLineNb() + 1, $value, $this->filename);
    }

    private function lexInlineQuotedString(int &$cursor = 0): string
    {
        $quotation = $this->currentLine[$cursor];
        $value = $quotation;
        ++$cursor;

        $previousLineWasNewline = true;
        $previousLineWasTerminatedWithBackslash = false;
        $lineNumber = 0;

        do {
            if (++$lineNumber > 1) {
                $cursor += strspn($this->currentLine, ' ', $cursor);
            }

            if ($this->isCurrentLineBlank()) {
                $value .= "\n";
            } elseif (!$previousLineWasNewline && !$previousLineWasTerminatedWithBackslash) {
                $value .= ' ';
            }

            for (; \strlen($this->currentLine) > $cursor; ++$cursor) {
                switch ($this->currentLine[$cursor]) {
                    case '\\':
                        if ("'" === $quotation) {
                            $value .= '\\';
                        } elseif (isset($this->currentLine[++$cursor])) {
                            $value .= '\\'.$this->currentLine[$cursor];
                        }

                        break;
                    case $quotation:
                        ++$cursor;

                        if ("'" === $quotation && isset($this->currentLine[$cursor]) && "'" === $this->currentLine[$cursor]) {
                            $value .= "''";
                            break;
                        }

                        return $value.$quotation;
                    default:
                        $value .= $this->currentLine[$cursor];
                }
            }

            if ($this->isCurrentLineBlank()) {
                $previousLineWasNewline = true;
                $previousLineWasTerminatedWithBackslash = false;
            } elseif ('\\' === $this->currentLine[-1]) {
                $previousLineWasNewline = false;
                $previousLineWasTerminatedWithBackslash = true;
            } else {
                $previousLineWasNewline = false;
                $previousLineWasTerminatedWithBackslash = false;
            }

            if ($this->hasMoreLines()) {
                $cursor = 0;
            }
        } while ($this->moveToNextLine());

        throw new ParseException('Malformed inline YAML string.');
    }

    private function lexUnquotedString(int &$cursor): string
    {
        $offset = $cursor;
        $cursor += strcspn($this->currentLine, '[]{},: ', $cursor);

        if ($cursor === $offset) {
            throw new ParseException('Malformed unquoted YAML string.');
        }

        return substr($this->currentLine, $offset, $cursor - $offset);
    }

    private function lexInlineMapping(int &$cursor = 0): string
    {
        return $this->lexInlineStructure($cursor, '}');
    }

    private function lexInlineSequence(int &$cursor = 0): string
    {
        return $this->lexInlineStructure($cursor, ']');
    }

    private function lexInlineStructure(int &$cursor, string $closingTag): string
    {
        $value = $this->currentLine[$cursor];
        ++$cursor;

        do {
            $this->consumeWhitespaces($cursor);

            while (isset($this->currentLine[$cursor])) {
                switch ($this->currentLine[$cursor]) {
                    case '"':
                    case "'":
                        $value .= $this->lexInlineQuotedString($cursor);
                        break;
                    case ':':
                    case ',':
                        $value .= $this->currentLine[$cursor];
                        ++$cursor;
                        break;
                    case '{':
                        $value .= $this->lexInlineMapping($cursor);
                        break;
                    case '[':
                        $value .= $this->lexInlineSequence($cursor);
                        break;
                    case $closingTag:
                        $value .= $this->currentLine[$cursor];
                        ++$cursor;

                        return $value;
                    case '#':
                        break 2;
                    default:
                        $value .= $this->lexUnquotedString($cursor);
                }

                if ($this->consumeWhitespaces($cursor)) {
                    $value .= ' ';
                }
            }

            if ($this->hasMoreLines()) {
                $cursor = 0;
            }
        } while ($this->moveToNextLine());

        throw new ParseException('Malformed inline YAML string.');
    }

    private function consumeWhitespaces(int &$cursor): bool
    {
        $whitespacesConsumed = 0;

        do {
            $whitespaceOnlyTokenLength = strspn($this->currentLine, ' ', $cursor);
            $whitespacesConsumed += $whitespaceOnlyTokenLength;
            $cursor += $whitespaceOnlyTokenLength;

            if (isset($this->currentLine[$cursor])) {
                return 0 < $whitespacesConsumed;
            }

            if ($this->hasMoreLines()) {
                $cursor = 0;
            }
        } while ($this->moveToNextLine());

        return 0 < $whitespacesConsumed;
    }
}<|MERGE_RESOLUTION|>--- conflicted
+++ resolved
@@ -309,11 +309,7 @@
                 $subTag = null;
                 if ($mergeNode) {
                     // Merge keys
-<<<<<<< HEAD
-                } elseif (!isset($values['value']) || '' === $values['value'] || '#' === ($values['value'][0] ?? '') || (null !== $subTag = $this->getLineTag($values['value'], $flags)) || '<<' === $key) {
-=======
                 } elseif (!isset($values['value']) || '' === $values['value'] || str_starts_with($values['value'], '#') || (null !== $subTag = $this->getLineTag($values['value'], $flags)) || '<<' === $key) {
->>>>>>> c7dc7f82
                     // hash
                     // if next line is less indented or equal, then it means that the current value is null
                     if (!$this->isNextLineIndented() && !$this->isNextLineUnIndentedCollection()) {
@@ -461,13 +457,8 @@
                             throw new ParseException('Unable to parse.', $this->getRealCurrentLineNb() + 1, $this->currentLine, $this->filename);
                         }
 
-<<<<<<< HEAD
-                        if (false !== strpos($line, ': ')) {
+                        if (str_contains($line, ': ')) {
                             throw new ParseException('Mapping values are not allowed in multi-line blocks.', $this->getRealCurrentLineNb() + 1, $this->currentLine, $this->filename);
-=======
-                        if (str_contains($line, ': ')) {
-                            @trigger_error('Support for mapping keys in multi-line blocks is deprecated since Symfony 4.3 and will throw a ParseException in 5.0.', \E_USER_DEPRECATED);
->>>>>>> c7dc7f82
                         }
 
                         if ('' === $trimmedLine) {
@@ -476,11 +467,7 @@
                             $value .= ' ';
                         }
 
-<<<<<<< HEAD
-                        if ('' !== $trimmedLine && '\\' === $line[-1]) {
-=======
-                        if ('' !== trim($line) && str_ends_with($line, '\\')) {
->>>>>>> c7dc7f82
+                        if ('' !== $trimmedLine && str_ends_with($line, '\\')) {
                             $value .= ltrim(substr($line, 0, -1));
                         } elseif ('' !== $trimmedLine) {
                             $value .= $trimmedLine;
@@ -489,11 +476,7 @@
                         if ('' === $trimmedLine) {
                             $previousLineWasNewline = true;
                             $previousLineWasTerminatedWithBackslash = false;
-<<<<<<< HEAD
-                        } elseif ('\\' === $line[-1]) {
-=======
                         } elseif (str_ends_with($line, '\\')) {
->>>>>>> c7dc7f82
                             $previousLineWasNewline = false;
                             $previousLineWasTerminatedWithBackslash = true;
                         } else {
@@ -741,11 +724,7 @@
      */
     private function parseValue(string $value, int $flags, string $context)
     {
-<<<<<<< HEAD
-        if ('*' === ($value[0] ?? '')) {
-=======
         if (str_starts_with($value, '*')) {
->>>>>>> c7dc7f82
             if (false !== $pos = strpos($value, '#')) {
                 $value = substr($value, 1, $pos - 2);
             } else {
@@ -1102,11 +1081,7 @@
      */
     private function isStringUnIndentedCollectionItem(): bool
     {
-<<<<<<< HEAD
-        return 0 === strncmp($this->currentLine, '- ', 2) || '-' === rtrim($this->currentLine);
-=======
         return '-' === rtrim($this->currentLine) || str_starts_with($this->currentLine, '- ');
->>>>>>> c7dc7f82
     }
 
     /**
