<?php

/*
 * This file is part of the Symfony package.
 *
 * (c) Fabien Potencier <fabien@symfony.com>
 *
 * For the full copyright and license information, please view the LICENSE
 * file that was distributed with this source code.
 */

namespace Symfony\Component\HttpKernel\Tests\Controller;

use PHPUnit\Framework\TestCase;
use Psr\Log\LoggerInterface;
use Symfony\Bridge\PhpUnit\ForwardCompatTestTrait;
use Symfony\Component\HttpFoundation\Request;
use Symfony\Component\HttpKernel\Controller\ControllerResolver;

class ControllerResolverTest extends TestCase
{
    use ForwardCompatTestTrait;

    public function testGetControllerWithoutControllerParameter()
    {
        $logger = $this->getMockBuilder('Psr\Log\LoggerInterface')->getMock();
        $logger->expects($this->once())->method('warning')->with('Unable to look for the controller as the "_controller" parameter is missing.');
        $resolver = $this->createControllerResolver($logger);

        $request = Request::create('/');
        $this->assertFalse($resolver->getController($request), '->getController() returns false when the request has no _controller attribute');
    }

    public function testGetControllerWithLambda()
    {
        $resolver = $this->createControllerResolver();

        $request = Request::create('/');
        $request->attributes->set('_controller', $lambda = function () {});
        $controller = $resolver->getController($request);
        $this->assertSame($lambda, $controller);
    }

    public function testGetControllerWithObjectAndInvokeMethod()
    {
        $resolver = $this->createControllerResolver();
        $object = new InvokableController();

        $request = Request::create('/');
        $request->attributes->set('_controller', $object);
        $controller = $resolver->getController($request);
        $this->assertSame($object, $controller);
    }

    public function testGetControllerWithObjectAndMethod()
    {
        $resolver = $this->createControllerResolver();
        $object = new ControllerTest();

        $request = Request::create('/');
        $request->attributes->set('_controller', [$object, 'publicAction']);
        $controller = $resolver->getController($request);
        $this->assertSame([$object, 'publicAction'], $controller);
    }

    public function testGetControllerWithClassAndMethodAsArray()
    {
        $resolver = $this->createControllerResolver();

        $request = Request::create('/');
        $request->attributes->set('_controller', [ControllerTest::class, 'publicAction']);
        $controller = $resolver->getController($request);
        $this->assertInstanceOf(ControllerTest::class, $controller[0]);
        $this->assertSame('publicAction', $controller[1]);
    }

    public function testGetControllerWithClassAndMethodAsString()
    {
        $resolver = $this->createControllerResolver();

        $request = Request::create('/');
        $request->attributes->set('_controller', ControllerTest::class.'::publicAction');
        $controller = $resolver->getController($request);
        $this->assertInstanceOf(ControllerTest::class, $controller[0]);
        $this->assertSame('publicAction', $controller[1]);
    }

    public function testGetControllerWithInvokableClass()
    {
        $resolver = $this->createControllerResolver();

        $request = Request::create('/');
        $request->attributes->set('_controller', InvokableController::class);
        $controller = $resolver->getController($request);
        $this->assertInstanceOf(InvokableController::class, $controller);
    }

    public function testGetControllerOnObjectWithoutInvokeMethod()
    {
        $this->expectException('InvalidArgumentException');
        $resolver = $this->createControllerResolver();

        $request = Request::create('/');
        $request->attributes->set('_controller', new \stdClass());
        $resolver->getController($request);
    }

    public function testGetControllerWithFunction()
    {
        $resolver = $this->createControllerResolver();

        $request = Request::create('/');
        $request->attributes->set('_controller', 'Symfony\Component\HttpKernel\Tests\Controller\some_controller_function');
        $controller = $resolver->getController($request);
        $this->assertSame('Symfony\Component\HttpKernel\Tests\Controller\some_controller_function', $controller);
    }

    public function testGetControllerWithClosure()
    {
        $resolver = $this->createControllerResolver();

        $closure = function () {
            return 'test';
        };

        $request = Request::create('/');
        $request->attributes->set('_controller', $closure);
        $controller = $resolver->getController($request);
        $this->assertInstanceOf(\Closure::class, $controller);
        $this->assertSame('test', $controller());
    }

    /**
     * @dataProvider getStaticControllers
     */
    public function testGetControllerWithStaticController($staticController, $returnValue)
    {
        $resolver = $this->createControllerResolver();

        $request = Request::create('/');
        $request->attributes->set('_controller', $staticController);
        $controller = $resolver->getController($request);
        $this->assertSame($staticController, $controller);
        $this->assertSame($returnValue, $controller());
    }

    public function getStaticControllers()
    {
<<<<<<< HEAD
        return [
            [TestAbstractController::class.'::staticAction', 'foo'],
            [[TestAbstractController::class, 'staticAction'], 'foo'],
            [PrivateConstructorController::class.'::staticAction', 'bar'],
            [[PrivateConstructorController::class, 'staticAction'], 'bar'],
        ];
=======
        $mock = $this->getMockBuilder('Symfony\Component\HttpKernel\Controller\ControllerResolver')->setMethods(['createController'])->getMock();
        $mock->expects($this->once())->method('createController')->willReturn('Symfony\Component\HttpKernel\Tests\Controller\some_controller_function');

        $request = Request::create('/');
        $request->attributes->set('_controller', 'foobar');
        $mock->getController($request);
    }

    /**
     * @group legacy
     */
    public function testIfExceptionIsThrownWhenMissingAnArgument()
    {
        $this->expectException('RuntimeException');
        $resolver = new ControllerResolver();
        $request = Request::create('/');

        $controller = [$this, 'controllerMethod1'];

        $resolver->getArguments($request, $controller);
>>>>>>> 8173dafd
    }

    /**
     * @dataProvider getUndefinedControllers
     */
    public function testGetControllerWithUndefinedController($controller, $exceptionName = null, $exceptionMessage = null)
    {
        $resolver = $this->createControllerResolver();
        $this->expectException($exceptionName);
        $this->expectExceptionMessage($exceptionMessage);

        $request = Request::create('/');
        $request->attributes->set('_controller', $controller);
        $resolver->getController($request);
    }

    public function getUndefinedControllers()
    {
        $controller = new ControllerTest();

        return [
            ['foo', \Error::class, 'Class \'foo\' not found'],
            ['oof::bar', \Error::class, 'Class \'oof\' not found'],
            [['oof', 'bar'], \Error::class, 'Class \'oof\' not found'],
            ['Symfony\Component\HttpKernel\Tests\Controller\ControllerTest::staticsAction', \InvalidArgumentException::class, 'The controller for URI "/" is not callable. Expected method "staticsAction" on class "Symfony\Component\HttpKernel\Tests\Controller\ControllerTest", did you mean "staticAction"?'],
            ['Symfony\Component\HttpKernel\Tests\Controller\ControllerTest::privateAction', \InvalidArgumentException::class, 'The controller for URI "/" is not callable. Method "privateAction" on class "Symfony\Component\HttpKernel\Tests\Controller\ControllerTest" should be public and non-abstract'],
            ['Symfony\Component\HttpKernel\Tests\Controller\ControllerTest::protectedAction', \InvalidArgumentException::class, 'The controller for URI "/" is not callable. Method "protectedAction" on class "Symfony\Component\HttpKernel\Tests\Controller\ControllerTest" should be public and non-abstract'],
            ['Symfony\Component\HttpKernel\Tests\Controller\ControllerTest::undefinedAction', \InvalidArgumentException::class, 'The controller for URI "/" is not callable. Expected method "undefinedAction" on class "Symfony\Component\HttpKernel\Tests\Controller\ControllerTest". Available methods: "publicAction", "staticAction"'],
            ['Symfony\Component\HttpKernel\Tests\Controller\ControllerTest', \InvalidArgumentException::class, 'The controller for URI "/" is not callable. Controller class "Symfony\Component\HttpKernel\Tests\Controller\ControllerTest" cannot be called without a method name. You need to implement "__invoke" or use one of the available methods: "publicAction", "staticAction".'],
            [[$controller, 'staticsAction'], \InvalidArgumentException::class, 'The controller for URI "/" is not callable. Expected method "staticsAction" on class "Symfony\Component\HttpKernel\Tests\Controller\ControllerTest", did you mean "staticAction"?'],
            [[$controller, 'privateAction'], \InvalidArgumentException::class, 'The controller for URI "/" is not callable. Method "privateAction" on class "Symfony\Component\HttpKernel\Tests\Controller\ControllerTest" should be public and non-abstract'],
            [[$controller, 'protectedAction'], \InvalidArgumentException::class, 'The controller for URI "/" is not callable. Method "protectedAction" on class "Symfony\Component\HttpKernel\Tests\Controller\ControllerTest" should be public and non-abstract'],
            [[$controller, 'undefinedAction'], \InvalidArgumentException::class, 'The controller for URI "/" is not callable. Expected method "undefinedAction" on class "Symfony\Component\HttpKernel\Tests\Controller\ControllerTest". Available methods: "publicAction", "staticAction"'],
            [$controller, \InvalidArgumentException::class, 'The controller for URI "/" is not callable. Controller class "Symfony\Component\HttpKernel\Tests\Controller\ControllerTest" cannot be called without a method name. You need to implement "__invoke" or use one of the available methods: "publicAction", "staticAction".'],
            [['a' => 'foo', 'b' => 'bar'], \InvalidArgumentException::class, 'The controller for URI "/" is not callable. Invalid array callable, expected [controller, method].'],
        ];
    }

    protected function createControllerResolver(LoggerInterface $logger = null)
    {
        return new ControllerResolver($logger);
    }
}

function some_controller_function($foo, $foobar)
{
}

class ControllerTest
{
    public function __construct()
    {
    }

    public function __toString()
    {
        return '';
    }

    public function publicAction()
    {
    }

    private function privateAction()
    {
    }

    protected function protectedAction()
    {
    }

    public static function staticAction()
    {
    }
}

class InvokableController
{
    public function __invoke($foo, $bar = null)
    {
    }
}

abstract class TestAbstractController
{
    public static function staticAction()
    {
        return 'foo';
    }
}

class PrivateConstructorController
{
    private function __construct()
    {
    }

    public static function staticAction()
    {
        return 'bar';
    }
}<|MERGE_RESOLUTION|>--- conflicted
+++ resolved
@@ -146,35 +146,12 @@
 
     public function getStaticControllers()
     {
-<<<<<<< HEAD
         return [
             [TestAbstractController::class.'::staticAction', 'foo'],
             [[TestAbstractController::class, 'staticAction'], 'foo'],
             [PrivateConstructorController::class.'::staticAction', 'bar'],
             [[PrivateConstructorController::class, 'staticAction'], 'bar'],
         ];
-=======
-        $mock = $this->getMockBuilder('Symfony\Component\HttpKernel\Controller\ControllerResolver')->setMethods(['createController'])->getMock();
-        $mock->expects($this->once())->method('createController')->willReturn('Symfony\Component\HttpKernel\Tests\Controller\some_controller_function');
-
-        $request = Request::create('/');
-        $request->attributes->set('_controller', 'foobar');
-        $mock->getController($request);
-    }
-
-    /**
-     * @group legacy
-     */
-    public function testIfExceptionIsThrownWhenMissingAnArgument()
-    {
-        $this->expectException('RuntimeException');
-        $resolver = new ControllerResolver();
-        $request = Request::create('/');
-
-        $controller = [$this, 'controllerMethod1'];
-
-        $resolver->getArguments($request, $controller);
->>>>>>> 8173dafd
     }
 
     /**
