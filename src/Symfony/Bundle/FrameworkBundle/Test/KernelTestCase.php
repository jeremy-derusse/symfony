<?php

/*
 * This file is part of the Symfony package.
 *
 * (c) Fabien Potencier <fabien@symfony.com>
 *
 * For the full copyright and license information, please view the LICENSE
 * file that was distributed with this source code.
 */

namespace Symfony\Bundle\FrameworkBundle\Test;

use PHPUnit\Framework\TestCase;
use Symfony\Component\DependencyInjection\ContainerInterface;
use Symfony\Component\DependencyInjection\Exception\ServiceNotFoundException;
use Symfony\Component\HttpKernel\KernelInterface;

/**
 * KernelTestCase is the base class for tests needing a Kernel.
 *
 * @author Fabien Potencier <fabien@symfony.com>
 */
abstract class KernelTestCase extends TestCase
{
    use MailerAssertionsTrait;

    protected static $class;

    /**
     * @var KernelInterface
     */
    protected static $kernel;

    protected static $booted = false;

<<<<<<< HEAD
    private static ?ContainerInterface $kernelContainer = null;

=======
>>>>>>> c028b508
    protected function tearDown(): void
    {
        static::ensureKernelShutdown();
        static::$class = null;
        static::$kernel = null;
        static::$booted = false;
    }

    /**
     * @throws \RuntimeException
     * @throws \LogicException
     */
    protected static function getKernelClass(): string
    {
        if (!isset($_SERVER['KERNEL_CLASS']) && !isset($_ENV['KERNEL_CLASS'])) {
            throw new \LogicException(sprintf('You must set the KERNEL_CLASS environment variable to the fully-qualified class name of your Kernel in phpunit.xml / phpunit.xml.dist or override the "%1$s::createKernel()" or "%1$s::getKernelClass()" method.', static::class));
        }

        if (!class_exists($class = $_ENV['KERNEL_CLASS'] ?? $_SERVER['KERNEL_CLASS'])) {
            throw new \RuntimeException(sprintf('Class "%s" doesn\'t exist or cannot be autoloaded. Check that the KERNEL_CLASS value in phpunit.xml matches the fully-qualified class name of your Kernel or override the "%s::createKernel()" method.', $class, static::class));
        }

        return $class;
    }

    /**
     * Boots the Kernel for this test.
     */
    protected static function bootKernel(array $options = []): KernelInterface
    {
        static::ensureKernelShutdown();

        $kernel = static::createKernel($options);
        $kernel->boot();
        self::$kernel = $kernel;
        static::$booted = true;

<<<<<<< HEAD
        self::$kernelContainer = static::$kernel->getContainer();
=======
        $container = static::$kernel->getContainer();
        static::$container = $container->has('test.service_container') ? $container->get('test.service_container') : $container;
>>>>>>> c028b508

        return static::$kernel;
    }

    /**
     * Provides a dedicated test container with access to both public and private
     * services. The container will not include private services that have been
     * inlined or removed. Private services will be removed when they are not
     * used by other services.
     *
     * Using this method is the best way to get a container from your test code.
     */
    protected static function getContainer(): ContainerInterface
    {
        if (!static::$booted) {
            static::bootKernel();
        }

        try {
            return self::$kernel->getContainer()->get('test.service_container');
        } catch (ServiceNotFoundException $e) {
            throw new \LogicException('Could not find service "test.service_container". Try updating the "framework.test" config to "true".', 0, $e);
        }
    }

    /**
     * Creates a Kernel.
     *
     * Available options:
     *
     *  * environment
     *  * debug
     */
    protected static function createKernel(array $options = []): KernelInterface
    {
        if (null === static::$class) {
            static::$class = static::getKernelClass();
        }

        if (isset($options['environment'])) {
            $env = $options['environment'];
        } elseif (isset($_ENV['APP_ENV'])) {
            $env = $_ENV['APP_ENV'];
        } elseif (isset($_SERVER['APP_ENV'])) {
            $env = $_SERVER['APP_ENV'];
        } else {
            $env = 'test';
        }

        if (isset($options['debug'])) {
            $debug = $options['debug'];
        } elseif (isset($_ENV['APP_DEBUG'])) {
            $debug = $_ENV['APP_DEBUG'];
        } elseif (isset($_SERVER['APP_DEBUG'])) {
            $debug = $_SERVER['APP_DEBUG'];
        } else {
            $debug = true;
        }

        return new static::$class($env, $debug);
    }

    /**
     * Shuts the kernel down if it was used in the test - called by the tearDown method by default.
     */
    protected static function ensureKernelShutdown()
    {
        if (null !== static::$kernel) {
            static::$kernel->boot();
            static::$kernel->shutdown();
            static::$booted = false;
        }

<<<<<<< HEAD
        if (self::$kernelContainer instanceof ResetInterface) {
            self::$kernelContainer->reset();
        }

        self::$kernelContainer = null;
=======
        static::$container = null;
>>>>>>> c028b508
    }
}<|MERGE_RESOLUTION|>--- conflicted
+++ resolved
@@ -34,11 +34,6 @@
 
     protected static $booted = false;
 
-<<<<<<< HEAD
-    private static ?ContainerInterface $kernelContainer = null;
-
-=======
->>>>>>> c028b508
     protected function tearDown(): void
     {
         static::ensureKernelShutdown();
@@ -75,13 +70,6 @@
         $kernel->boot();
         self::$kernel = $kernel;
         static::$booted = true;
-
-<<<<<<< HEAD
-        self::$kernelContainer = static::$kernel->getContainer();
-=======
-        $container = static::$kernel->getContainer();
-        static::$container = $container->has('test.service_container') ? $container->get('test.service_container') : $container;
->>>>>>> c028b508
 
         return static::$kernel;
     }
@@ -154,15 +142,5 @@
             static::$kernel->shutdown();
             static::$booted = false;
         }
-
-<<<<<<< HEAD
-        if (self::$kernelContainer instanceof ResetInterface) {
-            self::$kernelContainer->reset();
-        }
-
-        self::$kernelContainer = null;
-=======
-        static::$container = null;
->>>>>>> c028b508
     }
 }