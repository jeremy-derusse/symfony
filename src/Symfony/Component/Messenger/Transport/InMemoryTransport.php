<?php

/*
 * This file is part of the Symfony package.
 *
 * (c) Fabien Potencier <fabien@symfony.com>
 *
 * For the full copyright and license information, please view the LICENSE
 * file that was distributed with this source code.
 */

namespace Symfony\Component\Messenger\Transport;

use Symfony\Component\Messenger\Envelope;
<<<<<<< HEAD
use Symfony\Component\Messenger\Transport\Serialization\SerializerInterface;
=======
use Symfony\Component\Messenger\Exception\LogicException;
use Symfony\Component\Messenger\Stamp\TransportMessageIdStamp;
>>>>>>> 7eeafa1d
use Symfony\Contracts\Service\ResetInterface;

/**
 * Transport that stays in memory. Useful for testing purpose.
 *
 * @author Gary PEGEOT <garypegeot@gmail.com>
 */
class InMemoryTransport implements TransportInterface, ResetInterface
{
    /**
     * @var Envelope[]
     */
    private $sent = [];

    /**
     * @var Envelope[]
     */
    private $acknowledged = [];

    /**
     * @var Envelope[]
     */
    private $rejected = [];

    /**
     * @var Envelope[]
     */
    private $queue = [];

    private $nextId = 1;

    /**
     * @var SerializerInterface|null
     */
    private $serializer;

    public function __construct(SerializerInterface $serializer = null)
    {
        $this->serializer = $serializer;
    }

    /**
     * {@inheritdoc}
     */
    public function get(): iterable
    {
        return array_values($this->decode($this->queue));
    }

    /**
     * {@inheritdoc}
     */
    public function ack(Envelope $envelope): void
    {
<<<<<<< HEAD
        $this->acknowledged[] = $this->encode($envelope);
        $id = spl_object_hash($envelope->getMessage());
        unset($this->queue[$id]);
=======
        $this->acknowledged[] = $envelope;

        if (!$transportMessageIdStamp = $envelope->last(TransportMessageIdStamp::class)) {
            throw new LogicException('No TransportMessageIdStamp found on the Envelope.');
        }

        unset($this->queue[$transportMessageIdStamp->getId()]);
>>>>>>> 7eeafa1d
    }

    /**
     * {@inheritdoc}
     */
    public function reject(Envelope $envelope): void
    {
<<<<<<< HEAD
        $this->rejected[] = $this->encode($envelope);
        $id = spl_object_hash($envelope->getMessage());
        unset($this->queue[$id]);
=======
        $this->rejected[] = $envelope;

        if (!$transportMessageIdStamp = $envelope->last(TransportMessageIdStamp::class)) {
            throw new LogicException('No TransportMessageIdStamp found on the Envelope.');
        }

        unset($this->queue[$transportMessageIdStamp->getId()]);
>>>>>>> 7eeafa1d
    }

    /**
     * {@inheritdoc}
     */
    public function send(Envelope $envelope): Envelope
    {
<<<<<<< HEAD
        $encodedEnvelope = $this->encode($envelope);
        $this->sent[] = $encodedEnvelope;
        $id = spl_object_hash($envelope->getMessage());
        $this->queue[$id] = $encodedEnvelope;
=======
        $this->sent[] = $envelope;
        $id = $this->nextId++;
        $envelope = $envelope->with(new TransportMessageIdStamp($id));
        $this->queue[$id] = $envelope;
>>>>>>> 7eeafa1d

        return $envelope;
    }

    public function reset()
    {
        $this->sent = $this->queue = $this->rejected = $this->acknowledged = [];
    }

    /**
     * @return Envelope[]
     */
    public function getAcknowledged(): array
    {
        return $this->decode($this->acknowledged);
    }

    /**
     * @return Envelope[]
     */
    public function getRejected(): array
    {
        return $this->decode($this->rejected);
    }

    /**
     * @return Envelope[]
     */
    public function getSent(): array
    {
        return $this->decode($this->sent);
    }

    /**
     * @return Envelope|array
     */
    private function encode(Envelope $envelope)
    {
        if (null === $this->serializer) {
            return $envelope;
        }

        return $this->serializer->encode($envelope);
    }

    /**
     * @param array<mixed> $messagesEncoded
     *
     * @return Envelope[]
     */
    private function decode(array $messagesEncoded): array
    {
        if (null === $this->serializer) {
            return $messagesEncoded;
        }

        return array_map(
            [$this->serializer, 'decode'],
            $messagesEncoded
        );
    }
}<|MERGE_RESOLUTION|>--- conflicted
+++ resolved
@@ -12,12 +12,9 @@
 namespace Symfony\Component\Messenger\Transport;
 
 use Symfony\Component\Messenger\Envelope;
-<<<<<<< HEAD
-use Symfony\Component\Messenger\Transport\Serialization\SerializerInterface;
-=======
 use Symfony\Component\Messenger\Exception\LogicException;
 use Symfony\Component\Messenger\Stamp\TransportMessageIdStamp;
->>>>>>> 7eeafa1d
+use Symfony\Component\Messenger\Transport\Serialization\SerializerInterface;
 use Symfony\Contracts\Service\ResetInterface;
 
 /**
@@ -72,19 +69,13 @@
      */
     public function ack(Envelope $envelope): void
     {
-<<<<<<< HEAD
         $this->acknowledged[] = $this->encode($envelope);
-        $id = spl_object_hash($envelope->getMessage());
-        unset($this->queue[$id]);
-=======
-        $this->acknowledged[] = $envelope;
 
         if (!$transportMessageIdStamp = $envelope->last(TransportMessageIdStamp::class)) {
             throw new LogicException('No TransportMessageIdStamp found on the Envelope.');
         }
 
         unset($this->queue[$transportMessageIdStamp->getId()]);
->>>>>>> 7eeafa1d
     }
 
     /**
@@ -92,19 +83,13 @@
      */
     public function reject(Envelope $envelope): void
     {
-<<<<<<< HEAD
         $this->rejected[] = $this->encode($envelope);
-        $id = spl_object_hash($envelope->getMessage());
-        unset($this->queue[$id]);
-=======
-        $this->rejected[] = $envelope;
 
         if (!$transportMessageIdStamp = $envelope->last(TransportMessageIdStamp::class)) {
             throw new LogicException('No TransportMessageIdStamp found on the Envelope.');
         }
 
         unset($this->queue[$transportMessageIdStamp->getId()]);
->>>>>>> 7eeafa1d
     }
 
     /**
@@ -112,17 +97,11 @@
      */
     public function send(Envelope $envelope): Envelope
     {
-<<<<<<< HEAD
+        $id = $this->nextId++;
+        $envelope = $envelope->with(new TransportMessageIdStamp($id));
         $encodedEnvelope = $this->encode($envelope);
         $this->sent[] = $encodedEnvelope;
-        $id = spl_object_hash($envelope->getMessage());
         $this->queue[$id] = $encodedEnvelope;
-=======
-        $this->sent[] = $envelope;
-        $id = $this->nextId++;
-        $envelope = $envelope->with(new TransportMessageIdStamp($id));
-        $this->queue[$id] = $envelope;
->>>>>>> 7eeafa1d
 
         return $envelope;
     }
@@ -184,4 +163,4 @@
             $messagesEncoded
         );
     }
-}+}
