--- conflicted
+++ resolved
@@ -16,7 +16,7 @@
 
 class CurrencyTypeTest extends BaseTypeTest
 {
-    const TESTED_TYPE = 'currency';
+    const TESTED_TYPE = 'Symfony\Component\Form\Extension\Core\Type\CurrencyType';
 
     protected function setUp()
     {
@@ -30,7 +30,6 @@
      */
     public function testLegacyName()
     {
-<<<<<<< HEAD
         $form = $this->factory->create('currency');
 
         $this->assertSame('currency', $form->getConfig()->getType()->getName());
@@ -38,13 +37,8 @@
 
     public function testCurrenciesAreSelectable()
     {
-        $form = $this->factory->create('Symfony\Component\Form\Extension\Core\Type\CurrencyType');
-        $view = $form->createView();
-        $choices = $view->vars['choices'];
-=======
         $choices = $this->factory->create(static::TESTED_TYPE)
             ->createView()->vars['choices'];
->>>>>>> ea8025b8
 
         $this->assertContains(new ChoiceView('EUR', 'EUR', 'Euro'), $choices, '', false, false);
         $this->assertContains(new ChoiceView('USD', 'USD', 'US Dollar'), $choices, '', false, false);
