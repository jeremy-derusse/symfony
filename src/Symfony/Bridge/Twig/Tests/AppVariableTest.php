<?php

namespace Symfony\Bridge\Twig\Tests;

use PHPUnit\Framework\TestCase;
use Symfony\Bridge\Twig\AppVariable;
use Symfony\Component\HttpFoundation\Request;
use Symfony\Component\HttpFoundation\Session\Flash\FlashBag;
use Symfony\Component\HttpFoundation\Session\Session;

class AppVariableTest extends TestCase
{
    /**
     * @var AppVariable
     */
    protected $appVariable;

    protected function setUp()
    {
        $this->appVariable = new AppVariable();
    }

    /**
     * @dataProvider debugDataProvider
     */
    public function testDebug($debugFlag)
    {
        $this->appVariable->setDebug($debugFlag);

        $this->assertEquals($debugFlag, $this->appVariable->getDebug());
    }

    public function debugDataProvider()
    {
        return array(
            'debug on' => array(true),
            'debug off' => array(false),
        );
    }

    public function testEnvironment()
    {
        $this->appVariable->setEnvironment('dev');

        $this->assertEquals('dev', $this->appVariable->getEnvironment());
    }

    /**
     * @runInSeparateProcess
     */
    public function testGetSession()
    {
        $request = $this->getMockBuilder('Symfony\Component\HttpFoundation\Request')->getMock();
        $request->method('getSession')->willReturn($session = new Session());

        $this->setRequestStack($request);

        $this->assertEquals($session, $this->appVariable->getSession());
    }

    public function testGetSessionWithNoRequest()
    {
        $this->setRequestStack(null);

        $this->assertNull($this->appVariable->getSession());
    }

    public function testGetRequest()
    {
        $this->setRequestStack($request = new Request());

        $this->assertEquals($request, $this->appVariable->getRequest());
    }

    public function testGetToken()
    {
        $tokenStorage = $this->getMockBuilder('Symfony\Component\Security\Core\Authentication\Token\Storage\TokenStorageInterface')->getMock();
        $this->appVariable->setTokenStorage($tokenStorage);

        $token = $this->getMockBuilder('Symfony\Component\Security\Core\Authentication\Token\TokenInterface')->getMock();
        $tokenStorage->method('getToken')->willReturn($token);

        $this->assertEquals($token, $this->appVariable->getToken());
    }

    public function testGetUser()
    {
        $this->setTokenStorage($user = $this->getMockBuilder('Symfony\Component\Security\Core\User\UserInterface')->getMock());

        $this->assertEquals($user, $this->appVariable->getUser());
    }

    public function testGetUserWithUsernameAsTokenUser()
    {
        $this->setTokenStorage($user = 'username');

        $this->assertNull($this->appVariable->getUser());
    }

    public function testGetTokenWithNoToken()
    {
        $tokenStorage = $this->getMockBuilder('Symfony\Component\Security\Core\Authentication\Token\Storage\TokenStorageInterface')->getMock();
        $this->appVariable->setTokenStorage($tokenStorage);

        $this->assertNull($this->appVariable->getToken());
    }

    public function testGetUserWithNoToken()
    {
        $tokenStorage = $this->getMockBuilder('Symfony\Component\Security\Core\Authentication\Token\Storage\TokenStorageInterface')->getMock();
        $this->appVariable->setTokenStorage($tokenStorage);

        $this->assertNull($this->appVariable->getUser());
    }

    /**
     * @expectedException \RuntimeException
     */
    public function testEnvironmentNotSet()
    {
        $this->appVariable->getEnvironment();
    }

    /**
     * @expectedException \RuntimeException
     */
    public function testDebugNotSet()
    {
        $this->appVariable->getDebug();
    }

    /**
     * @expectedException \RuntimeException
     */
    public function testGetTokenWithTokenStorageNotSet()
    {
        $this->appVariable->getToken();
    }

    /**
     * @expectedException \RuntimeException
     */
    public function testGetUserWithTokenStorageNotSet()
    {
        $this->appVariable->getUser();
    }

    /**
     * @expectedException \RuntimeException
     */
    public function testGetRequestWithRequestStackNotSet()
    {
        $this->appVariable->getRequest();
    }

    /**
     * @expectedException \RuntimeException
     */
    public function testGetSessionWithRequestStackNotSet()
    {
        $this->appVariable->getSession();
    }

    public function testGetFlashesWithNoRequest()
    {
        $this->setRequestStack(null);

        $this->assertEquals(array(), $this->appVariable->getFlashes());
    }

    /**
     * @runInSeparateProcess
     */
    public function testGetFlashesWithNoSessionStarted()
    {
<<<<<<< HEAD
        $request = $this->getMockBuilder('Symfony\Component\HttpFoundation\Request')->getMock();
        $request->method('getSession')->willReturn(new Session());

        $this->setRequestStack($request);

        $this->assertEquals(array(), $this->appVariable->getFlashes());
=======
        $flashMessages = $this->setFlashMessages(false);
        $this->assertEquals($flashMessages, $this->appVariable->getFlashes());
>>>>>>> 72a204e2
    }

    /**
     * @runInSeparateProcess
     */
    public function testGetFlashes()
    {
        $flashMessages = $this->setFlashMessages();
        $this->assertEquals($flashMessages, $this->appVariable->getFlashes(null));

        $flashMessages = $this->setFlashMessages();
        $this->assertEquals($flashMessages, $this->appVariable->getFlashes(''));

        $flashMessages = $this->setFlashMessages();
        $this->assertEquals($flashMessages, $this->appVariable->getFlashes(array()));

        $flashMessages = $this->setFlashMessages();
        $this->assertEquals(array(), $this->appVariable->getFlashes('this-does-not-exist'));

        $flashMessages = $this->setFlashMessages();
        $this->assertEquals(
            array('this-does-not-exist' => array()),
            $this->appVariable->getFlashes(array('this-does-not-exist'))
        );

        $flashMessages = $this->setFlashMessages();
        $this->assertEquals($flashMessages['notice'], $this->appVariable->getFlashes('notice'));

        $flashMessages = $this->setFlashMessages();
        $this->assertEquals(
            array('notice' => $flashMessages['notice']),
            $this->appVariable->getFlashes(array('notice'))
        );

        $flashMessages = $this->setFlashMessages();
        $this->assertEquals(
            array('notice' => $flashMessages['notice'], 'this-does-not-exist' => array()),
            $this->appVariable->getFlashes(array('notice', 'this-does-not-exist'))
        );

        $flashMessages = $this->setFlashMessages();
        $this->assertEquals(
            array('notice' => $flashMessages['notice'], 'error' => $flashMessages['error']),
            $this->appVariable->getFlashes(array('notice', 'error'))
        );

        $this->assertEquals(
            array('warning' => $flashMessages['warning']),
            $this->appVariable->getFlashes(array('warning')),
            'After getting some flash types (e.g. "notice" and "error"), the rest of flash messages must remain (e.g. "warning").'
        );

        $this->assertEquals(
            array('this-does-not-exist' => array()),
            $this->appVariable->getFlashes(array('this-does-not-exist'))
        );
    }

    protected function setRequestStack($request)
    {
        $requestStackMock = $this->getMockBuilder('Symfony\Component\HttpFoundation\RequestStack')->getMock();
        $requestStackMock->method('getCurrentRequest')->willReturn($request);

        $this->appVariable->setRequestStack($requestStackMock);
    }

    protected function setTokenStorage($user)
    {
        $tokenStorage = $this->getMockBuilder('Symfony\Component\Security\Core\Authentication\Token\Storage\TokenStorageInterface')->getMock();
        $this->appVariable->setTokenStorage($tokenStorage);

        $token = $this->getMockBuilder('Symfony\Component\Security\Core\Authentication\Token\TokenInterface')->getMock();
        $tokenStorage->method('getToken')->willReturn($token);

        $token->method('getUser')->willReturn($user);
    }

    private function setFlashMessages($sessionHasStarted = true)
    {
        $flashMessages = array(
            'notice' => array('Notice #1 message'),
            'warning' => array('Warning #1 message'),
            'error' => array('Error #1 message', 'Error #2 message'),
        );
        $flashBag = new FlashBag();
        $flashBag->initialize($flashMessages);

<<<<<<< HEAD
        $session = $this->getMockBuilder('Symfony\Component\HttpFoundation\Session\Session')->getMock();
        $session->method('isStarted')->willReturn(true);
=======
        $session = $this->getMockBuilder('Symfony\Component\HttpFoundation\Session\Session')->disableOriginalConstructor()->getMock();
        $session->method('isStarted')->willReturn($sessionHasStarted);
>>>>>>> 72a204e2
        $session->method('getFlashBag')->willReturn($flashBag);

        $request = $this->getMockBuilder('Symfony\Component\HttpFoundation\Request')->getMock();
        $request->method('getSession')->willReturn($session);
        $this->setRequestStack($request);

        return $flashMessages;
    }
}<|MERGE_RESOLUTION|>--- conflicted
+++ resolved
@@ -173,17 +173,8 @@
      */
     public function testGetFlashesWithNoSessionStarted()
     {
-<<<<<<< HEAD
-        $request = $this->getMockBuilder('Symfony\Component\HttpFoundation\Request')->getMock();
-        $request->method('getSession')->willReturn(new Session());
-
-        $this->setRequestStack($request);
-
-        $this->assertEquals(array(), $this->appVariable->getFlashes());
-=======
         $flashMessages = $this->setFlashMessages(false);
         $this->assertEquals($flashMessages, $this->appVariable->getFlashes());
->>>>>>> 72a204e2
     }
 
     /**
@@ -271,13 +262,8 @@
         $flashBag = new FlashBag();
         $flashBag->initialize($flashMessages);
 
-<<<<<<< HEAD
-        $session = $this->getMockBuilder('Symfony\Component\HttpFoundation\Session\Session')->getMock();
-        $session->method('isStarted')->willReturn(true);
-=======
         $session = $this->getMockBuilder('Symfony\Component\HttpFoundation\Session\Session')->disableOriginalConstructor()->getMock();
         $session->method('isStarted')->willReturn($sessionHasStarted);
->>>>>>> 72a204e2
         $session->method('getFlashBag')->willReturn($flashBag);
 
         $request = $this->getMockBuilder('Symfony\Component\HttpFoundation\Request')->getMock();
