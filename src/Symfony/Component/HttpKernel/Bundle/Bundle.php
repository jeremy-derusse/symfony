--- conflicted
+++ resolved
@@ -140,20 +140,6 @@
         return $this->name;
     }
 
-    /**
-<<<<<<< HEAD
-     * Registers console commands.
-     *
-     * @param Application $application An Application instance
-=======
-     * Finds and registers Commands.
-     *
-     * Override this method if your bundle commands do not follow the conventions:
-     *
-     * * Commands are in the 'Command' sub-directory
-     * * Commands extend Symfony\Component\Console\Command\Command
->>>>>>> 1e1b3775
-     */
     public function registerCommands(Application $application)
     {
     }
