--- conflicted
+++ resolved
@@ -72,17 +72,13 @@
      */
     protected function getBarServiceService()
     {
-<<<<<<< HEAD
-        return $this->services['bar_service'] = new \stdClass(($this->privates['baz_service'] ?? $this->privates['baz_service'] = new \stdClass()));
-=======
-        $a = ${($_ = isset($this->services['baz_service']) ? $this->services['baz_service'] : $this->services['baz_service'] = new \stdClass()) && false ?: '_'};
+        $a = ($this->privates['baz_service'] ?? $this->privates['baz_service'] = new \stdClass());
 
         if (isset($this->services['bar_service'])) {
             return $this->services['bar_service'];
         }
 
         return $this->services['bar_service'] = new \stdClass($a);
->>>>>>> 73982760
     }
 
     /**
@@ -93,15 +89,9 @@
     protected function getFooServiceService()
     {
         return $this->services['foo_service'] = new \Symfony\Component\DependencyInjection\ServiceLocator(array('bar' => function () {
-<<<<<<< HEAD
-            return ($this->services['bar_service'] ?? $this->services['bar_service'] = new \stdClass(($this->privates['baz_service'] ?? $this->privates['baz_service'] = new \stdClass())));
+            return ($this->services['bar_service'] ?? $this->getBarServiceService());
         }, 'baz' => function (): \stdClass {
             return ($this->privates['baz_service'] ?? $this->privates['baz_service'] = new \stdClass());
-=======
-            return ${($_ = isset($this->services['bar_service']) ? $this->services['bar_service'] : $this->getBarServiceService()) && false ?: '_'};
-        }, 'baz' => function () {
-            $f = function (\stdClass $v) { return $v; }; return $f(${($_ = isset($this->services['baz_service']) ? $this->services['baz_service'] : $this->services['baz_service'] = new \stdClass()) && false ?: '_'});
->>>>>>> 73982760
         }, 'nil' => function () {
             return NULL;
         }));
