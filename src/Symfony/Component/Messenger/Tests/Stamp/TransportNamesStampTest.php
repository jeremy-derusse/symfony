--- conflicted
+++ resolved
@@ -34,15 +34,6 @@
         }
     }
 
-<<<<<<< HEAD
-    public function testGetIndividualSender()
-    {
-        $stamp = new TransportNamesStamp('first_transport');
-        $stampSenders = $stamp->getTransportNames();
-
-        $this->assertCount(1, $stampSenders);
-        $this->assertSame('first_transport', $stampSenders[0]);
-=======
     public function testDeserialization()
     {
         $stamp = new TransportNamesStamp(['foo']);
@@ -58,6 +49,14 @@
         $deserializedStamp = $deserializedEnvelope->last(TransportNamesStamp::class);
         $this->assertInstanceOf(TransportNamesStamp::class, $deserializedStamp);
         $this->assertEquals($stamp, $deserializedStamp);
->>>>>>> 892f4aeb
+    }
+
+    public function testGetIndividualSender()
+    {
+        $stamp = new TransportNamesStamp('first_transport');
+        $stampSenders = $stamp->getTransportNames();
+
+        $this->assertCount(1, $stampSenders);
+        $this->assertSame('first_transport', $stampSenders[0]);
     }
 }