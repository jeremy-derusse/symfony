--- conflicted
+++ resolved
@@ -330,13 +330,10 @@
 
     /**
      * Disables validation.
-<<<<<<< HEAD
-=======
      *
      * @return $this
->>>>>>> 46d5468d
-     */
-    public function disableValidation(): self
+     */
+    public function disableValidation(): static
     {
         foreach ($this->fields->all() as $field) {
             if ($field instanceof Field\ChoiceFormField) {
