--- conflicted
+++ resolved
@@ -16,19 +16,14 @@
         }
     ],
     "require": {
-<<<<<<< HEAD
         "php": ">=5.5.9",
-        "doctrine/common": "~2.4"
-=======
-        "php": ">=5.3.9",
         "doctrine/common": "~2.4",
         "symfony/polyfill-mbstring": "~1.0"
->>>>>>> d1038c34
     },
     "require-dev": {
         "symfony/stopwatch": "~2.8|~3.0",
         "symfony/dependency-injection": "~2.8|~3.0",
-        "symfony/form": "~3.0,>3.0-BETA1",
+        "symfony/form": "~3.0",
         "symfony/http-kernel": "~2.8|~3.0",
         "symfony/property-access": "~2.8|~3.0",
         "symfony/property-info": "~2.8|3.0",
