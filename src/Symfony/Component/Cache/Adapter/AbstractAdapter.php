<?php

/*
 * This file is part of the Symfony package.
 *
 * (c) Fabien Potencier <fabien@symfony.com>
 *
 * For the full copyright and license information, please view the LICENSE
 * file that was distributed with this source code.
 */

namespace Symfony\Component\Cache\Adapter;

use Psr\Log\LoggerAwareInterface;
use Psr\Log\LoggerInterface;
use Symfony\Component\Cache\CacheItem;
use Symfony\Component\Cache\Exception\InvalidArgumentException;
use Symfony\Component\Cache\ResettableInterface;
use Symfony\Component\Cache\Traits\AbstractAdapterTrait;
use Symfony\Component\Cache\Traits\ContractsTrait;
use Symfony\Contracts\Cache\CacheInterface;

/**
 * @author Nicolas Grekas <p@tchwork.com>
 */
abstract class AbstractAdapter implements AdapterInterface, CacheInterface, LoggerAwareInterface, ResettableInterface
{
    /**
     * @internal
     */
    protected const NS_SEPARATOR = ':';

    use AbstractAdapterTrait;
    use ContractsTrait;

    private static $apcuSupported;
    private static $phpFilesSupported;

    protected function __construct(string $namespace = '', int $defaultLifetime = 0)
    {
        $this->namespace = '' === $namespace ? '' : CacheItem::validateKey($namespace).static::NS_SEPARATOR;
        if (null !== $this->maxIdLength && \strlen($namespace) > $this->maxIdLength - 24) {
            throw new InvalidArgumentException(sprintf('Namespace must be %d chars max, %d given ("%s").', $this->maxIdLength - 24, \strlen($namespace), $namespace));
        }
        $this->createCacheItem = \Closure::bind(
            static function ($key, $value, $isHit) {
                $item = new CacheItem();
                $item->key = $key;
                $item->value = $v = $value;
                $item->isHit = $isHit;
                // Detect wrapped values that encode for their expiry and creation duration
                // For compactness, these values are packed in the key of an array using
                // magic numbers in the form 9D-..-..-..-..-00-..-..-..-5F
                if (\is_array($v) && 1 === \count($v) && 10 === \strlen($k = key($v)) && "\x9D" === $k[0] && "\0" === $k[5] && "\x5F" === $k[9]) {
                    $item->value = $v[$k];
                    $v = unpack('Ve/Nc', substr($k, 1, -1));
                    $item->metadata[CacheItem::METADATA_EXPIRY] = $v['e'] + CacheItem::METADATA_EXPIRY_OFFSET;
                    $item->metadata[CacheItem::METADATA_CTIME] = $v['c'];
                }

                return $item;
            },
            null,
            CacheItem::class
        );
        $getId = \Closure::fromCallable([$this, 'getId']);
        $this->mergeByLifetime = \Closure::bind(
            static function ($deferred, $namespace, &$expiredIds) use ($getId, $defaultLifetime) {
                $byLifetime = [];
                $now = microtime(true);
                $expiredIds = [];

                foreach ($deferred as $key => $item) {
                    $key = (string) $key;
                    if (null === $item->expiry) {
                        $ttl = 0 < $defaultLifetime ? $defaultLifetime : 0;
                    } elseif (0 === $item->expiry) {
                        $ttl = 0;
                    } elseif (0 >= $ttl = (int) (0.1 + $item->expiry - $now)) {
                        $expiredIds[] = $getId($key);
                        continue;
                    }
                    if (isset(($metadata = $item->newMetadata)[CacheItem::METADATA_TAGS])) {
                        unset($metadata[CacheItem::METADATA_TAGS]);
                    }
                    // For compactness, expiry and creation duration are packed in the key of an array, using magic numbers as separators
                    $byLifetime[$ttl][$getId($key)] = $metadata ? ["\x9D".pack('VN', (int) (0.1 + $metadata[self::METADATA_EXPIRY] - self::METADATA_EXPIRY_OFFSET), $metadata[self::METADATA_CTIME])."\x5F" => $item->value] : $item->value;
                }

                return $byLifetime;
            },
            null,
            CacheItem::class
        );
    }

    /**
     * Returns the best possible adapter that your runtime supports.
     *
     * Using ApcuAdapter makes system caches compatible with read-only filesystems.
     *
     * @param string $namespace
     * @param int    $defaultLifetime
     * @param string $version
     * @param string $directory
     *
     * @return AdapterInterface
     */
    public static function createSystemCache($namespace, $defaultLifetime, $version, $directory, LoggerInterface $logger = null)
    {
        $opcache = new PhpFilesAdapter($namespace, $defaultLifetime, $directory, true);
        if (null !== $logger) {
            $opcache->setLogger($logger);
        }

        if (!self::$apcuSupported = self::$apcuSupported ?? ApcuAdapter::isSupported()) {
            return $opcache;
        }

<<<<<<< HEAD
        if (\in_array(\PHP_SAPI, ['cli', 'phpdbg'], true) && !filter_var(ini_get('apc.enable_cli'), FILTER_VALIDATE_BOOLEAN)) {
            return $opcache;
=======
        $fs = new FilesystemAdapter($namespace, $defaultLifetime, $directory);
        if (null !== $logger) {
            $fs->setLogger($logger);
        }
        if (!self::$apcuSupported || (\in_array(\PHP_SAPI, ['cli', 'phpdbg'], true) && !filter_var(ini_get('apc.enable_cli'), \FILTER_VALIDATE_BOOLEAN))) {
            return $fs;
>>>>>>> 4351a706
        }

        $apcu = new ApcuAdapter($namespace, (int) $defaultLifetime / 5, $version);
        if (null !== $logger) {
            $apcu->setLogger($logger);
        }

        return new ChainAdapter([$apcu, $opcache]);
    }

    public static function createConnection($dsn, array $options = [])
    {
        if (!\is_string($dsn)) {
            throw new InvalidArgumentException(sprintf('The "%s()" method expect argument #1 to be string, "%s" given.', __METHOD__, \gettype($dsn)));
        }
        if (0 === strpos($dsn, 'redis:') || 0 === strpos($dsn, 'rediss:')) {
            return RedisAdapter::createConnection($dsn, $options);
        }
        if (0 === strpos($dsn, 'memcached:')) {
            return MemcachedAdapter::createConnection($dsn, $options);
        }

        throw new InvalidArgumentException(sprintf('Unsupported DSN: "%s".', $dsn));
    }

    /**
     * {@inheritdoc}
     *
     * @return bool
     */
    public function commit()
    {
        $ok = true;
        $byLifetime = $this->mergeByLifetime;
        $byLifetime = $byLifetime($this->deferred, $this->namespace, $expiredIds);
        $retry = $this->deferred = [];

        if ($expiredIds) {
            $this->doDelete($expiredIds);
        }
        foreach ($byLifetime as $lifetime => $values) {
            try {
                $e = $this->doSave($values, $lifetime);
            } catch (\Exception $e) {
            }
            if (true === $e || [] === $e) {
                continue;
            }
            if (\is_array($e) || 1 === \count($values)) {
                foreach (\is_array($e) ? $e : array_keys($values) as $id) {
                    $ok = false;
                    $v = $values[$id];
                    $type = \is_object($v) ? \get_class($v) : \gettype($v);
                    $message = sprintf('Failed to save key "{key}" of type %s%s', $type, $e instanceof \Exception ? ': '.$e->getMessage() : '.');
                    CacheItem::log($this->logger, $message, ['key' => substr($id, \strlen($this->namespace)), 'exception' => $e instanceof \Exception ? $e : null]);
                }
            } else {
                foreach ($values as $id => $v) {
                    $retry[$lifetime][] = $id;
                }
            }
        }

        // When bulk-save failed, retry each item individually
        foreach ($retry as $lifetime => $ids) {
            foreach ($ids as $id) {
                try {
                    $v = $byLifetime[$lifetime][$id];
                    $e = $this->doSave([$id => $v], $lifetime);
                } catch (\Exception $e) {
                }
                if (true === $e || [] === $e) {
                    continue;
                }
                $ok = false;
                $type = \is_object($v) ? \get_class($v) : \gettype($v);
                $message = sprintf('Failed to save key "{key}" of type %s%s', $type, $e instanceof \Exception ? ': '.$e->getMessage() : '.');
                CacheItem::log($this->logger, $message, ['key' => substr($id, \strlen($this->namespace)), 'exception' => $e instanceof \Exception ? $e : null]);
            }
        }

        return $ok;
    }
}<|MERGE_RESOLUTION|>--- conflicted
+++ resolved
@@ -117,17 +117,8 @@
             return $opcache;
         }
 
-<<<<<<< HEAD
-        if (\in_array(\PHP_SAPI, ['cli', 'phpdbg'], true) && !filter_var(ini_get('apc.enable_cli'), FILTER_VALIDATE_BOOLEAN)) {
+        if (\in_array(\PHP_SAPI, ['cli', 'phpdbg'], true) && !filter_var(ini_get('apc.enable_cli'), \FILTER_VALIDATE_BOOLEAN)) {
             return $opcache;
-=======
-        $fs = new FilesystemAdapter($namespace, $defaultLifetime, $directory);
-        if (null !== $logger) {
-            $fs->setLogger($logger);
-        }
-        if (!self::$apcuSupported || (\in_array(\PHP_SAPI, ['cli', 'phpdbg'], true) && !filter_var(ini_get('apc.enable_cli'), \FILTER_VALIDATE_BOOLEAN))) {
-            return $fs;
->>>>>>> 4351a706
         }
 
         $apcu = new ApcuAdapter($namespace, (int) $defaultLifetime / 5, $version);
