<?php

/*
 * This file is part of the Symfony package.
 *
 * (c) Fabien Potencier <fabien@symfony.com>
 *
 * For the full copyright and license information, please view the LICENSE
 * file that was distributed with this source code.
 */

namespace Symfony\Bundle\SecurityBundle\Command;

use Symfony\Component\Console\Command\Command;
use Symfony\Component\Console\Exception\InvalidArgumentException;
use Symfony\Component\Console\Exception\RuntimeException;
use Symfony\Component\Console\Input\InputArgument;
use Symfony\Component\Console\Input\InputInterface;
use Symfony\Component\Console\Input\InputOption;
use Symfony\Component\Console\Output\ConsoleOutputInterface;
use Symfony\Component\Console\Output\OutputInterface;
use Symfony\Component\Console\Question\Question;
use Symfony\Component\Console\Style\SymfonyStyle;
use Symfony\Component\PasswordHasher\Command\UserPasswordHashCommand;
use Symfony\Component\Security\Core\Encoder\EncoderFactoryInterface;
use Symfony\Component\Security\Core\Encoder\SelfSaltingEncoderInterface;

/**
 * Encode a user's password.
 *
 * @author Sarah Khalil <mkhalil.sarah@gmail.com>
 *
 * @final
 *
 * @deprecated since Symfony 5.3, use {@link UserPasswordHashCommand} instead
 */
class UserPasswordEncoderCommand extends Command
{
    protected static $defaultName = 'security:encode-password';
    protected static $defaultDescription = 'Encodes a password';

    private $encoderFactory;
    private $userClasses;

    public function __construct(EncoderFactoryInterface $encoderFactory, array $userClasses = [])
    {
        $this->encoderFactory = $encoderFactory;
        $this->userClasses = $userClasses;

        parent::__construct();
    }

    /**
     * {@inheritdoc}
     */
    protected function configure()
    {
        $this
<<<<<<< HEAD
            ->setDescription(self::$defaultDescription)
=======
            ->setDescription('Encode a password')
>>>>>>> 7ed3d36f
            ->addArgument('password', InputArgument::OPTIONAL, 'The plain password to encode.')
            ->addArgument('user-class', InputArgument::OPTIONAL, 'The User entity class path associated with the encoder used to encode the password.')
            ->addOption('empty-salt', null, InputOption::VALUE_NONE, 'Do not generate a salt or let the encoder generate one.')
            ->setHelp(<<<EOF

The <info>%command.name%</info> command encodes passwords according to your
security configuration. This command is mainly used to generate passwords for
the <comment>in_memory</comment> user provider type and for changing passwords
in the database while developing the application.

Suppose that you have the following security configuration in your application:

<comment>
# app/config/security.yml
security:
    encoders:
        Symfony\Component\Security\Core\User\User: plaintext
        App\Entity\User: auto
</comment>

If you execute the command non-interactively, the first available configured
user class under the <comment>security.encoders</comment> key is used and a random salt is
generated to encode the password:

  <info>php %command.full_name% --no-interaction [password]</info>

Pass the full user class path as the second argument to encode passwords for
your own entities:

  <info>php %command.full_name% --no-interaction [password] 'App\Entity\User'</info>

Executing the command interactively allows you to generate a random salt for
encoding the password:

  <info>php %command.full_name% [password] 'App\Entity\User'</info>

In case your encoder doesn't require a salt, add the <comment>empty-salt</comment> option:

  <info>php %command.full_name% --empty-salt [password] 'App\Entity\User'</info>

EOF
            )
        ;
    }

    /**
     * {@inheritdoc}
     */
    protected function execute(InputInterface $input, OutputInterface $output): int
    {
        $io = new SymfonyStyle($input, $output);
        $errorIo = $output instanceof ConsoleOutputInterface ? new SymfonyStyle($input, $output->getErrorOutput()) : $io;

        $errorIo->caution('The use of the "security:encode-password" command is deprecated since version 5.3 and will be removed in 6.0. Use "security:hash-password" instead.');

        $input->isInteractive() ? $errorIo->title('Symfony Password Encoder Utility') : $errorIo->newLine();

        $password = $input->getArgument('password');
        $userClass = $this->getUserClass($input, $io);
        $emptySalt = $input->getOption('empty-salt');

        $encoder = $this->encoderFactory->getEncoder($userClass);
        $saltlessWithoutEmptySalt = !$emptySalt && $encoder instanceof SelfSaltingEncoderInterface;

        if ($saltlessWithoutEmptySalt) {
            $emptySalt = true;
        }

        if (!$password) {
            if (!$input->isInteractive()) {
                $errorIo->error('The password must not be empty.');

                return 1;
            }
            $passwordQuestion = $this->createPasswordQuestion();
            $password = $errorIo->askQuestion($passwordQuestion);
        }

        $salt = null;

        if ($input->isInteractive() && !$emptySalt) {
            $emptySalt = true;

            $errorIo->note('The command will take care of generating a salt for you. Be aware that some encoders advise to let them generate their own salt. If you\'re using one of those encoders, please answer \'no\' to the question below. '.\PHP_EOL.'Provide the \'empty-salt\' option in order to let the encoder handle the generation itself.');

            if ($errorIo->confirm('Confirm salt generation ?')) {
                $salt = $this->generateSalt();
                $emptySalt = false;
            }
        } elseif (!$emptySalt) {
            $salt = $this->generateSalt();
        }

        $encodedPassword = $encoder->encodePassword($password, $salt);

        $rows = [
            ['Encoder used', \get_class($encoder)],
            ['Encoded password', $encodedPassword],
        ];
        if (!$emptySalt) {
            $rows[] = ['Generated salt', $salt];
        }
        $io->table(['Key', 'Value'], $rows);

        if (!$emptySalt) {
            $errorIo->note(sprintf('Make sure that your salt storage field fits the salt length: %s chars', \strlen($salt)));
        } elseif ($saltlessWithoutEmptySalt) {
            $errorIo->note('Self-salting encoder used: the encoder generated its own built-in salt.');
        }

        $errorIo->success('Password encoding succeeded');

        return 0;
    }

    /**
     * Create the password question to ask the user for the password to be encoded.
     */
    private function createPasswordQuestion(): Question
    {
        $passwordQuestion = new Question('Type in your password to be encoded');

        return $passwordQuestion->setValidator(function ($value) {
            if ('' === trim($value)) {
                throw new InvalidArgumentException('The password must not be empty.');
            }

            return $value;
        })->setHidden(true)->setMaxAttempts(20);
    }

    private function generateSalt(): string
    {
        return base64_encode(random_bytes(30));
    }

    private function getUserClass(InputInterface $input, SymfonyStyle $io): string
    {
        if (null !== $userClass = $input->getArgument('user-class')) {
            return $userClass;
        }

        if (empty($this->userClasses)) {
            throw new RuntimeException('There are no configured encoders for the "security" extension.');
        }

        if (!$input->isInteractive() || 1 === \count($this->userClasses)) {
            return reset($this->userClasses);
        }

        $userClasses = $this->userClasses;
        natcasesort($userClasses);
        $userClasses = array_values($userClasses);

        return $io->choice('For which user class would you like to encode a password?', $userClasses, reset($userClasses));
    }
}<|MERGE_RESOLUTION|>--- conflicted
+++ resolved
@@ -37,7 +37,7 @@
 class UserPasswordEncoderCommand extends Command
 {
     protected static $defaultName = 'security:encode-password';
-    protected static $defaultDescription = 'Encodes a password';
+    protected static $defaultDescription = 'Encode a password';
 
     private $encoderFactory;
     private $userClasses;
@@ -56,11 +56,7 @@
     protected function configure()
     {
         $this
-<<<<<<< HEAD
             ->setDescription(self::$defaultDescription)
-=======
-            ->setDescription('Encode a password')
->>>>>>> 7ed3d36f
             ->addArgument('password', InputArgument::OPTIONAL, 'The plain password to encode.')
             ->addArgument('user-class', InputArgument::OPTIONAL, 'The User entity class path associated with the encoder used to encode the password.')
             ->addOption('empty-salt', null, InputOption::VALUE_NONE, 'Do not generate a salt or let the encoder generate one.')
