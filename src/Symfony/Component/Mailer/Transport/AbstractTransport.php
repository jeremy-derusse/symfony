--- conflicted
+++ resolved
@@ -34,13 +34,8 @@
 
     public function __construct(EventDispatcherInterface $dispatcher = null, LoggerInterface $logger = null)
     {
-<<<<<<< HEAD
         $this->dispatcher = class_exists(Event::class) ? LegacyEventDispatcherProxy::decorate($dispatcher) : $dispatcher;
-        $this->logger = $logger ?: new NullLogger();
-=======
-        $this->dispatcher = LegacyEventDispatcherProxy::decorate($dispatcher);
         $this->logger = $logger ?? new NullLogger();
->>>>>>> b9460775
     }
 
     /**
