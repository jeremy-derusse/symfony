<?php

/*
 * This file is part of the Symfony package.
 *
 * (c) Fabien Potencier <fabien@symfony.com>
 *
 * For the full copyright and license information, please view the LICENSE
 * file that was distributed with this source code.
 */

namespace Symfony\Component\ClassLoader;

@trigger_error('The '.__NAMESPACE__.'\DebugClassLoader class is deprecated since version 2.4 and will be removed in 3.0. Use the Symfony\Component\Debug\DebugClassLoader class instead.', E_USER_DEPRECATED);

/**
 * Autoloader checking if the class is really defined in the file found.
 *
 * The DebugClassLoader will wrap all registered autoloaders providing a
 * findFile method and will throw an exception if a file is found but does
 * not declare the class.
 *
 * @author Fabien Potencier <fabien@symfony.com>
 * @author Christophe Coevoet <stof@notk.org>
<<<<<<< HEAD
 *
 * @api
 *
 * @deprecated since version 2.4, to be removed in 3.0.
 *             Use {@link \Symfony\Component\Debug\DebugClassLoader} instead.
=======
>>>>>>> e1ede46b
 */
class DebugClassLoader
{
    private $classFinder;

    /**
     * Constructor.
     *
     * @param object $classFinder
     */
    public function __construct($classFinder)
    {
        $this->classFinder = $classFinder;
    }

    /**
     * Gets the wrapped class loader.
     *
     * @return object a class loader instance
     */
    public function getClassLoader()
    {
        return $this->classFinder;
    }

    /**
     * Replaces all autoloaders implementing a findFile method by a DebugClassLoader wrapper.
     */
    public static function enable()
    {
        if (!is_array($functions = spl_autoload_functions())) {
            return;
        }

        foreach ($functions as $function) {
            spl_autoload_unregister($function);
        }

        foreach ($functions as $function) {
            if (is_array($function) && !$function[0] instanceof self && method_exists($function[0], 'findFile')) {
                $function = array(new static($function[0]), 'loadClass');
            }

            spl_autoload_register($function);
        }
    }

    /**
     * Unregisters this instance as an autoloader.
     */
    public function unregister()
    {
        spl_autoload_unregister(array($this, 'loadClass'));
    }

    /**
     * Finds a file by class name.
     *
     * @param string $class A class name to resolve to file
     *
     * @return string|null
     */
    public function findFile($class)
    {
        return $this->classFinder->findFile($class);
    }

    /**
     * Loads the given class or interface.
     *
     * @param string $class The name of the class
     *
     * @return bool|null True, if loaded
     *
     * @throws \RuntimeException
     */
    public function loadClass($class)
    {
        if ($file = $this->classFinder->findFile($class)) {
            require $file;

            if (!class_exists($class, false) && !interface_exists($class, false) && (!function_exists('trait_exists') || !trait_exists($class, false))) {
                if (false !== strpos($class, '/')) {
                    throw new \RuntimeException(sprintf('Trying to autoload a class with an invalid name "%s". Be careful that the namespace separator is "\" in PHP, not "/".', $class));
                }

                throw new \RuntimeException(sprintf('The autoloader expected class "%s" to be defined in file "%s". The file was found but the class was not in it, the class name or namespace probably has a typo.', $class, $file));
            }

            return true;
        }
    }
}<|MERGE_RESOLUTION|>--- conflicted
+++ resolved
@@ -22,14 +22,9 @@
  *
  * @author Fabien Potencier <fabien@symfony.com>
  * @author Christophe Coevoet <stof@notk.org>
-<<<<<<< HEAD
- *
- * @api
  *
  * @deprecated since version 2.4, to be removed in 3.0.
  *             Use {@link \Symfony\Component\Debug\DebugClassLoader} instead.
-=======
->>>>>>> e1ede46b
  */
 class DebugClassLoader
 {
