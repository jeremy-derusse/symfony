--- conflicted
+++ resolved
@@ -94,13 +94,8 @@
         $conn = $this->getConnection();
         try {
             $stmt = $conn->prepare($sql);
-<<<<<<< HEAD
         } catch (\PDOException) {
-            if (!$conn->inTransaction() || \in_array($this->driver, ['pgsql', 'sqlite', 'sqlsrv'], true)) {
-=======
-        } catch (\PDOException $e) {
             if ($this->isTableMissing($e) && (!$conn->inTransaction() || \in_array($this->driver, ['pgsql', 'sqlite', 'sqlsrv'], true))) {
->>>>>>> 48be4b33
                 $this->createTable();
             }
             $stmt = $conn->prepare($sql);
@@ -111,12 +106,7 @@
 
         try {
             $stmt->execute();
-<<<<<<< HEAD
         } catch (\PDOException) {
-            // the lock is already acquired. It could be us. Let's try to put off.
-            $this->putOffExpiration($key, $this->initialTtl);
-=======
-        } catch (\PDOException $e) {
             if ($this->isTableMissing($e) && (!$conn->inTransaction() || \in_array($this->driver, ['pgsql', 'sqlite', 'sqlsrv'], true))) {
                 $this->createTable();
 
@@ -129,7 +119,6 @@
                 // the lock is already acquired. It could be us. Let's try to put off.
                 $this->putOffExpiration($key, $this->initialTtl);
             }
->>>>>>> 48be4b33
         }
 
         $this->randomlyPrune();
