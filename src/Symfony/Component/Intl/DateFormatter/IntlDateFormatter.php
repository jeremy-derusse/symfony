--- conflicted
+++ resolved
@@ -244,11 +244,7 @@
      *
      * @throws MethodNotImplementedException
      */
-<<<<<<< HEAD
-    public function formatObject(object $object, $format = null, string $locale = null)
-=======
-    public static function formatObject($object, $format = null, $locale = null)
->>>>>>> 12c6dbf4
+    public static function formatObject(object $object, $format = null, string $locale = null)
     {
         throw new MethodNotImplementedException(__METHOD__);
     }
