<?php

/*
 * This file is part of the Symfony package.
 *
 * (c) Fabien Potencier <fabien@symfony.com>
 *
 * For the full copyright and license information, please view the LICENSE
 * file that was distributed with this source code.
 */

namespace Symfony\Component\Console\Descriptor;

use Symfony\Component\Console\Application;
use Symfony\Component\Console\Command\Command;
use Symfony\Component\Console\Formatter\OutputFormatter;
use Symfony\Component\Console\Helper\Helper;
use Symfony\Component\Console\Input\InputArgument;
use Symfony\Component\Console\Input\InputDefinition;
use Symfony\Component\Console\Input\InputOption;

/**
 * Text descriptor.
 *
 * @author Jean-François Simon <contact@jfsimon.fr>
 *
 * @internal
 */
class TextDescriptor extends Descriptor
{
    /**
     * {@inheritdoc}
     */
    protected function describeInputArgument(InputArgument $argument, array $options = [])
    {
        if (null !== $argument->getDefault() && (!\is_array($argument->getDefault()) || \count($argument->getDefault()))) {
            $default = sprintf('<comment> [default: %s]</comment>', $this->formatDefaultValue($argument->getDefault()));
        } else {
            $default = '';
        }

        $totalWidth = isset($options['total_width']) ? $options['total_width'] : Helper::strlen($argument->getName());
        $spacingWidth = $totalWidth - \strlen($argument->getName());

        $this->writeText(sprintf('  <info>%s</info>  %s%s%s',
            $argument->getName(),
            str_repeat(' ', $spacingWidth),
            // + 4 = 2 spaces before <info>, 2 spaces after </info>
            preg_replace('/\s*[\r\n]\s*/', "\n".str_repeat(' ', $totalWidth + 4), $argument->getDescription()),
            $default
        ), $options);
    }

    /**
     * {@inheritdoc}
     */
    protected function describeInputOption(InputOption $option, array $options = [])
    {
        if ($option->acceptValue() && null !== $option->getDefault() && (!\is_array($option->getDefault()) || \count($option->getDefault()))) {
            $default = sprintf('<comment> [default: %s]</comment>', $this->formatDefaultValue($option->getDefault()));
        } else {
            $default = '';
        }

        $value = '';
        if ($option->acceptValue()) {
            $value = '='.strtoupper($option->getName());

            if ($option->isValueOptional()) {
                $value = '['.$value.']';
            }
        }

        $totalWidth = isset($options['total_width']) ? $options['total_width'] : $this->calculateTotalWidthForOptions([$option]);
        $synopsis = sprintf('%s%s',
            $option->getShortcut() ? sprintf('-%s, ', $option->getShortcut()) : '    ',
            sprintf('--%s%s', $option->getName(), $value)
        );

        $spacingWidth = $totalWidth - Helper::strlen($synopsis);

        $this->writeText(sprintf('  <info>%s</info>  %s%s%s%s',
            $synopsis,
            str_repeat(' ', $spacingWidth),
            // + 4 = 2 spaces before <info>, 2 spaces after </info>
            preg_replace('/\s*[\r\n]\s*/', "\n".str_repeat(' ', $totalWidth + 4), $option->getDescription()),
            $default,
            $option->isArray() ? '<comment> (multiple values allowed)</comment>' : ''
        ), $options);
    }

    /**
     * {@inheritdoc}
     */
    protected function describeInputDefinition(InputDefinition $definition, array $options = [])
    {
        $totalWidth = $this->calculateTotalWidthForOptions($definition->getOptions());
        foreach ($definition->getArguments() as $argument) {
            $totalWidth = max($totalWidth, Helper::strlen($argument->getName()));
        }

        if ($definition->getArguments()) {
            $this->writeText('<comment>Arguments:</comment>', $options);
            $this->writeText("\n");
            foreach ($definition->getArguments() as $argument) {
                $this->describeInputArgument($argument, array_merge($options, ['total_width' => $totalWidth]));
                $this->writeText("\n");
            }
        }

        if ($definition->getArguments() && $definition->getOptions()) {
            $this->writeText("\n");
        }

        if ($definition->getOptions()) {
            $laterOptions = [];

            $this->writeText('<comment>Options:</comment>', $options);
            foreach ($definition->getOptions() as $option) {
                if (\strlen($option->getShortcut()) > 1) {
                    $laterOptions[] = $option;
                    continue;
                }
                $this->writeText("\n");
                $this->describeInputOption($option, array_merge($options, ['total_width' => $totalWidth]));
            }
            foreach ($laterOptions as $option) {
                $this->writeText("\n");
                $this->describeInputOption($option, array_merge($options, ['total_width' => $totalWidth]));
            }
        }
    }

    /**
     * {@inheritdoc}
     */
    protected function describeCommand(Command $command, array $options = [])
    {
        $command->getSynopsis(true);
        $command->getSynopsis(false);
        $command->mergeApplicationDefinition(false);

        if ($description = $command->getDescription()) {
            $this->writeText('<comment>Description:</comment>', $options);
            $this->writeText("\n");
            $this->writeText('  '.$description);
            $this->writeText("\n\n");
        }

        $this->writeText('<comment>Usage:</comment>', $options);
        foreach (array_merge([$command->getSynopsis(true)], $command->getAliases(), $command->getUsages()) as $usage) {
            $this->writeText("\n");
            $this->writeText('  '.OutputFormatter::escape($usage), $options);
        }
        $this->writeText("\n");

        $definition = $command->getNativeDefinition();
        if ($definition->getOptions() || $definition->getArguments()) {
            $this->writeText("\n");
            $this->describeInputDefinition($definition, $options);
            $this->writeText("\n");
        }

        $help = $command->getProcessedHelp();
        if ($help && $help !== $description) {
            $this->writeText("\n");
            $this->writeText('<comment>Help:</comment>', $options);
            $this->writeText("\n");
            $this->writeText('  '.str_replace("\n", "\n  ", $help), $options);
            $this->writeText("\n");
        }
    }

    /**
     * {@inheritdoc}
     */
    protected function describeApplication(Application $application, array $options = [])
    {
        $describedNamespace = isset($options['namespace']) ? $options['namespace'] : null;
        $description = new ApplicationDescription($application, $describedNamespace);

        if (isset($options['raw_text']) && $options['raw_text']) {
            $width = $this->getColumnWidth($description->getCommands());

            foreach ($description->getCommands() as $command) {
                $this->writeText(sprintf("%-{$width}s %s", $command->getName(), $command->getDescription()), $options);
                $this->writeText("\n");
            }
        } else {
            if ('' != $help = $application->getHelp()) {
                $this->writeText("$help\n\n", $options);
            }

            $this->writeText("<comment>Usage:</comment>\n", $options);
            $this->writeText("  command [options] [arguments]\n\n", $options);

            $this->describeInputDefinition(new InputDefinition($application->getDefinition()->getOptions()), $options);

            $this->writeText("\n");
            $this->writeText("\n");

            $commands = $description->getCommands();
            $namespaces = $description->getNamespaces();
            if ($describedNamespace && $namespaces) {
                // make sure all alias commands are included when describing a specific namespace
                $describedNamespaceInfo = reset($namespaces);
                foreach ($describedNamespaceInfo['commands'] as $name) {
                    $commands[$name] = $description->getCommand($name);
                }
            }

            // calculate max. width based on available commands per namespace
            $width = $this->getColumnWidth(array_merge(...array_values(array_map(function ($namespace) use ($commands) {
                return array_intersect($namespace['commands'], array_keys($commands));
<<<<<<< HEAD
            }, $namespaces))));
=======
            }, array_values($namespaces))));
>>>>>>> f0778ce3

            if ($describedNamespace) {
                $this->writeText(sprintf('<comment>Available commands for the "%s" namespace:</comment>', $describedNamespace), $options);
            } else {
                $this->writeText('<comment>Available commands:</comment>', $options);
            }

            foreach ($namespaces as $namespace) {
                $namespace['commands'] = array_filter($namespace['commands'], function ($name) use ($commands) {
                    return isset($commands[$name]);
                });

                if (!$namespace['commands']) {
                    continue;
                }

                if (!$describedNamespace && ApplicationDescription::GLOBAL_NAMESPACE !== $namespace['id']) {
                    $this->writeText("\n");
                    $this->writeText(' <comment>'.$namespace['id'].'</comment>', $options);
                }

                foreach ($namespace['commands'] as $name) {
                    $this->writeText("\n");
                    $spacingWidth = $width - Helper::strlen($name);
                    $command = $commands[$name];
                    $commandAliases = $name === $command->getName() ? $this->getCommandAliasesText($command) : '';
                    $this->writeText(sprintf('  <info>%s</info>%s%s', $name, str_repeat(' ', $spacingWidth), $commandAliases.$command->getDescription()), $options);
                }
            }

            $this->writeText("\n");
        }
    }

    /**
     * {@inheritdoc}
     */
    private function writeText(string $content, array $options = [])
    {
        $this->write(
            isset($options['raw_text']) && $options['raw_text'] ? strip_tags($content) : $content,
            isset($options['raw_output']) ? !$options['raw_output'] : true
        );
    }

    /**
     * Formats command aliases to show them in the command description.
     */
    private function getCommandAliasesText(Command $command): string
    {
        $text = '';
        $aliases = $command->getAliases();

        if ($aliases) {
            $text = '['.implode('|', $aliases).'] ';
        }

        return $text;
    }

    /**
     * Formats input option/argument default value.
     *
     * @param mixed $default
     */
    private function formatDefaultValue($default): string
    {
        if (INF === $default) {
            return 'INF';
        }

        if (\is_string($default)) {
            $default = OutputFormatter::escape($default);
        } elseif (\is_array($default)) {
            foreach ($default as $key => $value) {
                if (\is_string($value)) {
                    $default[$key] = OutputFormatter::escape($value);
                }
            }
        }

        return str_replace('\\\\', '\\', json_encode($default, JSON_UNESCAPED_SLASHES | JSON_UNESCAPED_UNICODE));
    }

    /**
     * @param (Command|string)[] $commands
     */
    private function getColumnWidth(array $commands): int
    {
        $widths = [];

        foreach ($commands as $command) {
            if ($command instanceof Command) {
                $widths[] = Helper::strlen($command->getName());
                foreach ($command->getAliases() as $alias) {
                    $widths[] = Helper::strlen($alias);
                }
            } else {
                $widths[] = Helper::strlen($command);
            }
        }

        return $widths ? max($widths) + 2 : 0;
    }

    /**
     * @param InputOption[] $options
     */
    private function calculateTotalWidthForOptions(array $options): int
    {
        $totalWidth = 0;
        foreach ($options as $option) {
            // "-" + shortcut + ", --" + name
            $nameLength = 1 + max(Helper::strlen($option->getShortcut()), 1) + 4 + Helper::strlen($option->getName());

            if ($option->acceptValue()) {
                $valueLength = 1 + Helper::strlen($option->getName()); // = + value
                $valueLength += $option->isValueOptional() ? 2 : 0; // [ + ]

                $nameLength += $valueLength;
            }
            $totalWidth = max($totalWidth, $nameLength);
        }

        return $totalWidth;
    }
}<|MERGE_RESOLUTION|>--- conflicted
+++ resolved
@@ -212,11 +212,7 @@
             // calculate max. width based on available commands per namespace
             $width = $this->getColumnWidth(array_merge(...array_values(array_map(function ($namespace) use ($commands) {
                 return array_intersect($namespace['commands'], array_keys($commands));
-<<<<<<< HEAD
-            }, $namespaces))));
-=======
-            }, array_values($namespaces))));
->>>>>>> f0778ce3
+            }, array_values($namespaces)))));
 
             if ($describedNamespace) {
                 $this->writeText(sprintf('<comment>Available commands for the "%s" namespace:</comment>', $describedNamespace), $options);
