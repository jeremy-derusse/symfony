<?php

/*
 * This file is part of the Symfony package.
 *
 * (c) Fabien Potencier <fabien@symfony.com>
 *
 * For the full copyright and license information, please view the LICENSE
 * file that was distributed with this source code.
 */

namespace Symfony\Component\Security\Http\Firewall;

use Symfony\Component\Security\Core\SecurityContext;
use Symfony\Component\Security\Core\Authorization\AccessDecisionManagerInterface;
use Symfony\Component\Security\Http\AccessMap;
use Symfony\Component\Security\Core\Authentication\AuthenticationManagerInterface;
use Symfony\Component\HttpKernel\Log\LoggerInterface;
use Symfony\Component\HttpKernel\Event\GetResponseEvent;
use Symfony\Component\HttpKernel\Events;
use Symfony\Component\Security\Core\Exception\AuthenticationCredentialsNotFoundException;
use Symfony\Component\Security\Core\Exception\AccessDeniedException;

/**
 * AccessListener enforces access control rules.
 *
 * @author Fabien Potencier <fabien@symfony.com>
 */
class AccessListener implements ListenerInterface
{
    private $context;
    private $accessDecisionManager;
    private $map;
    private $authManager;
    private $logger;

    public function __construct(SecurityContext $context, AccessDecisionManagerInterface $accessDecisionManager, AccessMap $map, AuthenticationManagerInterface $authManager, LoggerInterface $logger = null)
    {
        $this->context = $context;
        $this->accessDecisionManager = $accessDecisionManager;
        $this->map = $map;
        $this->authManager = $authManager;
        $this->logger = $logger;
    }

    /**
     * Handles access authorization.
     *
     * @param GetResponseEvent $event A GetResponseEvent instance
     */
<<<<<<< HEAD
    public function onCoreSecurity(GetResponseEvent $event)
=======
    public function handle(GetResponseEvent $event)
>>>>>>> c02f4220
    {
        if (null === $token = $this->context->getToken()) {
            throw new AuthenticationCredentialsNotFoundException('A Token was not found in the SecurityContext.');
        }

        $request = $event->getRequest();

        list($attributes, $channel) = $this->map->getPatterns($request);

        if (null === $attributes) {
            return;
        }

        if (!$token->isAuthenticated()) {
            $token = $this->authManager->authenticate($token);
            $this->context->setToken($token);
        }

        if (!$this->accessDecisionManager->decide($token, $attributes, $request)) {
            throw new AccessDeniedException();
        }
    }
}<|MERGE_RESOLUTION|>--- conflicted
+++ resolved
@@ -48,11 +48,7 @@
      *
      * @param GetResponseEvent $event A GetResponseEvent instance
      */
-<<<<<<< HEAD
-    public function onCoreSecurity(GetResponseEvent $event)
-=======
     public function handle(GetResponseEvent $event)
->>>>>>> c02f4220
     {
         if (null === $token = $this->context->getToken()) {
             throw new AuthenticationCredentialsNotFoundException('A Token was not found in the SecurityContext.');
