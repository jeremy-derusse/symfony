Array
(
    [Container%s/getBARService.php] => <?php

use Symfony\Component\DependencyInjection\Argument\RewindableGenerator;

// This file has been auto-generated by the Symfony Dependency Injection Component for internal use.
// Returns the public 'BAR' shared service.

$this->services['BAR'] = $instance = new \stdClass();

$instance->bar = ($this->services['bar'] ?? $this->load(__DIR__.'/getBar3Service.php'));

return $instance;

    [Container%s/getBAR2Service.php] => <?php

use Symfony\Component\DependencyInjection\Argument\RewindableGenerator;

// This file has been auto-generated by the Symfony Dependency Injection Component for internal use.
// Returns the public 'BAR2' shared service.

return $this->services['BAR2'] = new \stdClass();

    [Container%s/getBar3Service.php] => <?php

use Symfony\Component\DependencyInjection\Argument\RewindableGenerator;

// This file has been auto-generated by the Symfony Dependency Injection Component for internal use.
// Returns the public 'bar' shared service.

$a = ($this->services['foo.baz'] ?? $this->load(__DIR__.'/getFoo_BazService.php'));

$this->services['bar'] = $instance = new \Bar\FooClass('foo', $a, $this->getParameter('foo_bar'));

$a->configure($instance);

return $instance;

    [Container%s/getBar22Service.php] => <?php

use Symfony\Component\DependencyInjection\Argument\RewindableGenerator;

// This file has been auto-generated by the Symfony Dependency Injection Component for internal use.
// Returns the public 'bar2' shared service.

return $this->services['bar2'] = new \stdClass();

    [Container%s/getBazService.php] => <?php

use Symfony\Component\DependencyInjection\Argument\RewindableGenerator;

// This file has been auto-generated by the Symfony Dependency Injection Component for internal use.
// Returns the public 'baz' shared service.

$this->services['baz'] = $instance = new \Baz();

$instance->setFoo(($this->services['foo_with_inline'] ?? $this->load(__DIR__.'/getFooWithInlineService.php')));

return $instance;

    [Container%s/getConfiguredServiceService.php] => <?php

use Symfony\Component\DependencyInjection\Argument\RewindableGenerator;

// This file has been auto-generated by the Symfony Dependency Injection Component for internal use.
// Returns the public 'configured_service' shared service.

$a = new \ConfClass();
$a->setFoo(($this->services['baz'] ?? $this->load(__DIR__.'/getBazService.php')));

$this->services['configured_service'] = $instance = new \stdClass();

$a->configureStdClass($instance);

return $instance;

    [Container%s/getConfiguredServiceSimpleService.php] => <?php

use Symfony\Component\DependencyInjection\Argument\RewindableGenerator;

// This file has been auto-generated by the Symfony Dependency Injection Component for internal use.
// Returns the public 'configured_service_simple' shared service.

$this->services['configured_service_simple'] = $instance = new \stdClass();

(new \ConfClass('bar'))->configureStdClass($instance);

return $instance;

    [Container%s/getDecoratorServiceService.php] => <?php

use Symfony\Component\DependencyInjection\Argument\RewindableGenerator;

// This file has been auto-generated by the Symfony Dependency Injection Component for internal use.
// Returns the public 'decorator_service' shared service.

return $this->services['decorator_service'] = new \stdClass();

    [Container%s/getDecoratorServiceWithNameService.php] => <?php

use Symfony\Component\DependencyInjection\Argument\RewindableGenerator;

// This file has been auto-generated by the Symfony Dependency Injection Component for internal use.
// Returns the public 'decorator_service_with_name' shared service.

return $this->services['decorator_service_with_name'] = new \stdClass();

    [Container%s/getDeprecatedServiceService.php] => <?php

use Symfony\Component\DependencyInjection\Argument\RewindableGenerator;

// This file has been auto-generated by the Symfony Dependency Injection Component for internal use.
// Returns the public 'deprecated_service' shared service.

@trigger_error('The "deprecated_service" service is deprecated. You should stop using it, as it will soon be removed.', E_USER_DEPRECATED);

return $this->services['deprecated_service'] = new \stdClass();

    [Container%s/getFactoryServiceService.php] => <?php

use Symfony\Component\DependencyInjection\Argument\RewindableGenerator;

// This file has been auto-generated by the Symfony Dependency Injection Component for internal use.
// Returns the public 'factory_service' shared service.

return $this->services['factory_service'] = ($this->services['foo.baz'] ?? $this->load(__DIR__.'/getFoo_BazService.php'))->getInstance();

    [Container%s/getFactoryServiceSimpleService.php] => <?php

use Symfony\Component\DependencyInjection\Argument\RewindableGenerator;

// This file has been auto-generated by the Symfony Dependency Injection Component for internal use.
// Returns the public 'factory_service_simple' shared service.

return $this->services['factory_service_simple'] = ($this->privates['factory_simple'] ?? $this->load(__DIR__.'/getFactorySimpleService.php'))->getInstance();

    [Container%s/getFactorySimpleService.php] => <?php

use Symfony\Component\DependencyInjection\Argument\RewindableGenerator;

// This file has been auto-generated by the Symfony Dependency Injection Component for internal use.
// Returns the private 'factory_simple' shared service.

@trigger_error('The "factory_simple" service is deprecated. You should stop using it, as it will soon be removed.', E_USER_DEPRECATED);

return $this->privates['factory_simple'] = new \SimpleFactoryClass('foo');

    [Container%s/getFooService.php] => <?php

use Symfony\Component\DependencyInjection\Argument\RewindableGenerator;

// This file has been auto-generated by the Symfony Dependency Injection Component for internal use.
// Returns the public 'foo' shared service.

$a = ($this->services['foo.baz'] ?? $this->load(__DIR__.'/getFoo_BazService.php'));

$this->services['foo'] = $instance = \Bar\FooClass::getInstance('foo', $a, array('bar' => 'foo is bar', 'foobar' => 'bar'), true, $this);

$instance->foo = 'bar';
$instance->moo = $a;
$instance->qux = array('bar' => 'foo is bar', 'foobar' => 'bar');
$instance->setBar(($this->services['bar'] ?? $this->load(__DIR__.'/getBar3Service.php')));
$instance->initialize();
sc_configure($instance);

return $instance;

    [Container%s/getFoo_BazService.php] => <?php

use Symfony\Component\DependencyInjection\Argument\RewindableGenerator;

// This file has been auto-generated by the Symfony Dependency Injection Component for internal use.
// Returns the public 'foo.baz' shared service.

$this->services['foo.baz'] = $instance = \BazClass::getInstance();

\BazClass::configureStatic1($instance);

return $instance;

    [Container%s/getFooWithInlineService.php] => <?php

use Symfony\Component\DependencyInjection\Argument\RewindableGenerator;

// This file has been auto-generated by the Symfony Dependency Injection Component for internal use.
// Returns the public 'foo_with_inline' shared service.

$a = new \Bar();

$this->services['foo_with_inline'] = $instance = new \Foo();

$a->pub = 'pub';
$a->setBaz(($this->services['baz'] ?? $this->load(__DIR__.'/getBazService.php')));

$instance->setBar($a);

return $instance;

    [Container%s/getLazyContextService.php] => <?php

use Symfony\Component\DependencyInjection\Argument\RewindableGenerator;

// This file has been auto-generated by the Symfony Dependency Injection Component for internal use.
// Returns the public 'lazy_context' shared service.

return $this->services['lazy_context'] = new \LazyContext(new RewindableGenerator(function () {
    yield 'k1' => ($this->services['foo.baz'] ?? $this->load(__DIR__.'/getFoo_BazService.php'));
    yield 'k2' => $this;
}, 2), new RewindableGenerator(function () {
    return new \EmptyIterator();
}, 0));

    [Container%s/getLazyContextIgnoreInvalidRefService.php] => <?php

use Symfony\Component\DependencyInjection\Argument\RewindableGenerator;

// This file has been auto-generated by the Symfony Dependency Injection Component for internal use.
// Returns the public 'lazy_context_ignore_invalid_ref' shared service.

return $this->services['lazy_context_ignore_invalid_ref'] = new \LazyContext(new RewindableGenerator(function () {
    yield 0 => ($this->services['foo.baz'] ?? $this->load(__DIR__.'/getFoo_BazService.php'));
}, 1), new RewindableGenerator(function () {
    return new \EmptyIterator();
}, 0));

    [Container%s/getMethodCall1Service.php] => <?php

use Symfony\Component\DependencyInjection\Argument\RewindableGenerator;

// This file has been auto-generated by the Symfony Dependency Injection Component for internal use.
// Returns the public 'method_call1' shared service.

require_once ($this->targetDirs[0].'/Fixtures/includes/foo.php');

$this->services['method_call1'] = $instance = new \Bar\FooClass();

$instance->setBar(($this->services['foo'] ?? $this->load(__DIR__.'/getFooService.php')));
$instance->setBar(NULL);
$instance->setBar((($this->services['foo'] ?? $this->load(__DIR__.'/getFooService.php'))->foo() . (($this->hasParameter("foo")) ? ($this->getParameter("foo")) : ("default"))));

return $instance;

    [Container%s/getNewFactoryServiceService.php] => <?php

use Symfony\Component\DependencyInjection\Argument\RewindableGenerator;

// This file has been auto-generated by the Symfony Dependency Injection Component for internal use.
// Returns the public 'new_factory_service' shared service.

$a = new \FactoryClass();
$a->foo = 'bar';

$this->services['new_factory_service'] = $instance = $a->getInstance();

$instance->foo = 'bar';

return $instance;

    [Container%s/getServiceFromStaticMethodService.php] => <?php

use Symfony\Component\DependencyInjection\Argument\RewindableGenerator;

// This file has been auto-generated by the Symfony Dependency Injection Component for internal use.
// Returns the public 'service_from_static_method' shared service.

return $this->services['service_from_static_method'] = \Bar\FooClass::getInstance();

    [Container%s/getTaggedIteratorService.php] => <?php

use Symfony\Component\DependencyInjection\Argument\RewindableGenerator;

// This file has been auto-generated by the Symfony Dependency Injection Component for internal use.
// Returns the public 'tagged_iterator' shared service.

return $this->services['tagged_iterator'] = new \Bar(new RewindableGenerator(function () {
    yield 0 => ${($_ = isset($this->services['foo']) ? $this->services['foo'] : $this->load(__DIR__.'/getFooService.php')) && false ?: '_'};
    yield 1 => ${($_ = isset($this->services['tagged_iterator_foo']) ? $this->services['tagged_iterator_foo'] : $this->services['tagged_iterator_foo'] = new \Bar()) && false ?: '_'};
}, 2));

    [Container%s/getTaggedIteratorFooService.php] => <?php

use Symfony\Component\DependencyInjection\Argument\RewindableGenerator;

// This file has been auto-generated by the Symfony Dependency Injection Component for internal use.
// Returns the private 'tagged_iterator_foo' shared service.

return $this->services['tagged_iterator_foo'] = new \Bar();

    [Container%s/Container.php] => <?php

use Symfony\Component\DependencyInjection\Argument\RewindableGenerator;
use Symfony\Component\DependencyInjection\ContainerInterface;
use Symfony\Component\DependencyInjection\Container;
use Symfony\Component\DependencyInjection\Exception\InvalidArgumentException;
use Symfony\Component\DependencyInjection\Exception\LogicException;
use Symfony\Component\DependencyInjection\Exception\RuntimeException;
use Symfony\Component\DependencyInjection\ParameterBag\FrozenParameterBag;

/**
 * ProjectServiceContainer.
 *
 * This class has been auto-generated
 * by the Symfony Dependency Injection Component.
 *
 * @final since Symfony 3.3
 */
class Container%s extends Container
{
    private $parameters;
    private $targetDirs = array();
    private $privates = array();

    /**
     * Constructor.
     */
    public function __construct()
    {
        $dir = $this->targetDirs[0] = dirname(__DIR__);
        for ($i = 1; $i <= 5; ++$i) {
            $this->targetDirs[$i] = $dir = dirname($dir);
        }
        $this->parameters = $this->getDefaultParameters();

        $this->services = $this->privates = array();
        $this->methodMap = array(
            'foo_bar' => 'getFooBarService',
        );
        $this->fileMap = array(
            'BAR' => __DIR__.'/getBARService.php',
            'BAR2' => __DIR__.'/getBAR2Service.php',
            'bar' => __DIR__.'/getBar3Service.php',
            'bar2' => __DIR__.'/getBar22Service.php',
            'baz' => __DIR__.'/getBazService.php',
            'configured_service' => __DIR__.'/getConfiguredServiceService.php',
            'configured_service_simple' => __DIR__.'/getConfiguredServiceSimpleService.php',
            'decorator_service' => __DIR__.'/getDecoratorServiceService.php',
            'decorator_service_with_name' => __DIR__.'/getDecoratorServiceWithNameService.php',
            'deprecated_service' => __DIR__.'/getDeprecatedServiceService.php',
            'factory_service' => __DIR__.'/getFactoryServiceService.php',
            'factory_service_simple' => __DIR__.'/getFactoryServiceSimpleService.php',
            'foo' => __DIR__.'/getFooService.php',
            'foo.baz' => __DIR__.'/getFoo_BazService.php',
            'foo_with_inline' => __DIR__.'/getFooWithInlineService.php',
            'lazy_context' => __DIR__.'/getLazyContextService.php',
            'lazy_context_ignore_invalid_ref' => __DIR__.'/getLazyContextIgnoreInvalidRefService.php',
            'method_call1' => __DIR__.'/getMethodCall1Service.php',
            'new_factory_service' => __DIR__.'/getNewFactoryServiceService.php',
            'service_from_static_method' => __DIR__.'/getServiceFromStaticMethodService.php',
            'tagged_iterator' => __DIR__.'/getTaggedIteratorService.php',
            'tagged_iterator_foo' => __DIR__.'/getTaggedIteratorFooService.php',
        );
<<<<<<< HEAD
=======
        $this->privates = array(
            'factory_simple' => true,
            'tagged_iterator_foo' => true,
        );
>>>>>>> 648a8953
        $this->aliases = array(
            'alias_for_alias' => 'foo',
            'alias_for_foo' => 'foo',
            'decorated' => 'decorator_service_with_name',
        );
    }

    /**
     * {@inheritdoc}
     */
    public function reset()
    {
        $this->privates = array();
        parent::reset();
    }

    /**
     * {@inheritdoc}
     */
    public function compile()
    {
        throw new LogicException('You cannot compile a dumped container that was already compiled.');
    }

    /**
     * {@inheritdoc}
     */
    public function isCompiled()
    {
        return true;
    }

    /**
     * {@inheritdoc}
     */
    protected function load($file, $lazyLoad = true)
    {
        return require $file;
    }

    /**
     * Gets the public 'foo_bar' service.
     *
     * @return \Bar\FooClass
     */
    protected function getFooBarService()
    {
        return new \Bar\FooClass(($this->services['deprecated_service'] ?? $this->load(__DIR__.'/getDeprecatedServiceService.php')));
    }

    /**
     * {@inheritdoc}
     */
    public function getParameter($name)
    {
        $name = (string) $name;

        if (!(isset($this->parameters[$name]) || isset($this->loadedDynamicParameters[$name]) || array_key_exists($name, $this->parameters))) {
            throw new InvalidArgumentException(sprintf('The parameter "%s" must be defined.', $name));
        }
        if (isset($this->loadedDynamicParameters[$name])) {
            return $this->loadedDynamicParameters[$name] ? $this->dynamicParameters[$name] : $this->getDynamicParameter($name);
        }

        return $this->parameters[$name];
    }

    /**
     * {@inheritdoc}
     */
    public function hasParameter($name)
    {
        $name = (string) $name;

        return isset($this->parameters[$name]) || isset($this->loadedDynamicParameters[$name]) || array_key_exists($name, $this->parameters);
    }

    /**
     * {@inheritdoc}
     */
    public function setParameter($name, $value)
    {
        throw new LogicException('Impossible to call set() on a frozen ParameterBag.');
    }

    /**
     * {@inheritdoc}
     */
    public function getParameterBag()
    {
        if (null === $this->parameterBag) {
            $parameters = $this->parameters;
            foreach ($this->loadedDynamicParameters as $name => $loaded) {
                $parameters[$name] = $loaded ? $this->dynamicParameters[$name] : $this->getDynamicParameter($name);
            }
            $this->parameterBag = new FrozenParameterBag($parameters);
        }

        return $this->parameterBag;
    }

    private $loadedDynamicParameters = array();
    private $dynamicParameters = array();

    /**
     * Computes a dynamic parameter.
     *
     * @param string The name of the dynamic parameter to load
     *
     * @return mixed The value of the dynamic parameter
     *
     * @throws InvalidArgumentException When the dynamic parameter does not exist
     */
    private function getDynamicParameter($name)
    {
        throw new InvalidArgumentException(sprintf('The dynamic parameter "%s" must be defined.', $name));
    }

    /**
     * Gets the default parameters.
     *
     * @return array An array of the default parameters
     */
    protected function getDefaultParameters()
    {
        return array(
            'baz_class' => 'BazClass',
            'foo_class' => 'Bar\\FooClass',
            'foo' => 'bar',
        );
    }
}

    [ProjectServiceContainer.php] => <?php

// This file has been auto-generated by the Symfony Dependency Injection Component for internal use.

if (!class_exists(Container%s::class, false)) {
    require __DIR__.'/Container%s/Container.php';
}

if (!class_exists(ProjectServiceContainer::class, false)) {
    class_alias(Container%s::class, ProjectServiceContainer::class, false);
}

return new Container%s();

)<|MERGE_RESOLUTION|>--- conflicted
+++ resolved
@@ -350,13 +350,6 @@
             'tagged_iterator' => __DIR__.'/getTaggedIteratorService.php',
             'tagged_iterator_foo' => __DIR__.'/getTaggedIteratorFooService.php',
         );
-<<<<<<< HEAD
-=======
-        $this->privates = array(
-            'factory_simple' => true,
-            'tagged_iterator_foo' => true,
-        );
->>>>>>> 648a8953
         $this->aliases = array(
             'alias_for_alias' => 'foo',
             'alias_for_foo' => 'foo',
