<?php

/*
 * This file is part of the Symfony package.
 *
 * (c) Fabien Potencier <fabien@symfony.com>
 *
 * For the full copyright and license information, please view the LICENSE
 * file that was distributed with this source code.
 */

namespace Symfony\Bridge\PhpUnit\DeprecationErrorHandler;

use Doctrine\Deprecations\Deprecation as DoctrineDeprecation;
use PHPUnit\Framework\TestCase;
use PHPUnit\Framework\TestSuite;
use PHPUnit\Metadata\Api\Groups;
use PHPUnit\Util\Test;
use Symfony\Bridge\PhpUnit\Legacy\SymfonyTestsListenerFor;
use Symfony\Component\ErrorHandler\DebugClassLoader;

class_exists(Groups::class);

/**
 * @internal
 */
class Deprecation
{
    public const PATH_TYPE_VENDOR = 'path_type_vendor';
    public const PATH_TYPE_SELF = 'path_type_internal';
    public const PATH_TYPE_UNDETERMINED = 'path_type_undetermined';

    public const TYPE_SELF = 'type_self';
    public const TYPE_DIRECT = 'type_direct';
    public const TYPE_INDIRECT = 'type_indirect';
    public const TYPE_UNDETERMINED = 'type_undetermined';

    private $trace = [];
    private $message;
    private $languageDeprecation;
    private $originClass;
    private $originMethod;
    private $triggeringFile;
    private $triggeringClass;

    /** @var string[] Absolute paths to vendor directories */
    private static $vendors;

    /**
     * @var string[] Absolute paths to source or tests of the project, cache
     *               directories excluded because it is based on autoloading
     *               rules and cache systems typically do not use those
     */
    private static $internalPaths = [];

    private $originalFilesStack;

    /**
     * @param string $message
     * @param string $file
     * @param bool   $languageDeprecation
     */
    public function __construct($message, array $trace, $file, $languageDeprecation = false)
    {
<<<<<<< HEAD
        switch ($trace[2]['function'] ?? '') {
            case 'trigger_deprecation':
                $file = $trace[2]['file'];
                array_splice($trace, 1, 1);
                break;

            case 'delegateTriggerToBackend':
                if (DoctrineDeprecation::class === ($trace[2]['class'] ?? '')) {
                    $file = $trace[3]['file'];
                    array_splice($trace, 1, 2);
                }
                break;
=======
        if (isset($trace[2]['class']) && \in_array($trace[2]['class'], [DebugClassLoader::class, LegacyDebugClassLoader::class], true)) {
            $this->triggeringClass = $trace[2]['args'][0];
        }

        if (isset($trace[2]['function']) && 'trigger_deprecation' === $trace[2]['function']) {
            $file = $trace[2]['file'];
            array_splice($trace, 1, 1);
>>>>>>> 6cb26475
        }

        $this->trace = $trace;
        $this->message = $message;
        $this->languageDeprecation = $languageDeprecation;

        $i = \count($trace);
        while (1 < $i && $this->lineShouldBeSkipped($trace[--$i])) {
            // No-op
        }

        $line = $trace[$i];
        $this->triggeringFile = $file;

        for ($j = 1; $j < $i; ++$j) {
            if (!isset($trace[$j]['function'], $trace[1 + $j]['class'], $trace[1 + $j]['args'][0])) {
                continue;
            }

            if ('trigger_error' === $trace[$j]['function'] && !isset($trace[$j]['class'])) {
                if (DebugClassLoader::class === $trace[1 + $j]['class']) {
                    $class = $trace[1 + $j]['args'][0];
                    $this->triggeringFile = isset($trace[1 + $j]['args'][1]) ? realpath($trace[1 + $j]['args'][1]) : (new \ReflectionClass($class))->getFileName();
                    $this->getOriginalFilesStack();
                    array_splice($this->originalFilesStack, 0, $j, [$this->triggeringFile]);

                    if (preg_match('/(?|"([^"]++)" that is deprecated|should implement method "(?:static )?([^:]++))/', $message, $m) || (false === strpos($message, '()" will return') && false === strpos($message, 'native return type declaration') && preg_match('/^(?:The|Method) "([^":]++)/', $message, $m))) {
                        $this->triggeringFile = (new \ReflectionClass($m[1]))->getFileName();
                        array_unshift($this->originalFilesStack, $this->triggeringFile);
                    }
                }

                break;
            }
        }

        if (!isset($line['object']) && !isset($line['class'])) {
            return;
        }

        set_error_handler(function () {});
        try {
            $parsedMsg = unserialize($this->message);
        } finally {
            restore_error_handler();
        }
        if ($parsedMsg && isset($parsedMsg['deprecation'])) {
            $this->message = $parsedMsg['deprecation'];
            $this->originClass = $parsedMsg['class'];
            $this->originMethod = $parsedMsg['method'];
            if (isset($parsedMsg['files_stack'])) {
                $this->originalFilesStack = $parsedMsg['files_stack'];
            }
            // If the deprecation has been triggered via
            // \Symfony\Bridge\PhpUnit\Legacy\SymfonyTestsListenerTrait::endTest()
            // then we need to use the serialized information to determine
            // if the error has been triggered from vendor code.
            if (isset($parsedMsg['triggering_file'])) {
                $this->triggeringFile = $parsedMsg['triggering_file'];
            }

            return;
        }

        if (!isset($line['class'], $trace[$i - 2]['function']) || 0 !== strpos($line['class'], SymfonyTestsListenerFor::class)) {
            $this->originClass = isset($line['object']) ? \get_class($line['object']) : $line['class'];
            $this->originMethod = $line['function'];

            return;
        }

        $test = $line['args'][0] ?? null;

        if (($test instanceof TestCase || $test instanceof TestSuite) && ('trigger_error' !== $trace[$i - 2]['function'] || isset($trace[$i - 2]['class']))) {
            $this->originClass = \get_class($test);
            $this->originMethod = $test->getName();

            return;
        }
    }

    /**
     * @return bool
     */
    private function lineShouldBeSkipped(array $line)
    {
        if (!isset($line['class'])) {
            return true;
        }
        $class = $line['class'];

        return 'ReflectionMethod' === $class || 0 === strpos($class, 'PHPUnit\\');
    }

    /**
     * @return bool
     */
    public function originatesFromDebugClassLoader()
    {
        return isset($this->triggeringClass);
    }

    /**
     * @return string
     */
    public function triggeringClass()
    {
        if (null === $this->triggeringClass) {
            throw new \LogicException('Check with originatesFromDebugClassLoader() before calling this method.');
        }

        return $this->triggeringClass;
    }

    /**
     * @return bool
     */
    public function originatesFromAnObject()
    {
        return isset($this->originClass);
    }

    /**
     * @return string
     */
    public function originatingClass()
    {
        if (null === $this->originClass) {
            throw new \LogicException('Check with originatesFromAnObject() before calling this method.');
        }

        $class = $this->originClass;

        return false !== strpos($class, "@anonymous\0") ? (get_parent_class($class) ?: key(class_implements($class)) ?: 'class').'@anonymous' : $class;
    }

    /**
     * @return string
     */
    public function originatingMethod()
    {
        if (null === $this->originMethod) {
            throw new \LogicException('Check with originatesFromAnObject() before calling this method.');
        }

        return $this->originMethod;
    }

    /**
     * @return string
     */
    public function getMessage()
    {
        return $this->message;
    }

    /**
     * @return bool
     */
    public function isLegacy()
    {
        if (!$this->originClass || (new \ReflectionClass($this->originClass))->isInternal()) {
            return false;
        }

        $method = $this->originatingMethod();
        $groups = class_exists(Groups::class, false) ? [new Groups(), 'groups'] : [Test::class, 'getGroups'];

        return 0 === strpos($method, 'testLegacy')
            || 0 === strpos($method, 'provideLegacy')
            || 0 === strpos($method, 'getLegacy')
            || strpos($this->originClass, '\Legacy')
            || \in_array('legacy', $groups($this->originClass, $method), true);
    }

    /**
     * @return bool
     */
    public function isMuted()
    {
        if ('Function ReflectionType::__toString() is deprecated' !== $this->message) {
            return false;
        }
        if (isset($this->trace[1]['class'])) {
            return 0 === strpos($this->trace[1]['class'], 'PHPUnit\\');
        }

        return false !== strpos($this->triggeringFile, \DIRECTORY_SEPARATOR.'vendor'.\DIRECTORY_SEPARATOR.'phpunit'.\DIRECTORY_SEPARATOR);
    }

    /**
     * Tells whether both the calling package and the called package are vendor
     * packages.
     *
     * @return string
     */
    public function getType()
    {
        $pathType = $this->getPathType($this->triggeringFile);
        if ($this->languageDeprecation && self::PATH_TYPE_VENDOR === $pathType) {
            // the triggering file must be used for language deprecations
            return self::TYPE_INDIRECT;
        }
        if (self::PATH_TYPE_SELF === $pathType) {
            return self::TYPE_SELF;
        }
        if (self::PATH_TYPE_UNDETERMINED === $pathType) {
            return self::TYPE_UNDETERMINED;
        }
        $erroringFile = $erroringPackage = null;

        foreach ($this->getOriginalFilesStack() as $file) {
            if ('-' === $file || 'Standard input code' === $file || !realpath($file)) {
                continue;
            }
            if (self::PATH_TYPE_SELF === $pathType = $this->getPathType($file)) {
                return self::TYPE_DIRECT;
            }
            if (self::PATH_TYPE_UNDETERMINED === $pathType) {
                return self::TYPE_UNDETERMINED;
            }
            if (null !== $erroringFile && null !== $erroringPackage) {
                $package = $this->getPackage($file);
                if ('composer' !== $package && $package !== $erroringPackage) {
                    return self::TYPE_INDIRECT;
                }
                continue;
            }
            $erroringFile = $file;
            $erroringPackage = $this->getPackage($file);
        }

        return self::TYPE_DIRECT;
    }

    private function getOriginalFilesStack()
    {
        if (null === $this->originalFilesStack) {
            $this->originalFilesStack = [];
            foreach ($this->trace as $frame) {
                if (!isset($frame['file'], $frame['function']) || (!isset($frame['class']) && \in_array($frame['function'], ['require', 'require_once', 'include', 'include_once'], true))) {
                    continue;
                }

                $this->originalFilesStack[] = $frame['file'];
            }
        }

        return $this->originalFilesStack;
    }

    /**
     * getPathType() should always be called prior to calling this method.
     *
     * @param string $path
     *
     * @return string
     */
    private function getPackage($path)
    {
        $path = realpath($path) ?: $path;
        foreach (self::getVendors() as $vendorRoot) {
            if (0 === strpos($path, $vendorRoot)) {
                $relativePath = substr($path, \strlen($vendorRoot) + 1);
                $vendor = strstr($relativePath, \DIRECTORY_SEPARATOR, true);
                if (false === $vendor) {
                    return 'symfony';
                }

                return rtrim($vendor.'/'.strstr(substr($relativePath, \strlen($vendor) + 1), \DIRECTORY_SEPARATOR, true), '/');
            }
        }

        throw new \RuntimeException(sprintf('No vendors found for path "%s".', $path));
    }

    /**
     * @return string[]
     */
    private static function getVendors()
    {
        if (null === self::$vendors) {
            self::$vendors = $paths = [];
            self::$vendors[] = \dirname(__DIR__).\DIRECTORY_SEPARATOR.'Legacy';
            if (class_exists(DebugClassLoader::class, false)) {
                self::$vendors[] = \dirname((new \ReflectionClass(DebugClassLoader::class))->getFileName());
            }
            foreach (get_declared_classes() as $class) {
                if ('C' === $class[0] && 0 === strpos($class, 'ComposerAutoloaderInit')) {
                    $r = new \ReflectionClass($class);
                    $v = \dirname($r->getFileName(), 2);
                    if (file_exists($v.'/composer/installed.json')) {
                        self::$vendors[] = $v;
                        $loader = require $v.'/autoload.php';
                        $paths = self::addSourcePathsFromPrefixes(
                            array_merge($loader->getPrefixes(), $loader->getPrefixesPsr4()),
                            $paths
                        );
                    }
                }
            }
            foreach ($paths as $path) {
                foreach (self::$vendors as $vendor) {
                    if (0 !== strpos($path, $vendor)) {
                        self::$internalPaths[] = $path;
                    }
                }
            }
        }

        return self::$vendors;
    }

    private static function addSourcePathsFromPrefixes(array $prefixesByNamespace, array $paths): array
    {
        foreach ($prefixesByNamespace as $prefixes) {
            foreach ($prefixes as $prefix) {
                if (false !== realpath($prefix)) {
                    $paths[] = realpath($prefix);
                }
            }
        }

        return $paths;
    }

    /**
     * @param string $path
     *
     * @return string
     */
    private function getPathType($path)
    {
        $realPath = realpath($path);
        if (false === $realPath && '-' !== $path && 'Standard input code' !== $path) {
            return self::PATH_TYPE_UNDETERMINED;
        }
        foreach (self::getVendors() as $vendor) {
            if (0 === strpos($realPath, $vendor) && false !== strpbrk(substr($realPath, \strlen($vendor), 1), '/'.\DIRECTORY_SEPARATOR)) {
                return self::PATH_TYPE_VENDOR;
            }
        }

        foreach (self::$internalPaths as $internalPath) {
            if (0 === strpos($realPath, $internalPath)) {
                return self::PATH_TYPE_SELF;
            }
        }

        return self::PATH_TYPE_UNDETERMINED;
    }

    /**
     * @return string
     */
    public function toString()
    {
        $exception = new \Exception($this->message);
        $reflection = new \ReflectionProperty($exception, 'trace');
        $reflection->setAccessible(true);
        $reflection->setValue($exception, $this->trace);

        return ($this->originatesFromAnObject() ? 'deprecation triggered by '.$this->originatingClass().'::'.$this->originatingMethod().":\n" : '')
            .$this->message."\n"
            ."Stack trace:\n"
            .str_replace(' '.getcwd().\DIRECTORY_SEPARATOR, ' ', $exception->getTraceAsString())."\n";
    }
}<|MERGE_RESOLUTION|>--- conflicted
+++ resolved
@@ -62,7 +62,10 @@
      */
     public function __construct($message, array $trace, $file, $languageDeprecation = false)
     {
-<<<<<<< HEAD
+        if (DebugClassLoader::class === ($trace[2]['class'] ?? '')) {
+            $this->triggeringClass = $trace[2]['args'][0];
+        }
+
         switch ($trace[2]['function'] ?? '') {
             case 'trigger_deprecation':
                 $file = $trace[2]['file'];
@@ -75,15 +78,6 @@
                     array_splice($trace, 1, 2);
                 }
                 break;
-=======
-        if (isset($trace[2]['class']) && \in_array($trace[2]['class'], [DebugClassLoader::class, LegacyDebugClassLoader::class], true)) {
-            $this->triggeringClass = $trace[2]['args'][0];
-        }
-
-        if (isset($trace[2]['function']) && 'trigger_deprecation' === $trace[2]['function']) {
-            $file = $trace[2]['file'];
-            array_splice($trace, 1, 1);
->>>>>>> 6cb26475
         }
 
         $this->trace = $trace;
