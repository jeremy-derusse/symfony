--- conflicted
+++ resolved
@@ -28,25 +28,6 @@
     /**
      * {@inheritdoc}
      */
-<<<<<<< HEAD
-    public function isEnabled()
-    {
-        if (PHP_VERSION_ID < 50400 || defined('HHVM_VERSION')) {
-            return false;
-        }
-
-        if (!class_exists('Symfony\Component\Process\Process')) {
-            return false;
-        }
-
-        return parent::isEnabled();
-    }
-
-    /**
-     * {@inheritdoc}
-     */
-=======
->>>>>>> 972c4caa
     protected function configure()
     {
         $this
