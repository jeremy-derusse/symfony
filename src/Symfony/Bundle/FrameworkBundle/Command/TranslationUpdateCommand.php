--- conflicted
+++ resolved
@@ -179,18 +179,7 @@
         // load any messages from templates
         $extractedCatalogue = new MessageCatalogue($input->getArgument('locale'));
         $errorIo->comment('Parsing templates...');
-<<<<<<< HEAD
-        $extractor = $this->getContainer()->get('translation.extractor');
-        $extractor->setPrefix($input->getOption('prefix'));
-=======
-        $prefix = $input->getOption('prefix');
-        // @deprecated since version 3.4, to be removed in 4.0 along with the --no-prefix option
-        if ($input->getOption('no-prefix')) {
-            @trigger_error('The "--no-prefix" option is deprecated since version 3.4 and will be removed in 4.0. Use the "--prefix" option with an empty string as value instead.', E_USER_DEPRECATED);
-            $prefix = '';
-        }
-        $this->extractor->setPrefix($prefix);
->>>>>>> 736f0d0d
+        $this->extractor->setPrefix($input->getOption('prefix'));
         foreach ($transPaths as $path) {
             $path .= 'views';
             if (is_dir($path)) {
