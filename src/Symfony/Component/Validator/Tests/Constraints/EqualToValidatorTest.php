<?php

/*
 * This file is part of the Symfony package.
 *
 * (c) Fabien Potencier <fabien@symfony.com>
 *
 * For the full copyright and license information, please view the LICENSE
 * file that was distributed with this source code.
 */

namespace Symfony\Component\Validator\Tests\Constraints;

use Symfony\Component\Validator\Constraint;
use Symfony\Component\Validator\Constraints\EqualTo;
use Symfony\Component\Validator\Constraints\EqualToValidator;
use Symfony\Component\Validator\Tests\IcuCompatibilityTrait;

/**
 * @author Daniel Holmes <daniel@danielholmes.org>
 */
class EqualToValidatorTest extends AbstractComparisonValidatorTestCase
{
<<<<<<< HEAD
    protected function createValidator(): EqualToValidator
=======
    use IcuCompatibilityTrait;

    protected function createValidator()
>>>>>>> e95605c6
    {
        return new EqualToValidator();
    }

    protected static function createConstraint(array $options = null): Constraint
    {
        return new EqualTo($options);
    }

    protected function getErrorCode(): ?string
    {
        return EqualTo::NOT_EQUAL_ERROR;
    }

    public static function provideValidComparisons(): array
    {
        return [
            [3, 3],
            [3, '3'],
            ['a', 'a'],
            [new \DateTime('2000-01-01'), new \DateTime('2000-01-01')],
            [new \DateTime('2000-01-01'), '2000-01-01'],
            [new \DateTime('2000-01-01 UTC'), '2000-01-01 UTC'],
            [new ComparisonTest_Class(5), new ComparisonTest_Class(5)],
            [null, 1],
        ];
    }

    public static function provideValidComparisonsToPropertyPath(): array
    {
        return [
            [5],
        ];
    }

    public static function provideInvalidComparisons(): array
    {
        return [
            [1, '1', 2, '2', 'int'],
            ['22', '"22"', '333', '"333"', 'string'],
            [new \DateTime('2001-01-01'), self::normalizeIcuSpaces("Jan 1, 2001, 12:00\u{202F}AM"), new \DateTime('2000-01-01'), self::normalizeIcuSpaces("Jan 1, 2000, 12:00\u{202F}AM"), 'DateTime'],
            [new \DateTime('2001-01-01'), self::normalizeIcuSpaces("Jan 1, 2001, 12:00\u{202F}AM"), '2000-01-01', self::normalizeIcuSpaces("Jan 1, 2000, 12:00\u{202F}AM"), 'DateTime'],
            [new \DateTime('2001-01-01 UTC'), self::normalizeIcuSpaces("Jan 1, 2001, 12:00\u{202F}AM"), '2000-01-01 UTC', self::normalizeIcuSpaces("Jan 1, 2000, 12:00\u{202F}AM"), 'DateTime'],
            [new ComparisonTest_Class(4), '4', new ComparisonTest_Class(5), '5', __NAMESPACE__.'\ComparisonTest_Class'],
        ];
    }

    public static function provideComparisonsToNullValueAtPropertyPath(): array
    {
        return [
            [5, '5', false],
        ];
    }
}<|MERGE_RESOLUTION|>--- conflicted
+++ resolved
@@ -21,13 +21,9 @@
  */
 class EqualToValidatorTest extends AbstractComparisonValidatorTestCase
 {
-<<<<<<< HEAD
-    protected function createValidator(): EqualToValidator
-=======
     use IcuCompatibilityTrait;
 
-    protected function createValidator()
->>>>>>> e95605c6
+    protected function createValidator(): EqualToValidator
     {
         return new EqualToValidator();
     }
