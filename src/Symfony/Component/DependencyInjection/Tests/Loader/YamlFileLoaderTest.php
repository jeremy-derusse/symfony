<?php

/*
 * This file is part of the Symfony package.
 *
 * (c) Fabien Potencier <fabien@symfony.com>
 *
 * For the full copyright and license information, please view the LICENSE
 * file that was distributed with this source code.
 */

namespace Symfony\Component\DependencyInjection\Tests\Loader;

use PHPUnit\Framework\TestCase;
use Symfony\Component\Config\FileLocator;
use Symfony\Component\Config\Loader\LoaderResolver;
use Symfony\Component\Config\Resource\FileResource;
use Symfony\Component\Config\Resource\GlobResource;
use Symfony\Component\DependencyInjection\Argument\BoundArgument;
use Symfony\Component\DependencyInjection\Argument\IteratorArgument;
use Symfony\Component\DependencyInjection\Argument\ServiceLocatorArgument;
use Symfony\Component\DependencyInjection\Argument\TaggedIteratorArgument;
use Symfony\Component\DependencyInjection\Compiler\ResolveBindingsPass;
use Symfony\Component\DependencyInjection\ContainerBuilder;
use Symfony\Component\DependencyInjection\ContainerInterface;
use Symfony\Component\DependencyInjection\Exception\InvalidArgumentException;
use Symfony\Component\DependencyInjection\Loader\IniFileLoader;
use Symfony\Component\DependencyInjection\Loader\PhpFileLoader;
use Symfony\Component\DependencyInjection\Loader\XmlFileLoader;
use Symfony\Component\DependencyInjection\Loader\YamlFileLoader;
use Symfony\Component\DependencyInjection\Reference;
use Symfony\Component\DependencyInjection\Tests\Fixtures\Bar;
use Symfony\Component\DependencyInjection\Tests\Fixtures\BarInterface;
use Symfony\Component\DependencyInjection\Tests\Fixtures\CaseSensitiveClass;
use Symfony\Component\DependencyInjection\Tests\Fixtures\NamedArgumentsDummy;
use Symfony\Component\DependencyInjection\Tests\Fixtures\Prototype;
use Symfony\Component\ExpressionLanguage\Expression;

class YamlFileLoaderTest extends TestCase
{
    protected static $fixturesPath;

    public static function setUpBeforeClass(): void
    {
        self::$fixturesPath = realpath(__DIR__.'/../Fixtures/');
        require_once self::$fixturesPath.'/includes/foo.php';
        require_once self::$fixturesPath.'/includes/ProjectExtension.php';
    }

    public function testLoadUnExistFile()
    {
        $this->expectException('Symfony\Component\DependencyInjection\Exception\InvalidArgumentException');
        $this->expectExceptionMessageMatches('/The file ".+" does not exist./');
        $loader = new YamlFileLoader(new ContainerBuilder(), new FileLocator(self::$fixturesPath.'/ini'));
        $r = new \ReflectionObject($loader);
        $m = $r->getMethod('loadFile');
        $m->setAccessible(true);

        $m->invoke($loader, 'foo.yml');
    }

    public function testLoadInvalidYamlFile()
    {
        $this->expectException('Symfony\Component\DependencyInjection\Exception\InvalidArgumentException');
        $this->expectExceptionMessageMatches('/The file ".+" does not contain valid YAML./');
        $path = self::$fixturesPath.'/ini';
        $loader = new YamlFileLoader(new ContainerBuilder(), new FileLocator($path));
        $r = new \ReflectionObject($loader);
        $m = $r->getMethod('loadFile');
        $m->setAccessible(true);

        $m->invoke($loader, $path.'/parameters.ini');
    }

    /**
     * @dataProvider provideInvalidFiles
     */
    public function testLoadInvalidFile($file)
    {
        $this->expectException('Symfony\Component\DependencyInjection\Exception\InvalidArgumentException');
        $loader = new YamlFileLoader(new ContainerBuilder(), new FileLocator(self::$fixturesPath.'/yaml'));

        $loader->load($file.'.yml');
    }

    public function provideInvalidFiles()
    {
        return [
            ['bad_parameters'],
            ['bad_imports'],
            ['bad_import'],
            ['bad_services'],
            ['bad_service'],
            ['bad_calls'],
            ['bad_format'],
            ['nonvalid1'],
            ['nonvalid2'],
        ];
    }

    public function testLoadParameters()
    {
        $container = new ContainerBuilder();
        $loader = new YamlFileLoader($container, new FileLocator(self::$fixturesPath.'/yaml'));
        $loader->load('services2.yml');
        $this->assertEquals(['foo' => 'bar', 'mixedcase' => ['MixedCaseKey' => 'value'], 'values' => [true, false, 0, 1000.3, PHP_INT_MAX], 'bar' => 'foo', 'escape' => '@escapeme', 'foo_bar' => new Reference('foo_bar')], $container->getParameterBag()->all(), '->load() converts YAML keys to lowercase');
    }

    public function testLoadImports()
    {
        $container = new ContainerBuilder();
        $resolver = new LoaderResolver([
            new IniFileLoader($container, new FileLocator(self::$fixturesPath.'/ini')),
            new XmlFileLoader($container, new FileLocator(self::$fixturesPath.'/xml')),
            new PhpFileLoader($container, new FileLocator(self::$fixturesPath.'/php')),
            $loader = new YamlFileLoader($container, new FileLocator(self::$fixturesPath.'/yaml')),
        ]);
        $loader->setResolver($resolver);
        $loader->load('services4.yml');

        $actual = $container->getParameterBag()->all();
        $expected = [
            'foo' => 'bar',
            'values' => [true, false, PHP_INT_MAX],
            'bar' => '%foo%',
            'escape' => '@escapeme',
            'foo_bar' => new Reference('foo_bar'),
            'mixedcase' => ['MixedCaseKey' => 'value'],
            'imported_from_ini' => true,
            'imported_from_xml' => true,
            'with_wrong_ext' => 'from yaml',
        ];
        $this->assertEquals(array_keys($expected), array_keys($actual), '->load() imports and merges imported files');
        $this->assertTrue($actual['imported_from_ini']);

        // Bad import throws no exception due to ignore_errors value.
        $loader->load('services4_bad_import.yml');

        // Bad import with nonexistent file throws no exception due to ignore_errors: not_found value.
        $loader->load('services4_bad_import_file_not_found.yml');

        try {
            $loader->load('services4_bad_import_with_errors.yml');
            $this->fail('->load() throws a LoaderLoadException if the imported yaml file does not exist');
        } catch (\Exception $e) {
            $this->assertInstanceOf('Symfony\\Component\\Config\\Exception\\LoaderLoadException', $e, '->load() throws a LoaderLoadException if the imported yaml file does not exist');
            $this->assertRegExp(sprintf('#^The file "%1$s" does not exist \(in: .+\) in %1$s \(which is being imported from ".+%2$s"\)\.$#', 'foo_fake\.yml', 'services4_bad_import_with_errors\.yml'), $e->getMessage(), '->load() throws a LoaderLoadException if the imported yaml file does not exist');

            $e = $e->getPrevious();
            $this->assertInstanceOf('Symfony\\Component\\Config\\Exception\\FileLocatorFileNotFoundException', $e, '->load() throws a FileLocatorFileNotFoundException if the imported yaml file does not exist');
            $this->assertRegExp(sprintf('#^The file "%s" does not exist \(in: .+\)\.$#', 'foo_fake\.yml'), $e->getMessage(), '->load() throws a FileLocatorFileNotFoundException if the imported yaml file does not exist');
        }

        try {
            $loader->load('services4_bad_import_nonvalid.yml');
            $this->fail('->load() throws a LoaderLoadException if the tag in the imported yaml file is not valid');
        } catch (\Exception $e) {
            $this->assertInstanceOf('Symfony\\Component\\Config\\Exception\\LoaderLoadException', $e, '->load() throws a LoaderLoadException if the tag in the imported yaml file is not valid');
            $this->assertRegExp(sprintf('#^The service file ".+%1$s" is not valid\. It should contain an array\. Check your YAML syntax in .+%1$s \(which is being imported from ".+%2$s"\)\.$#', 'nonvalid2\.yml', 'services4_bad_import_nonvalid.yml'), $e->getMessage(), '->load() throws a LoaderLoadException if the tag in the imported yaml file is not valid');

            $e = $e->getPrevious();
            $this->assertInstanceOf('Symfony\\Component\\DependencyInjection\\Exception\\InvalidArgumentException', $e, '->load() throws an InvalidArgumentException if the tag in the imported yaml file is not valid');
            $this->assertRegExp(sprintf('#^The service file ".+%s" is not valid\. It should contain an array\. Check your YAML syntax\.$#', 'nonvalid2\.yml'), $e->getMessage(), '->load() throws an InvalidArgumentException if the tag in the imported yaml file is not valid');
        }
    }

    public function testLoadServices()
    {
        $container = new ContainerBuilder();
        $loader = new YamlFileLoader($container, new FileLocator(self::$fixturesPath.'/yaml'));
        $loader->load('services6.yml');
        $services = $container->getDefinitions();
        $this->assertArrayHasKey('foo', $services, '->load() parses service elements');
        $this->assertFalse($services['not_shared']->isShared(), '->load() parses the shared flag');
        $this->assertInstanceOf('Symfony\\Component\\DependencyInjection\\Definition', $services['foo'], '->load() converts service element to Definition instances');
        $this->assertEquals('FooClass', $services['foo']->getClass(), '->load() parses the class attribute');
        $this->assertEquals('%path%/foo.php', $services['file']->getFile(), '->load() parses the file tag');
        $this->assertEquals(['foo', new Reference('foo'), [true, false]], $services['arguments']->getArguments(), '->load() parses the argument tags');
        $this->assertEquals('sc_configure', $services['configurator1']->getConfigurator(), '->load() parses the configurator tag');
        $this->assertEquals([new Reference('baz'), 'configure'], $services['configurator2']->getConfigurator(), '->load() parses the configurator tag');
        $this->assertEquals(['BazClass', 'configureStatic'], $services['configurator3']->getConfigurator(), '->load() parses the configurator tag');
        $this->assertEquals([['setBar', []], ['setBar', []], ['setBar', [new Expression('service("foo").foo() ~ (container.hasParameter("foo") ? parameter("foo") : "default")')]]], $services['method_call1']->getMethodCalls(), '->load() parses the method_call tag');
        $this->assertEquals([['setBar', ['foo', new Reference('foo'), [true, false]]]], $services['method_call2']->getMethodCalls(), '->load() parses the method_call tag');
        $this->assertEquals('factory', $services['new_factory1']->getFactory(), '->load() parses the factory tag');
        $this->assertEquals([new Reference('baz'), 'getClass'], $services['new_factory2']->getFactory(), '->load() parses the factory tag');
        $this->assertEquals(['BazClass', 'getInstance'], $services['new_factory3']->getFactory(), '->load() parses the factory tag');
        $this->assertSame([null, 'getInstance'], $services['new_factory4']->getFactory(), '->load() accepts factory tag without class');
        $this->assertEquals([new Reference('baz'), '__invoke'], $services['new_factory5']->getFactory(), '->load() accepts service reference as invokable factory');
        $this->assertEquals(['foo', new Reference('baz')], $services['Acme\WithShortCutArgs']->getArguments(), '->load() parses short service definition');

        $aliases = $container->getAliases();
        $this->assertArrayHasKey('alias_for_foo', $aliases, '->load() parses aliases');
        $this->assertEquals('foo', (string) $aliases['alias_for_foo'], '->load() parses aliases');
        $this->assertTrue($aliases['alias_for_foo']->isPublic());
        $this->assertArrayHasKey('another_alias_for_foo', $aliases);
        $this->assertEquals('foo', (string) $aliases['another_alias_for_foo']);
        $this->assertFalse($aliases['another_alias_for_foo']->isPublic());
        $this->assertTrue(isset($aliases['another_third_alias_for_foo']));
        $this->assertEquals('foo', (string) $aliases['another_third_alias_for_foo']);
        $this->assertTrue($aliases['another_third_alias_for_foo']->isPublic());

        $this->assertEquals(['decorated', null, 0], $services['decorator_service']->getDecoratedService());
        $this->assertEquals(['decorated', 'decorated.pif-pouf', 0], $services['decorator_service_with_name']->getDecoratedService());
        $this->assertEquals(['decorated', 'decorated.pif-pouf', 5], $services['decorator_service_with_name_and_priority']->getDecoratedService());
        $this->assertEquals(['decorated', 'decorated.pif-pouf', 5, ContainerInterface::IGNORE_ON_INVALID_REFERENCE], $services['decorator_service_with_name_and_priority_and_on_invalid']->getDecoratedService());
    }

    public function testLoadShortSyntax()
    {
        $container = new ContainerBuilder();
        $loader = new YamlFileLoader($container, new FileLocator(self::$fixturesPath.'/yaml'));
        $loader->load('services_short_syntax.yml');
        $services = $container->getDefinitions();

        $this->assertSame([1, 2], $services['foo_bar']->getArguments());
        $this->assertSame(['$a' => 'a', 'App\Foo' => 'foo'], $services['bar_foo']->getArguments());
    }

    public function testDeprecatedAliases()
    {
        $container = new ContainerBuilder();
        $loader = new YamlFileLoader($container, new FileLocator(self::$fixturesPath.'/yaml'));
        $loader->load('deprecated_alias_definitions.yml');

        $this->assertTrue($container->getAlias('alias_for_foobar')->isDeprecated());
        $message = 'The "alias_for_foobar" service alias is deprecated.';
        $deprecation = $container->getAlias('alias_for_foobar')->getDeprecation('alias_for_foobar');
        $this->assertSame($message, $deprecation['message']);
        $this->assertSame('vendor/package', $deprecation['package']);
        $this->assertSame('1.1', $deprecation['version']);
    }

    /**
     * @group legacy
     * @expectedDeprecation Since symfony/dependency-injection 5.1: Not setting the attribute "package" of the "deprecated" option is deprecated.
     * @expectedDeprecation Since symfony/dependency-injection 5.1: Not setting the attribute "version" of the "deprecated" option is deprecated.
     */
    public function testDeprecatedAliasesWithoutPackageAndVersion()
    {
        $container = new ContainerBuilder();
        $loader = new YamlFileLoader($container, new FileLocator(self::$fixturesPath.'/yaml'));
        $loader->load('deprecated_alias_definitions_without_package_and_version.yml');

        $this->assertTrue($container->getAlias('alias_for_foobar')->isDeprecated());
        $message = 'The "alias_for_foobar" service alias is deprecated.';
        $deprecation = $container->getAlias('alias_for_foobar')->getDeprecation('alias_for_foobar');
        $this->assertSame($message, $deprecation['message']);
        $this->assertSame('', $deprecation['package']);
        $this->assertSame('', $deprecation['version']);
    }

    public function testFactorySyntaxError()
    {
        $container = new ContainerBuilder();
        $loader = new YamlFileLoader($container, new FileLocator(self::$fixturesPath.'/yaml'));
        $this->expectException(InvalidArgumentException::class);
        $this->expectExceptionMessage('The value of the "factory" option for the "invalid_factory" service must be the id of the service without the "@" prefix (replace "@factory:method" with "factory:method"');
        $loader->load('bad_factory_syntax.yml');
    }

    public function testExtensions()
    {
        $container = new ContainerBuilder();
        $container->registerExtension(new \ProjectExtension());
        $loader = new YamlFileLoader($container, new FileLocator(self::$fixturesPath.'/yaml'));
        $loader->load('services10.yml');
        $container->compile();
        $services = $container->getDefinitions();
        $parameters = $container->getParameterBag()->all();

        $this->assertArrayHasKey('project.service.bar', $services, '->load() parses extension elements');
        $this->assertArrayHasKey('project.parameter.bar', $parameters, '->load() parses extension elements');

        $this->assertEquals('BAR', $services['project.service.foo']->getClass(), '->load() parses extension elements');
        $this->assertEquals('BAR', $parameters['project.parameter.foo'], '->load() parses extension elements');

        try {
            $loader->load('services11.yml');
            $this->fail('->load() throws an InvalidArgumentException if the tag is not valid');
        } catch (\Exception $e) {
            $this->assertInstanceOf('\InvalidArgumentException', $e, '->load() throws an InvalidArgumentException if the tag is not valid');
            $this->assertStringStartsWith('There is no extension able to load the configuration for "foobarfoobar" (in', $e->getMessage(), '->load() throws an InvalidArgumentException if the tag is not valid');
        }
    }

    public function testExtensionWithNullConfig()
    {
        $container = new ContainerBuilder();
        $container->registerExtension(new \ProjectExtension());
        $loader = new YamlFileLoader($container, new FileLocator(self::$fixturesPath.'/yaml'));
        $loader->load('null_config.yml');
        $container->compile();

        $this->assertSame([null], $container->getParameter('project.configs'));
    }

    public function testSupports()
    {
        $loader = new YamlFileLoader(new ContainerBuilder(), new FileLocator());

        $this->assertTrue($loader->supports('foo.yml'), '->supports() returns true if the resource is loadable');
        $this->assertTrue($loader->supports('foo.yaml'), '->supports() returns true if the resource is loadable');
        $this->assertFalse($loader->supports('foo.foo'), '->supports() returns false if the resource is not loadable');
        $this->assertTrue($loader->supports('with_wrong_ext.xml', 'yml'), '->supports() returns true if the resource with forced type is loadable');
        $this->assertTrue($loader->supports('with_wrong_ext.xml', 'yaml'), '->supports() returns true if the resource with forced type is loadable');
    }

    public function testNonArrayTagsThrowsException()
    {
        $loader = new YamlFileLoader(new ContainerBuilder(), new FileLocator(self::$fixturesPath.'/yaml'));
        try {
            $loader->load('badtag1.yml');
            $this->fail('->load() should throw an exception when the tags key of a service is not an array');
        } catch (\Exception $e) {
            $this->assertInstanceOf('Symfony\Component\DependencyInjection\Exception\InvalidArgumentException', $e, '->load() throws an InvalidArgumentException if the tags key is not an array');
            $this->assertStringStartsWith('Parameter "tags" must be an array for service', $e->getMessage(), '->load() throws an InvalidArgumentException if the tags key is not an array');
        }
    }

    public function testTagWithoutNameThrowsException()
    {
        $loader = new YamlFileLoader(new ContainerBuilder(), new FileLocator(self::$fixturesPath.'/yaml'));
        try {
            $loader->load('badtag2.yml');
            $this->fail('->load() should throw an exception when a tag is missing the name key');
        } catch (\Exception $e) {
            $this->assertInstanceOf('Symfony\Component\DependencyInjection\Exception\InvalidArgumentException', $e, '->load() throws an InvalidArgumentException if a tag is missing the name key');
            $this->assertStringStartsWith('A "tags" entry is missing a "name" key for service ', $e->getMessage(), '->load() throws an InvalidArgumentException if a tag is missing the name key');
        }
    }

    public function testTaggedArgumentsWithIndex()
    {
        $container = new ContainerBuilder();
        $loader = new YamlFileLoader($container, new FileLocator(self::$fixturesPath.'/yaml'));
        $loader->load('services_with_tagged_argument.yml');

        $this->assertCount(1, $container->getDefinition('foo_service')->getTag('foo'));
        $this->assertCount(1, $container->getDefinition('foo_service_tagged_iterator')->getArguments());
        $this->assertCount(1, $container->getDefinition('foo_service_tagged_locator')->getArguments());

        $taggedIterator = new TaggedIteratorArgument('foo', 'barfoo', 'foobar', false, 'getPriority');
        $this->assertEquals($taggedIterator, $container->getDefinition('foo_service_tagged_iterator')->getArgument(0));

        $taggedIterator = new TaggedIteratorArgument('foo', 'barfoo', 'foobar', true, 'getPriority');
        $this->assertEquals(new ServiceLocatorArgument($taggedIterator), $container->getDefinition('foo_service_tagged_locator')->getArgument(0));

        $taggedIterator = new TaggedIteratorArgument('foo', null, null, true);
        $this->assertEquals(new ServiceLocatorArgument($taggedIterator), $container->getDefinition('bar_service_tagged_locator')->getArgument(0));
    }

    public function testNameOnlyTagsAreAllowedAsString()
    {
        $container = new ContainerBuilder();
        $loader = new YamlFileLoader($container, new FileLocator(self::$fixturesPath.'/yaml'));
        $loader->load('tag_name_only.yml');

        $this->assertCount(1, $container->getDefinition('foo_service')->getTag('foo'));
    }

    public function testTagWithAttributeArrayThrowsException()
    {
        $loader = new YamlFileLoader(new ContainerBuilder(), new FileLocator(self::$fixturesPath.'/yaml'));
        try {
            $loader->load('badtag3.yml');
            $this->fail('->load() should throw an exception when a tag-attribute is not a scalar');
        } catch (\Exception $e) {
            $this->assertInstanceOf('Symfony\Component\DependencyInjection\Exception\InvalidArgumentException', $e, '->load() throws an InvalidArgumentException if a tag-attribute is not a scalar');
            $this->assertStringStartsWith('A "tags" attribute must be of a scalar-type for service "foo_service", tag "foo", attribute "bar"', $e->getMessage(), '->load() throws an InvalidArgumentException if a tag-attribute is not a scalar');
        }
    }

    public function testLoadYamlOnlyWithKeys()
    {
        $container = new ContainerBuilder();
        $loader = new YamlFileLoader($container, new FileLocator(self::$fixturesPath.'/yaml'));
        $loader->load('services21.yml');

        $definition = $container->getDefinition('manager');
        $this->assertEquals([['setLogger', [new Reference('logger')]], ['setClass', ['User']]], $definition->getMethodCalls());
        $this->assertEquals([true], $definition->getArguments());
        $this->assertEquals(['manager' => [['alias' => 'user']]], $definition->getTags());
    }

    public function testTagWithEmptyNameThrowsException()
    {
        $this->expectException('Symfony\Component\DependencyInjection\Exception\InvalidArgumentException');
        $this->expectExceptionMessageMatches('/The tag name for service ".+" in .+ must be a non-empty string/');
        $loader = new YamlFileLoader(new ContainerBuilder(), new FileLocator(self::$fixturesPath.'/yaml'));
        $loader->load('tag_name_empty_string.yml');
    }

    public function testTagWithNonStringNameThrowsException()
    {
        $this->expectException('Symfony\Component\DependencyInjection\Exception\InvalidArgumentException');
        $this->expectExceptionMessageMatches('/The tag name for service ".+" in .+ must be a non-empty string/');
        $loader = new YamlFileLoader(new ContainerBuilder(), new FileLocator(self::$fixturesPath.'/yaml'));
        $loader->load('tag_name_no_string.yml');
    }

    public function testParsesIteratorArgument()
    {
        $container = new ContainerBuilder();
        $loader = new YamlFileLoader($container, new FileLocator(self::$fixturesPath.'/yaml'));
        $loader->load('services9.yml');

        $lazyDefinition = $container->getDefinition('lazy_context');

        $this->assertEquals([new IteratorArgument(['k1' => new Reference('foo.baz'), 'k2' => new Reference('service_container')]), new IteratorArgument([])], $lazyDefinition->getArguments(), '->load() parses lazy arguments');

        $message = 'The "deprecated_service" service is deprecated. You should stop using it, as it will be removed in the future.';
        $this->assertSame($message, $container->getDefinition('deprecated_service')->getDeprecation('deprecated_service')['message']);
    }

    public function testAutowire()
    {
        $container = new ContainerBuilder();
        $loader = new YamlFileLoader($container, new FileLocator(self::$fixturesPath.'/yaml'));
        $loader->load('services23.yml');

        $this->assertTrue($container->getDefinition('bar_service')->isAutowired());
    }

    public function testClassFromId()
    {
        $container = new ContainerBuilder();
        $loader = new YamlFileLoader($container, new FileLocator(self::$fixturesPath.'/yaml'));
        $loader->load('class_from_id.yml');
        $container->compile();

        $this->assertEquals(CaseSensitiveClass::class, $container->getDefinition(CaseSensitiveClass::class)->getClass());
    }

    public function testPrototype()
    {
        $container = new ContainerBuilder();
        $loader = new YamlFileLoader($container, new FileLocator(self::$fixturesPath.'/yaml'));
        $loader->load('services_prototype.yml');

        $ids = array_keys($container->getDefinitions());
        sort($ids);
        $this->assertSame([Prototype\Foo::class, Prototype\Sub\Bar::class, 'service_container'], $ids);

        $resources = $container->getResources();

        $fixturesDir = \dirname(__DIR__).\DIRECTORY_SEPARATOR.'Fixtures'.\DIRECTORY_SEPARATOR;
        $this->assertContains((string) new FileResource($fixturesDir.'yaml'.\DIRECTORY_SEPARATOR.'services_prototype.yml'), $resources);

        $prototypeRealPath = realpath(__DIR__.\DIRECTORY_SEPARATOR.'..'.\DIRECTORY_SEPARATOR.'Fixtures'.\DIRECTORY_SEPARATOR.'Prototype');
        $globResource = new GlobResource(
            $fixturesDir.'Prototype',
            '',
            true,
            false, [
                str_replace(\DIRECTORY_SEPARATOR, '/', $prototypeRealPath.\DIRECTORY_SEPARATOR.'BadClasses') => true,
                str_replace(\DIRECTORY_SEPARATOR, '/', $prototypeRealPath.\DIRECTORY_SEPARATOR.'OtherDir') => true,
                str_replace(\DIRECTORY_SEPARATOR, '/', $prototypeRealPath.\DIRECTORY_SEPARATOR.'SinglyImplementedInterface') => true,
            ]
        );
        $this->assertContains((string) $globResource, $resources);
        $resources = array_map('strval', $resources);
        $this->assertContains('reflection.Symfony\Component\DependencyInjection\Tests\Fixtures\Prototype\Foo', $resources);
        $this->assertContains('reflection.Symfony\Component\DependencyInjection\Tests\Fixtures\Prototype\Sub\Bar', $resources);
    }

    public function testPrototypeWithNamespace()
    {
        $container = new ContainerBuilder();
        $loader = new YamlFileLoader($container, new FileLocator(self::$fixturesPath.'/yaml'));
        $loader->load('services_prototype_namespace.yml');

        $ids = array_keys($container->getDefinitions());
        sort($ids);

        $this->assertSame([
            Prototype\OtherDir\Component1\Dir1\Service1::class,
            Prototype\OtherDir\Component1\Dir2\Service2::class,
            Prototype\OtherDir\Component2\Dir1\Service4::class,
            Prototype\OtherDir\Component2\Dir2\Service5::class,
            'service_container',
        ], $ids);

        $this->assertTrue($container->getDefinition(Prototype\OtherDir\Component1\Dir1\Service1::class)->hasTag('foo'));
        $this->assertTrue($container->getDefinition(Prototype\OtherDir\Component2\Dir1\Service4::class)->hasTag('foo'));
        $this->assertFalse($container->getDefinition(Prototype\OtherDir\Component1\Dir1\Service1::class)->hasTag('bar'));
        $this->assertFalse($container->getDefinition(Prototype\OtherDir\Component2\Dir1\Service4::class)->hasTag('bar'));

        $this->assertTrue($container->getDefinition(Prototype\OtherDir\Component1\Dir2\Service2::class)->hasTag('bar'));
        $this->assertTrue($container->getDefinition(Prototype\OtherDir\Component2\Dir2\Service5::class)->hasTag('bar'));
        $this->assertFalse($container->getDefinition(Prototype\OtherDir\Component1\Dir2\Service2::class)->hasTag('foo'));
        $this->assertFalse($container->getDefinition(Prototype\OtherDir\Component2\Dir2\Service5::class)->hasTag('foo'));
    }

    public function testPrototypeWithNamespaceAndNoResource()
    {
        $this->expectException('Symfony\Component\DependencyInjection\Exception\InvalidArgumentException');
        $this->expectExceptionMessageMatches('/A "resource" attribute must be set when the "namespace" attribute is set for service ".+" in .+/');
        $container = new ContainerBuilder();
        $loader = new YamlFileLoader($container, new FileLocator(self::$fixturesPath.'/yaml'));
        $loader->load('services_prototype_namespace_without_resource.yml');
    }

    public function testDefaults()
    {
        $container = new ContainerBuilder();
        $loader = new YamlFileLoader($container, new FileLocator(self::$fixturesPath.'/yaml'));
        $loader->load('services28.yml');

        $this->assertFalse($container->getDefinition('with_defaults')->isPublic());
        $this->assertSame(['foo' => [[]]], $container->getDefinition('with_defaults')->getTags());
        $this->assertTrue($container->getDefinition('with_defaults')->isAutowired());
        $this->assertArrayNotHasKey('public', $container->getDefinition('with_defaults')->getChanges());
        $this->assertArrayNotHasKey('autowire', $container->getDefinition('with_defaults')->getChanges());

        $this->assertFalse($container->getAlias('with_defaults_aliased')->isPublic());
        $this->assertFalse($container->getAlias('with_defaults_aliased_short')->isPublic());

        $this->assertFalse($container->getDefinition('Acme\WithShortCutArgs')->isPublic());
        $this->assertSame(['foo' => [[]]], $container->getDefinition('Acme\WithShortCutArgs')->getTags());
        $this->assertTrue($container->getDefinition('Acme\WithShortCutArgs')->isAutowired());

        $container->compile();

        $this->assertTrue($container->getDefinition('with_null')->isPublic());
        $this->assertTrue($container->getDefinition('no_defaults')->isPublic());

        // foo tag is inherited from defaults
        $this->assertSame(['foo' => [[]]], $container->getDefinition('with_null')->getTags());
        $this->assertSame(['foo' => [[]]], $container->getDefinition('no_defaults')->getTags());

        $this->assertTrue($container->getDefinition('with_null')->isAutowired());
        $this->assertFalse($container->getDefinition('no_defaults')->isAutowired());

        $this->assertTrue($container->getDefinition('child_def')->isPublic());
        $this->assertSame(['foo' => [[]]], $container->getDefinition('child_def')->getTags());
        $this->assertFalse($container->getDefinition('child_def')->isAutowired());
    }

    public function testNamedArguments()
    {
        $container = new ContainerBuilder();
        $loader = new YamlFileLoader($container, new FileLocator(self::$fixturesPath.'/yaml'));
        $loader->load('services_named_args.yml');

        $this->assertEquals([null, '$apiKey' => 'ABCD'], $container->getDefinition(NamedArgumentsDummy::class)->getArguments());
        $this->assertEquals(['$apiKey' => 'ABCD', CaseSensitiveClass::class => null], $container->getDefinition('another_one')->getArguments());

        $container->compile();

        $this->assertEquals([null, 'ABCD'], $container->getDefinition(NamedArgumentsDummy::class)->getArguments());
        $this->assertEquals([null, 'ABCD'], $container->getDefinition('another_one')->getArguments());
        $this->assertEquals([['setApiKey', ['123']]], $container->getDefinition('another_one')->getMethodCalls());
    }

    public function testInstanceof()
    {
        $container = new ContainerBuilder();
        $loader = new YamlFileLoader($container, new FileLocator(self::$fixturesPath.'/yaml'));
        $loader->load('services_instanceof.yml');
        $container->compile();

        $definition = $container->getDefinition(Bar::class);
        $this->assertTrue($definition->isAutowired());
        $this->assertTrue($definition->isLazy());
        $this->assertSame(['foo' => [[]], 'bar' => [[]]], $definition->getTags());
    }

    public function testInstanceOfAndChildDefinition()
    {
        $container = new ContainerBuilder();
        $loader = new YamlFileLoader($container, new FileLocator(self::$fixturesPath.'/yaml'));
        $loader->load('services_instanceof_with_parent.yml');
        $container->compile();

        $this->assertTrue($container->getDefinition('child_service')->isAutowired());
    }

    public function testAutoConfigureAndChildDefinition()
    {
        $container = new ContainerBuilder();
        $loader = new YamlFileLoader($container, new FileLocator(self::$fixturesPath.'/yaml'));
        $loader->load('services_autoconfigure_with_parent.yml');
        $container->compile();

        $this->assertTrue($container->getDefinition('child_service')->isAutoconfigured());
    }

    public function testDefaultsAndChildDefinition()
    {
        $container = new ContainerBuilder();
        $loader = new YamlFileLoader($container, new FileLocator(self::$fixturesPath.'/yaml'));
        $loader->load('services_defaults_with_parent.yml');
        $container->compile();

        $this->assertTrue($container->getDefinition('child_service')->isAutowired());
    }

    public function testChildDefinitionWithWrongSyntaxThrowsException()
    {
        $this->expectException('Symfony\Component\DependencyInjection\Exception\InvalidArgumentException');
        $this->expectExceptionMessage('The value of the "parent" option for the "bar" service must be the id of the service without the "@" prefix (replace "@foo" with "foo").');
        $loader = new YamlFileLoader(new ContainerBuilder(), new FileLocator(self::$fixturesPath.'/yaml'));
        $loader->load('bad_parent.yml');
    }

    public function testDecoratedServicesWithWrongSyntaxThrowsException()
    {
        $this->expectException('Symfony\Component\DependencyInjection\Exception\InvalidArgumentException');
        $this->expectExceptionMessage('The value of the "decorates" option for the "bar" service must be the id of the service without the "@" prefix (replace "@foo" with "foo").');
        $loader = new YamlFileLoader(new ContainerBuilder(), new FileLocator(self::$fixturesPath.'/yaml'));
        $loader->load('bad_decorates.yml');
    }

    public function testDecoratedServicesWithWrongOnInvalidSyntaxThrowsException()
    {
        $this->expectException('Symfony\Component\DependencyInjection\Exception\InvalidArgumentException');
        $this->expectExceptionMessage('Did you mean null (without quotes)');
        $loader = new YamlFileLoader(new ContainerBuilder(), new FileLocator(self::$fixturesPath.'/yaml'));
        $loader->load('bad_decoration_on_invalid_null.yml');
    }

    public function testInvalidTagsWithDefaults()
    {
        $this->expectException('Symfony\Component\DependencyInjection\Exception\InvalidArgumentException');
        $this->expectExceptionMessageMatches('/Parameter "tags" must be an array for service "Foo\\\Bar" in ".+services31_invalid_tags\.yml"\. Check your YAML syntax./');
        $loader = new YamlFileLoader(new ContainerBuilder(), new FileLocator(self::$fixturesPath.'/yaml'));
        $loader->load('services31_invalid_tags.yml');
    }

    public function testUnderscoreServiceId()
    {
        $this->expectException('Symfony\Component\DependencyInjection\Exception\InvalidArgumentException');
        $this->expectExceptionMessage('Service names that start with an underscore are reserved. Rename the "_foo" service or define it in XML instead.');
        $container = new ContainerBuilder();
        $loader = new YamlFileLoader($container, new FileLocator(self::$fixturesPath.'/yaml'));
        $loader->load('services_underscore.yml');
    }

    public function testAnonymousServices()
    {
        $container = new ContainerBuilder();
        $loader = new YamlFileLoader($container, new FileLocator(self::$fixturesPath.'/yaml'));
        $loader->load('anonymous_services.yml');

        $definition = $container->getDefinition('Foo');
        $this->assertTrue($definition->isAutowired());

        // Anonymous service in an argument
        $args = $definition->getArguments();
        $this->assertCount(1, $args);
        $this->assertInstanceOf(Reference::class, $args[0]);
        $this->assertTrue($container->has((string) $args[0]));
        $this->assertRegExp('/^\.\d+_Bar~[._A-Za-z0-9]{7}$/', (string) $args[0]);

        $anonymous = $container->getDefinition((string) $args[0]);
        $this->assertEquals('Bar', $anonymous->getClass());
        $this->assertFalse($anonymous->isPublic());
        $this->assertTrue($anonymous->isAutowired());

        // Anonymous service in a callable
        $factory = $definition->getFactory();
        $this->assertIsArray($factory);
        $this->assertInstanceOf(Reference::class, $factory[0]);
        $this->assertTrue($container->has((string) $factory[0]));
        $this->assertRegExp('/^\.\d+_Quz~[._A-Za-z0-9]{7}$/', (string) $factory[0]);
        $this->assertEquals('constructFoo', $factory[1]);

        $anonymous = $container->getDefinition((string) $factory[0]);
        $this->assertEquals('Quz', $anonymous->getClass());
        $this->assertFalse($anonymous->isPublic());
        $this->assertFalse($anonymous->isAutowired());
    }

    public function testAnonymousServicesInDifferentFilesWithSameNameDoNotConflict()
    {
        $container = new ContainerBuilder();

        $loader = new YamlFileLoader($container, new FileLocator(self::$fixturesPath.'/yaml/foo'));
        $loader->load('services.yml');

        $loader = new YamlFileLoader($container, new FileLocator(self::$fixturesPath.'/yaml/bar'));
        $loader->load('services.yml');

        $this->assertCount(5, $container->getDefinitions());
    }

    public function testAnonymousServicesInInstanceof()
    {
        $container = new ContainerBuilder();
        $loader = new YamlFileLoader($container, new FileLocator(self::$fixturesPath.'/yaml'));
        $loader->load('anonymous_services_in_instanceof.yml');

        $definition = $container->getDefinition('Dummy');

        $instanceof = $definition->getInstanceofConditionals();
        $this->assertCount(3, $instanceof);
        $this->assertArrayHasKey('DummyInterface', $instanceof);

        $args = $instanceof['DummyInterface']->getProperties();
        $this->assertCount(1, $args);
        $this->assertInstanceOf(Reference::class, $args['foo']);
        $this->assertTrue($container->has((string) $args['foo']));

        $anonymous = $container->getDefinition((string) $args['foo']);
        $this->assertEquals('Anonymous', $anonymous->getClass());
        $this->assertFalse($anonymous->isPublic());
        $this->assertEmpty($anonymous->getInstanceofConditionals());

        $this->assertFalse($container->has('Bar'));
    }

    public function testAnonymousServicesWithAliases()
    {
        $this->expectException('Symfony\Component\DependencyInjection\Exception\InvalidArgumentException');
        $this->expectExceptionMessageMatches('/Creating an alias using the tag "!service" is not allowed in ".+anonymous_services_alias\.yml"\./');
        $container = new ContainerBuilder();
        $loader = new YamlFileLoader($container, new FileLocator(self::$fixturesPath.'/yaml'));
        $loader->load('anonymous_services_alias.yml');
    }

    public function testAnonymousServicesInParameters()
    {
        $this->expectException('Symfony\Component\DependencyInjection\Exception\InvalidArgumentException');
        $this->expectExceptionMessageMatches('/Using an anonymous service in a parameter is not allowed in ".+anonymous_services_in_parameters\.yml"\./');
        $container = new ContainerBuilder();
        $loader = new YamlFileLoader($container, new FileLocator(self::$fixturesPath.'/yaml'));
        $loader->load('anonymous_services_in_parameters.yml');
    }

    public function testAutoConfigureInstanceof()
    {
        $container = new ContainerBuilder();
        $loader = new YamlFileLoader($container, new FileLocator(self::$fixturesPath.'/yaml'));
        $loader->load('services_autoconfigure.yml');

        $this->assertTrue($container->getDefinition('use_defaults_settings')->isAutoconfigured());
        $this->assertFalse($container->getDefinition('override_defaults_settings_to_false')->isAutoconfigured());
    }

    public function testEmptyDefaultsThrowsClearException()
    {
        $this->expectException('Symfony\Component\DependencyInjection\Exception\InvalidArgumentException');
<<<<<<< HEAD
        $this->expectExceptionMessageRegExp('/Service "_defaults" key must be an array, "null" given in ".+bad_empty_defaults\.yml"\./');
=======
        $this->expectExceptionMessageMatches('/Service "_defaults" key must be an array, "NULL" given in ".+bad_empty_defaults\.yml"\./');
>>>>>>> 4f8f3747
        $container = new ContainerBuilder();
        $loader = new YamlFileLoader($container, new FileLocator(self::$fixturesPath.'/yaml'));
        $loader->load('bad_empty_defaults.yml');
    }

    public function testEmptyInstanceofThrowsClearException()
    {
        $this->expectException('Symfony\Component\DependencyInjection\Exception\InvalidArgumentException');
<<<<<<< HEAD
        $this->expectExceptionMessageRegExp('/Service "_instanceof" key must be an array, "null" given in ".+bad_empty_instanceof\.yml"\./');
=======
        $this->expectExceptionMessageMatches('/Service "_instanceof" key must be an array, "NULL" given in ".+bad_empty_instanceof\.yml"\./');
>>>>>>> 4f8f3747
        $container = new ContainerBuilder();
        $loader = new YamlFileLoader($container, new FileLocator(self::$fixturesPath.'/yaml'));
        $loader->load('bad_empty_instanceof.yml');
    }

    public function testUnsupportedKeywordThrowsException()
    {
        $this->expectException('Symfony\Component\DependencyInjection\Exception\InvalidArgumentException');
        $this->expectExceptionMessageMatches('/^The configuration key "private" is unsupported for definition "bar"/');
        $container = new ContainerBuilder();
        $loader = new YamlFileLoader($container, new FileLocator(self::$fixturesPath.'/yaml'));
        $loader->load('bad_keyword.yml');
    }

    public function testUnsupportedKeywordInServiceAliasThrowsException()
    {
        $this->expectException('Symfony\Component\DependencyInjection\Exception\InvalidArgumentException');
        $this->expectExceptionMessageMatches('/^The configuration key "calls" is unsupported for the service "bar" which is defined as an alias/');
        $container = new ContainerBuilder();
        $loader = new YamlFileLoader($container, new FileLocator(self::$fixturesPath.'/yaml'));
        $loader->load('bad_alias.yml');
    }

    public function testCaseSensitivity()
    {
        $container = new ContainerBuilder();
        $loader = new YamlFileLoader($container, new FileLocator(self::$fixturesPath.'/yaml'));
        $loader->load('services_case.yml');
        $container->compile();

        $this->assertTrue($container->has('bar'));
        $this->assertTrue($container->has('BAR'));
        $this->assertFalse($container->has('baR'));
        $this->assertNotSame($container->get('BAR'), $container->get('bar'));
        $this->assertSame($container->get('BAR')->arguments->bar, $container->get('bar'));
        $this->assertSame($container->get('BAR')->bar, $container->get('bar'));
    }

    public function testBindings()
    {
        $container = new ContainerBuilder();
        $loader = new YamlFileLoader($container, new FileLocator(self::$fixturesPath.'/yaml'));
        $loader->load('services_bindings.yml');
        $container->compile();

        $definition = $container->getDefinition('bar');
        $this->assertEquals([
            'NonExistent' => null,
            BarInterface::class => new Reference(Bar::class),
            '$foo' => [null],
            '$quz' => 'quz',
            '$factory' => 'factory',
            'iterable $baz' => new TaggedIteratorArgument('bar'),
        ], array_map(function (BoundArgument $v) { return $v->getValues()[0]; }, $definition->getBindings()));
        $this->assertEquals([
            'quz',
            null,
            new Reference(Bar::class),
            [null],
            new TaggedIteratorArgument('bar'),
        ], $definition->getArguments());

        $definition = $container->getDefinition(Bar::class);
        $this->assertEquals([
            null,
            'factory',
        ], $definition->getArguments());
        $this->assertEquals([
            'NonExistent' => null,
            '$quz' => 'quz',
            '$factory' => 'factory',
        ], array_map(function (BoundArgument $v) { return $v->getValues()[0]; }, $definition->getBindings()));
    }

    public function testProcessNotExistingActionParam()
    {
        $this->expectException('Symfony\Component\DependencyInjection\Exception\RuntimeException');
        $this->expectExceptionMessage('Cannot autowire service "Symfony\Component\DependencyInjection\Tests\Fixtures\ConstructNotExists": argument "$notExist" of method "__construct()" has type "Symfony\Component\DependencyInjection\Tests\Fixtures\NotExist" but this class was not found.');
        $container = new ContainerBuilder();
        $loader = new YamlFileLoader($container, new FileLocator(self::$fixturesPath.'/yaml'));
        $loader->load('services_not_existing.yml');
        $container->compile();
    }

    public function testFqcnLazyProxy()
    {
        $container = new ContainerBuilder();
        $loader = new YamlFileLoader($container, new FileLocator(self::$fixturesPath.'/yaml'));
        $loader->load('services_lazy_fqcn.yml');

        $definition = $container->getDefinition('foo');
        $this->assertSame([['interface' => 'SomeInterface']], $definition->getTag('proxy'));
    }

    public function testServiceWithSameNameAsInterfaceAndFactoryIsNotTagged()
    {
        $container = new ContainerBuilder();
        $loader = new YamlFileLoader($container, new FileLocator(self::$fixturesPath.'/yaml'));
        $loader->load('service_instanceof_factory.yml');
        $container->compile();

        $tagged = $container->findTaggedServiceIds('bar');
        $this->assertCount(1, $tagged);
    }

    /**
     * The pass may throw an exception, which will cause the test to fail.
     */
    public function testOverriddenDefaultsBindings()
    {
        $container = new ContainerBuilder();

        $loader = new YamlFileLoader($container, new FileLocator(self::$fixturesPath.'/yaml'));
        $loader->load('defaults_bindings.yml');
        $loader->load('defaults_bindings2.yml');

        (new ResolveBindingsPass())->process($container);

        $this->assertSame('overridden', $container->get('bar')->quz);
    }

    /**
     * When creating a tagged iterator using the array syntax, all optional parameters should be properly handled.
     */
    public function testDefaultValueOfTagged()
    {
        $container = new ContainerBuilder();
        $loader = new YamlFileLoader($container, new FileLocator(self::$fixturesPath.'/yaml'));
        $loader->load('tagged_iterator_optional.yml');

        $iteratorArgument = $container->getDefinition('iterator_service')->getArgument(0);
        $this->assertInstanceOf(TaggedIteratorArgument::class, $iteratorArgument);
        $this->assertNull($iteratorArgument->getIndexAttribute());
    }

    public function testReturnsClone()
    {
        $container = new ContainerBuilder();
        $loader = new YamlFileLoader($container, new FileLocator(self::$fixturesPath.'/yaml'));
        $loader->load('returns_clone.yaml');

        $expected = [
            ['bar', [1], true],
            ['bar', [2], true],
        ];
        $this->assertSame($expected, $container->getDefinition('foo')->getMethodCalls());
    }

    public function testSinglyImplementedInterfacesInMultipleResources()
    {
        $container = new ContainerBuilder();

        $loader = new YamlFileLoader($container, new FileLocator(self::$fixturesPath.'/yaml'));
        $loader->load('singly_implemented_interface_in_multiple_resources.yml');

        $alias = $container->getAlias(Prototype\SinglyImplementedInterface\Port\PortInterface::class);

        $this->assertSame(Prototype\SinglyImplementedInterface\Adapter\Adapter::class, (string) $alias);
    }

    public function testNotSinglyImplementedInterfacesInMultipleResources()
    {
        $container = new ContainerBuilder();

        $loader = new YamlFileLoader($container, new FileLocator(self::$fixturesPath.'/yaml'));
        $loader->load('not_singly_implemented_interface_in_multiple_resources.yml');

        $this->assertFalse($container->hasAlias(Prototype\SinglyImplementedInterface\Port\PortInterface::class));
    }

    public function testNotSinglyImplementedInterfacesInMultipleResourcesWithPreviouslyRegisteredAlias()
    {
        $container = new ContainerBuilder();

        $loader = new YamlFileLoader($container, new FileLocator(self::$fixturesPath.'/yaml'));
        $loader->load('not_singly_implemented_interface_in_multiple_resources_with_previously_registered_alias.yml');

        $alias = $container->getAlias(Prototype\SinglyImplementedInterface\Port\PortInterface::class);

        $this->assertSame(Prototype\SinglyImplementedInterface\Adapter\Adapter::class, (string) $alias);
    }

    public function testNotSinglyImplementedInterfacesInMultipleResourcesWithPreviouslyRegisteredAlias2()
    {
        $container = new ContainerBuilder();

        $loader = new YamlFileLoader($container, new FileLocator(self::$fixturesPath.'/yaml'));
        $loader->load('not_singly_implemented_interface_in_multiple_resources_with_previously_registered_alias2.yml');

        $alias = $container->getAlias(Prototype\SinglyImplementedInterface\Port\PortInterface::class);

        $this->assertSame(Prototype\SinglyImplementedInterface\Adapter\Adapter::class, (string) $alias);
    }

    public function testAlternativeMethodCalls()
    {
        $container = new ContainerBuilder();

        $loader = new YamlFileLoader($container, new FileLocator(self::$fixturesPath.'/yaml'));
        $loader->load('alt_call.yaml');

        $expected = [
            ['foo', [1, 2, 3]],
            ['bar', [1, 2, 3], true],
        ];

        $this->assertSame($expected, $container->getDefinition('foo')->getMethodCalls());
    }
}<|MERGE_RESOLUTION|>--- conflicted
+++ resolved
@@ -740,11 +740,7 @@
     public function testEmptyDefaultsThrowsClearException()
     {
         $this->expectException('Symfony\Component\DependencyInjection\Exception\InvalidArgumentException');
-<<<<<<< HEAD
-        $this->expectExceptionMessageRegExp('/Service "_defaults" key must be an array, "null" given in ".+bad_empty_defaults\.yml"\./');
-=======
-        $this->expectExceptionMessageMatches('/Service "_defaults" key must be an array, "NULL" given in ".+bad_empty_defaults\.yml"\./');
->>>>>>> 4f8f3747
+        $this->expectExceptionMessageMatches('/Service "_defaults" key must be an array, "null" given in ".+bad_empty_defaults\.yml"\./');
         $container = new ContainerBuilder();
         $loader = new YamlFileLoader($container, new FileLocator(self::$fixturesPath.'/yaml'));
         $loader->load('bad_empty_defaults.yml');
@@ -753,11 +749,7 @@
     public function testEmptyInstanceofThrowsClearException()
     {
         $this->expectException('Symfony\Component\DependencyInjection\Exception\InvalidArgumentException');
-<<<<<<< HEAD
-        $this->expectExceptionMessageRegExp('/Service "_instanceof" key must be an array, "null" given in ".+bad_empty_instanceof\.yml"\./');
-=======
-        $this->expectExceptionMessageMatches('/Service "_instanceof" key must be an array, "NULL" given in ".+bad_empty_instanceof\.yml"\./');
->>>>>>> 4f8f3747
+        $this->expectExceptionMessageMatches('/Service "_instanceof" key must be an array, "null" given in ".+bad_empty_instanceof\.yml"\./');
         $container = new ContainerBuilder();
         $loader = new YamlFileLoader($container, new FileLocator(self::$fixturesPath.'/yaml'));
         $loader->load('bad_empty_instanceof.yml');
