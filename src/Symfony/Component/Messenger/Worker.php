<?php

/*
 * This file is part of the Symfony package.
 *
 * (c) Fabien Potencier <fabien@symfony.com>
 *
 * For the full copyright and license information, please view the LICENSE
 * file that was distributed with this source code.
 */

namespace Symfony\Component\Messenger;

use Psr\EventDispatcher\EventDispatcherInterface;
use Psr\Log\LoggerInterface;
use Symfony\Component\Messenger\Event\WorkerMessageFailedEvent;
use Symfony\Component\Messenger\Event\WorkerMessageHandledEvent;
use Symfony\Component\Messenger\Event\WorkerMessageReceivedEvent;
use Symfony\Component\Messenger\Event\WorkerRunningEvent;
use Symfony\Component\Messenger\Event\WorkerStartedEvent;
use Symfony\Component\Messenger\Event\WorkerStoppedEvent;
use Symfony\Component\Messenger\Exception\HandlerFailedException;
use Symfony\Component\Messenger\Exception\RejectRedeliveredMessageException;
use Symfony\Component\Messenger\Exception\RuntimeException;
use Symfony\Component\Messenger\Stamp\AckStamp;
use Symfony\Component\Messenger\Stamp\ConsumedByWorkerStamp;
use Symfony\Component\Messenger\Stamp\FlushBatchHandlersStamp;
use Symfony\Component\Messenger\Stamp\NoAutoAckStamp;
use Symfony\Component\Messenger\Stamp\ReceivedStamp;
use Symfony\Component\Messenger\Transport\Receiver\QueueReceiverInterface;
use Symfony\Component\Messenger\Transport\Receiver\ReceiverInterface;
use Symfony\Contracts\Service\ResetInterface;

/**
 * @author Samuel Roze <samuel.roze@gmail.com>
 * @author Tobias Schultze <http://tobion.de>
 *
 * @final
 */
class Worker
{
    private array $receivers;
    private MessageBusInterface $bus;
    private ?EventDispatcherInterface $eventDispatcher;
    private ?LoggerInterface $logger;
    private bool $shouldStop = false;
    private WorkerMetadata $metadata;
    private array $acks = [];
    private \SplObjectStorage $unacks;

    /**
     * @param ReceiverInterface[] $receivers Where the key is the transport name
     */
    public function __construct(array $receivers, MessageBusInterface $bus, EventDispatcherInterface $eventDispatcher = null, LoggerInterface $logger = null)
    {
        $this->receivers = $receivers;
        $this->bus = $bus;
        $this->logger = $logger;
        $this->eventDispatcher = $eventDispatcher;
        $this->metadata = new WorkerMetadata([
            'transportNames' => array_keys($receivers),
        ]);
        $this->unacks = new \SplObjectStorage();
    }

    /**
     * Receive the messages and dispatch them to the bus.
     *
     * Valid options are:
     *  * sleep (default: 1000000): Time in microseconds to sleep after no messages are found
     *  * queues: The queue names to consume from, instead of consuming from all queues. When this is used, all receivers must implement the QueueReceiverInterface
     */
    public function run(array $options = []): void
    {
        $options = array_merge([
            'sleep' => 1000000,
        ], $options);
        $queueNames = $options['queues'] ?? null;

        $this->metadata->set(['queueNames' => $queueNames]);

        $this->eventDispatcher?->dispatch(new WorkerStartedEvent($this));

        if ($queueNames) {
            // if queue names are specified, all receivers must implement the QueueReceiverInterface
            foreach ($this->receivers as $transportName => $receiver) {
                if (!$receiver instanceof QueueReceiverInterface) {
                    throw new RuntimeException(sprintf('Receiver for "%s" does not implement "%s".', $transportName, QueueReceiverInterface::class));
                }
            }
        }

        while (!$this->shouldStop) {
            $envelopeHandled = false;
            $envelopeHandledStart = microtime(true);
            foreach ($this->receivers as $transportName => $receiver) {
                if ($queueNames) {
                    $envelopes = $receiver->getFromQueues($queueNames);
                } else {
                    $envelopes = $receiver->get();
                }

                foreach ($envelopes as $envelope) {
                    $envelopeHandled = true;

                    $this->handleMessage($envelope, $transportName);
                    $this->eventDispatcher?->dispatch(new WorkerRunningEvent($this, false));

                    if ($this->shouldStop) {
                        break 2;
                    }
                }

                // after handling a single receiver, quit and start the loop again
                // this should prevent multiple lower priority receivers from
                // blocking too long before the higher priority are checked
                if ($envelopeHandled) {
                    break;
                }
            }

            if (!$envelopeHandled && $this->flush(false)) {
                continue;
            }

            if (!$envelopeHandled) {
                $this->eventDispatcher?->dispatch(new WorkerRunningEvent($this, true));

                if (0 < $sleep = (int) ($options['sleep'] - 1e6 * (microtime(true) - $envelopeHandledStart))) {
                    usleep($sleep);
                }
            }
        }

        $this->flush(true);
<<<<<<< HEAD
        $this->eventDispatcher?->dispatch(new WorkerStoppedEvent($this));
        $this->resetReceiverConnections();
=======
        $this->dispatchEvent(new WorkerStoppedEvent($this));
>>>>>>> a701c81e
    }

    private function handleMessage(Envelope $envelope, string $transportName): void
    {
        $event = new WorkerMessageReceivedEvent($envelope, $transportName);
        $this->eventDispatcher?->dispatch($event);
        $envelope = $event->getEnvelope();

        if (!$event->shouldHandle()) {
            return;
        }

        $acked = false;
        $ack = function (Envelope $envelope, \Throwable $e = null) use ($transportName, &$acked) {
            $acked = true;
            $this->acks[] = [$transportName, $envelope, $e];
        };

        try {
            $e = null;
            $envelope = $this->bus->dispatch($envelope->with(new ReceivedStamp($transportName), new ConsumedByWorkerStamp(), new AckStamp($ack)));
        } catch (\Throwable $e) {
        }

        $noAutoAckStamp = $envelope->last(NoAutoAckStamp::class);

        if (!$acked && !$noAutoAckStamp) {
            $this->acks[] = [$transportName, $envelope, $e];
        } elseif ($noAutoAckStamp) {
            $this->unacks[$noAutoAckStamp->getHandlerDescriptor()->getBatchHandler()] = [$envelope->withoutAll(AckStamp::class), $transportName];
        }

        $this->ack();
    }

    private function ack(): bool
    {
        $acks = $this->acks;
        $this->acks = [];

        foreach ($acks as [$transportName, $envelope, $e]) {
            $receiver = $this->receivers[$transportName];

            if (null !== $e) {
                if ($rejectFirst = $e instanceof RejectRedeliveredMessageException) {
                    // redelivered messages are rejected first so that continuous failures in an event listener or while
                    // publishing for retry does not cause infinite redelivery loops
                    $receiver->reject($envelope);
                }

                if ($e instanceof HandlerFailedException) {
                    $envelope = $e->getEnvelope();
                }

                $failedEvent = new WorkerMessageFailedEvent($envelope, $transportName, $e);

                $this->eventDispatcher?->dispatch($failedEvent);
                $envelope = $failedEvent->getEnvelope();

                if (!$rejectFirst) {
                    $receiver->reject($envelope);
                }

                continue;
            }

            $handledEvent = new WorkerMessageHandledEvent($envelope, $transportName);
            $this->eventDispatcher?->dispatch($handledEvent);
            $envelope = $handledEvent->getEnvelope();

            if (null !== $this->logger) {
                $message = $envelope->getMessage();
                $context = [
                    'message' => $message,
                    'class' => \get_class($message),
                ];
                $this->logger->info('{class} was handled successfully (acknowledging to transport).', $context);
            }

            $receiver->ack($envelope);
        }

        return (bool) $acks;
    }

    private function flush(bool $force): bool
    {
        $unacks = $this->unacks;

        if (!$unacks->count()) {
            return false;
        }

        $this->unacks = new \SplObjectStorage();

        foreach ($unacks as $batchHandler) {
            [$envelope, $transportName] = $unacks[$batchHandler];
            try {
                $this->bus->dispatch($envelope->with(new FlushBatchHandlersStamp($force)));
                $envelope = $envelope->withoutAll(NoAutoAckStamp::class);
                unset($unacks[$batchHandler], $batchHandler);
            } catch (\Throwable $e) {
                $this->acks[] = [$transportName, $envelope, $e];
            }
        }

        return $this->ack();
    }

    public function stop(): void
    {
        $this->logger?->info('Stopping worker.', ['transport_names' => $this->metadata->getTransportNames()]);

        $this->shouldStop = true;
    }

    public function getMetadata(): WorkerMetadata
    {
        return $this->metadata;
    }

<<<<<<< HEAD
    private function resetReceiverConnections(): void
    {
        foreach ($this->receivers as $receiver) {
            if ($receiver instanceof ResetInterface) {
                $receiver->reset();
            }
        }
=======
    private function dispatchEvent(object $event): void
    {
        if (null === $this->eventDispatcher) {
            return;
        }

        $this->eventDispatcher->dispatch($event);
>>>>>>> a701c81e
    }
}<|MERGE_RESOLUTION|>--- conflicted
+++ resolved
@@ -133,12 +133,7 @@
         }
 
         $this->flush(true);
-<<<<<<< HEAD
         $this->eventDispatcher?->dispatch(new WorkerStoppedEvent($this));
-        $this->resetReceiverConnections();
-=======
-        $this->dispatchEvent(new WorkerStoppedEvent($this));
->>>>>>> a701c81e
     }
 
     private function handleMessage(Envelope $envelope, string $transportName): void
@@ -259,23 +254,4 @@
     {
         return $this->metadata;
     }
-
-<<<<<<< HEAD
-    private function resetReceiverConnections(): void
-    {
-        foreach ($this->receivers as $receiver) {
-            if ($receiver instanceof ResetInterface) {
-                $receiver->reset();
-            }
-        }
-=======
-    private function dispatchEvent(object $event): void
-    {
-        if (null === $this->eventDispatcher) {
-            return;
-        }
-
-        $this->eventDispatcher->dispatch($event);
->>>>>>> a701c81e
-    }
 }