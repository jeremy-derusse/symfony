<?php

/*
 * This file is part of the Symfony package.
 *
 * (c) Fabien Potencier <fabien@symfony.com>
 *
 * For the full copyright and license information, please view the LICENSE
 * file that was distributed with this source code.
 */

namespace Symfony\Component\Notifier\Bridge\Slack\Tests;

use PHPUnit\Framework\TestCase;
use Symfony\Component\Notifier\Bridge\Slack\SlackTransportFactory;
use Symfony\Component\Notifier\Exception\IncompleteDsnException;
use Symfony\Component\Notifier\Exception\InvalidArgumentException;
use Symfony\Component\Notifier\Exception\UnsupportedSchemeException;
use Symfony\Component\Notifier\Transport\Dsn;

final class SlackTransportFactoryTest extends TestCase
{
    public function testCreateWithDsn()
    {
        $factory = new SlackTransportFactory();

<<<<<<< HEAD
        $host = 'testHost';
        $channel = 'testChannel';
        $transport = $factory->create(Dsn::fromString(sprintf('slack://testUser@%s/?channel=%s', $host, $channel)));

        $this->assertSame(sprintf('slack://%s?channel=%s', $host, $channel), (string) $transport);
=======
        $transport = $factory->create(Dsn::fromString('slack://host.test/testPath'));

        $this->assertSame('slack://host.test/testPath', (string) $transport);
>>>>>>> 40672e17
    }

    public function testCreateWithDeprecatedDsn(): void
    {
        $this->expectException(InvalidArgumentException::class);
        $this->expectExceptionMessage('Support for Slack webhook DSN has been dropped since 5.2 (maybe you haven\'t updated the DSN when upgrading from 5.1).');

        $factory = new SlackTransportFactory();
        $factory->create(Dsn::fromString('slack://default/XXXXXXXXX/XXXXXXXXX/XXXXXXXXXXXXXXXXXXXXXXXX'));
    }

    public function testCreateWithNoTokenThrowsMalformed(): void
    {
        $factory = new SlackTransportFactory();

        $this->expectException(IncompleteDsnException::class);
        $factory->create(Dsn::fromString(sprintf('slack://%s/?channel=%s', 'testHost', 'testChannel')));
    }

    public function testSupportsScheme()
    {
        $factory = new SlackTransportFactory();

        $this->assertTrue($factory->supports(Dsn::fromString('slack://host/?channel=testChannel')));
        $this->assertFalse($factory->supports(Dsn::fromString('somethingElse://host/?channel=testChannel')));
    }

    public function testNonSlackSchemeThrows()
    {
        $factory = new SlackTransportFactory();

        $this->expectException(UnsupportedSchemeException::class);

        $factory->create(Dsn::fromString('somethingElse://user:pwd@host/?channel=testChannel'));
    }
}<|MERGE_RESOLUTION|>--- conflicted
+++ resolved
@@ -24,20 +24,12 @@
     {
         $factory = new SlackTransportFactory();
 
-<<<<<<< HEAD
-        $host = 'testHost';
-        $channel = 'testChannel';
-        $transport = $factory->create(Dsn::fromString(sprintf('slack://testUser@%s/?channel=%s', $host, $channel)));
+        $transport = $factory->create(Dsn::fromString('slack://testUser@testHost/?channel=testChannel'));
 
-        $this->assertSame(sprintf('slack://%s?channel=%s', $host, $channel), (string) $transport);
-=======
-        $transport = $factory->create(Dsn::fromString('slack://host.test/testPath'));
-
-        $this->assertSame('slack://host.test/testPath', (string) $transport);
->>>>>>> 40672e17
+        $this->assertSame('slack://testHost?channel=testChannel', (string) $transport);
     }
 
-    public function testCreateWithDeprecatedDsn(): void
+    public function testCreateWithDeprecatedDsn()
     {
         $this->expectException(InvalidArgumentException::class);
         $this->expectExceptionMessage('Support for Slack webhook DSN has been dropped since 5.2 (maybe you haven\'t updated the DSN when upgrading from 5.1).');
@@ -46,7 +38,7 @@
         $factory->create(Dsn::fromString('slack://default/XXXXXXXXX/XXXXXXXXX/XXXXXXXXXXXXXXXXXXXXXXXX'));
     }
 
-    public function testCreateWithNoTokenThrowsMalformed(): void
+    public function testCreateWithNoTokenThrowsMalformed()
     {
         $factory = new SlackTransportFactory();
 
