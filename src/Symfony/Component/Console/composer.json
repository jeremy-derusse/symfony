--- conflicted
+++ resolved
@@ -25,23 +25,13 @@
         "symfony/string": "^5.1|^6.0"
     },
     "require-dev": {
-<<<<<<< HEAD
         "symfony/config": "^4.4|^5.0|^6.0",
         "symfony/event-dispatcher": "^4.4|^5.0|^6.0",
         "symfony/dependency-injection": "^4.4|^5.0|^6.0",
         "symfony/lock": "^4.4|^5.0|^6.0",
         "symfony/process": "^4.4|^5.0|^6.0",
         "symfony/var-dumper": "^4.4|^5.0|^6.0",
-        "psr/log": "~1.0"
-=======
-        "symfony/config": "^4.4|^5.0",
-        "symfony/event-dispatcher": "^4.4|^5.0",
-        "symfony/dependency-injection": "^4.4|^5.0",
-        "symfony/lock": "^4.4|^5.0",
-        "symfony/process": "^4.4|^5.0",
-        "symfony/var-dumper": "^4.4|^5.0",
         "psr/log": "^1|^2"
->>>>>>> 4a6bcfd2
     },
     "provide": {
         "psr/log-implementation": "1.0|2.0"
