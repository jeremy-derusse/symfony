--- conflicted
+++ resolved
@@ -1,14 +1,4 @@
-<<<<<<< HEAD
-<info>[container]</info> List of parameters
-+-----------+--------------------------+
-|[32m Parameter [39m|[32m Value                    [39m|
-+-----------+--------------------------+
-| array     | [12,"Hello world!",true] |
-| boolean   | true                     |
-| integer   | 12                       |
-| string    | Hello world!             |
-+-----------+--------------------------+
-=======
+
 [33mSymfony Container Parameters[39m
 [33m============================[39m
 
@@ -19,5 +9,4 @@
   boolean     true                      
   integer     12                        
   string      Hello world!              
- ----------- --------------------------
->>>>>>> 584cfc24
+ ----------- -------------------------- 
