--- conflicted
+++ resolved
@@ -15,11 +15,8 @@
 {
     private $fallbacks;
     private $sources;
-<<<<<<< HEAD
     private $books;
-=======
     private $_usedProperties = [];
->>>>>>> ee2c59bc
     
     /**
      * @param ParamConfigurator|list<ParamConfigurator|mixed> $value
@@ -52,6 +49,7 @@
     public function books(array $value = []): \Symfony\Config\AddToList\Translator\BooksConfig
     {
         if (null === $this->books) {
+            $this->_usedProperties['books'] = true;
             $this->books = new \Symfony\Config\AddToList\Translator\BooksConfig($value);
         } elseif ([] !== $value) {
             throw new InvalidConfigurationException('The node created by "books()" has already been initialized. You cannot pass values the second time you call books().');
@@ -75,7 +73,8 @@
             unset($value['sources']);
         }
     
-        if (isset($value['books'])) {
+        if (array_key_exists('books', $value)) {
+            $this->_usedProperties['books'] = true;
             $this->books = new \Symfony\Config\AddToList\Translator\BooksConfig($value['books']);
             unset($value['books']);
         }
@@ -94,7 +93,7 @@
         if (isset($this->_usedProperties['sources'])) {
             $output['sources'] = $this->sources;
         }
-        if (null !== $this->books) {
+        if (isset($this->_usedProperties['books'])) {
             $output['books'] = $this->books->toArray();
         }
     
