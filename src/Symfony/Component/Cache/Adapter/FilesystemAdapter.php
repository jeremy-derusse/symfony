<?php

/*
 * This file is part of the Symfony package.
 *
 * (c) Fabien Potencier <fabien@symfony.com>
 *
 * For the full copyright and license information, please view the LICENSE
 * file that was distributed with this source code.
 */

namespace Symfony\Component\Cache\Adapter;

/**
 * @author Nicolas Grekas <p@tchwork.com>
 */
class FilesystemAdapter extends AbstractAdapter
{
    use FilesystemAdapterTrait;

    public function __construct($namespace = '', $defaultLifetime = 0, $directory = null)
    {
        parent::__construct('', $defaultLifetime);
        $this->init($namespace, $directory);
    }

    /**
     * {@inheritdoc}
     */
    protected function doFetch(array $ids)
    {
        $values = array();
        $now = time();

        foreach ($ids as $id) {
            $file = $this->getFile($id);
            if (!$h = @fopen($file, 'rb')) {
                continue;
            }
            if ($now >= (int) $expiresAt = fgets($h)) {
                fclose($h);
                if (isset($expiresAt[0])) {
                    @unlink($file);
                }
            } else {
                $i = rawurldecode(rtrim(fgets($h)));
                $value = stream_get_contents($h);
                fclose($h);
                if ($i === $id) {
                    $values[$id] = unserialize($value);
                }
            }
        }

        return $values;
    }

    /**
     * {@inheritdoc}
     */
    protected function doHave($id)
    {
        $file = $this->getFile($id);

        return file_exists($file) && (@filemtime($file) > time() || $this->doFetch(array($id)));
    }

    /**
     * {@inheritdoc}
     */
    protected function doSave(array $values, $lifetime)
    {
        $ok = true;
<<<<<<< HEAD
        $expiresAt = $lifetime ? time() + $lifetime : PHP_INT_MAX;
=======
        $expiresAt = time() + ($lifetime ?: 31557600); // 31557600s = 1 year
        $tmp = $this->directory.uniqid('', true);
>>>>>>> 75ebbf82

        foreach ($values as $id => $value) {
            $ok = $this->write($this->getFile($id, true), $expiresAt."\n".rawurlencode($id)."\n".serialize($value), $expiresAt) && $ok;
        }

        return $ok;
    }
}<|MERGE_RESOLUTION|>--- conflicted
+++ resolved
@@ -71,12 +71,7 @@
     protected function doSave(array $values, $lifetime)
     {
         $ok = true;
-<<<<<<< HEAD
-        $expiresAt = $lifetime ? time() + $lifetime : PHP_INT_MAX;
-=======
         $expiresAt = time() + ($lifetime ?: 31557600); // 31557600s = 1 year
-        $tmp = $this->directory.uniqid('', true);
->>>>>>> 75ebbf82
 
         foreach ($values as $id => $value) {
             $ok = $this->write($this->getFile($id, true), $expiresAt."\n".rawurlencode($id)."\n".serialize($value), $expiresAt) && $ok;
