<?php

/*
 * This file is part of the Symfony package.
 *
 * (c) Fabien Potencier <fabien@symfony.com>
 *
 * For the full copyright and license information, please view the LICENSE
 * file that was distributed with this source code.
 */

namespace Symfony\Component\HttpKernel;

use Symfony\Bridge\ProxyManager\LazyProxy\Instantiator\RuntimeInstantiator;
use Symfony\Bridge\ProxyManager\LazyProxy\PhpDumper\ProxyDumper;
use Symfony\Component\Config\ConfigCache;
use Symfony\Component\Config\Loader\DelegatingLoader;
use Symfony\Component\Config\Loader\LoaderResolver;
use Symfony\Component\DependencyInjection\Compiler\CompilerPassInterface;
use Symfony\Component\DependencyInjection\Compiler\PassConfig;
use Symfony\Component\DependencyInjection\ContainerBuilder;
use Symfony\Component\DependencyInjection\ContainerInterface;
use Symfony\Component\DependencyInjection\Dumper\PhpDumper;
use Symfony\Component\DependencyInjection\Loader\ClosureLoader;
use Symfony\Component\DependencyInjection\Loader\DirectoryLoader;
use Symfony\Component\DependencyInjection\Loader\GlobFileLoader;
use Symfony\Component\DependencyInjection\Loader\IniFileLoader;
use Symfony\Component\DependencyInjection\Loader\PhpFileLoader;
use Symfony\Component\DependencyInjection\Loader\XmlFileLoader;
use Symfony\Component\DependencyInjection\Loader\YamlFileLoader;
use Symfony\Component\ErrorHandler\DebugClassLoader;
use Symfony\Component\Filesystem\Filesystem;
use Symfony\Component\HttpFoundation\Request;
use Symfony\Component\HttpFoundation\Response;
use Symfony\Component\HttpKernel\Bundle\BundleInterface;
use Symfony\Component\HttpKernel\Config\FileLocator;
use Symfony\Component\HttpKernel\DependencyInjection\AddAnnotatedClassesToCachePass;
use Symfony\Component\HttpKernel\DependencyInjection\MergeExtensionConfigurationPass;

/**
 * The Kernel is the heart of the Symfony system.
 *
 * It manages an environment made of bundles.
 *
 * Environment names must always start with a letter and
 * they must only contain letters and numbers.
 *
 * @author Fabien Potencier <fabien@symfony.com>
 */
abstract class Kernel implements KernelInterface, RebootableInterface, TerminableInterface
{
    /**
     * @var BundleInterface[]
     */
    protected $bundles = [];

    protected $container;
    protected $environment;
    protected $debug;
    protected $booted = false;
    protected $startTime;

    private $projectDir;
    private $warmupDir;
    private $requestStackSize = 0;
    private $resetServices = false;

    const VERSION = '5.0.0-DEV';
    const VERSION_ID = 50000;
    const MAJOR_VERSION = 5;
    const MINOR_VERSION = 0;
    const RELEASE_VERSION = 0;
    const EXTRA_VERSION = 'DEV';

    const END_OF_MAINTENANCE = '07/2020';
    const END_OF_LIFE = '07/2020';

    public function __construct(string $environment, bool $debug)
    {
        $this->environment = $environment;
        $this->debug = $debug;
    }

    public function __clone()
    {
        $this->booted = false;
        $this->container = null;
        $this->requestStackSize = 0;
        $this->resetServices = false;
    }

    /**
     * {@inheritdoc}
     */
    public function boot()
    {
        if (true === $this->booted) {
            if (!$this->requestStackSize && $this->resetServices) {
                if ($this->container->has('services_resetter')) {
                    $this->container->get('services_resetter')->reset();
                }
                $this->resetServices = false;
                if ($this->debug) {
                    $this->startTime = microtime(true);
                }
            }

            return;
        }
        if ($this->debug) {
            $this->startTime = microtime(true);
        }
        if ($this->debug && !isset($_ENV['SHELL_VERBOSITY']) && !isset($_SERVER['SHELL_VERBOSITY'])) {
            putenv('SHELL_VERBOSITY=3');
            $_ENV['SHELL_VERBOSITY'] = 3;
            $_SERVER['SHELL_VERBOSITY'] = 3;
        }

        // init bundles
        $this->initializeBundles();

        // init container
        $this->initializeContainer();

        foreach ($this->getBundles() as $bundle) {
            $bundle->setContainer($this->container);
            $bundle->boot();
        }

        $this->booted = true;
    }

    /**
     * {@inheritdoc}
     */
    public function reboot(?string $warmupDir)
    {
        $this->shutdown();
        $this->warmupDir = $warmupDir;
        $this->boot();
    }

    /**
     * {@inheritdoc}
     */
    public function terminate(Request $request, Response $response)
    {
        if (false === $this->booted) {
            return;
        }

        if ($this->getHttpKernel() instanceof TerminableInterface) {
            $this->getHttpKernel()->terminate($request, $response);
        }
    }

    /**
     * {@inheritdoc}
     */
    public function shutdown()
    {
        if (false === $this->booted) {
            return;
        }

        $this->booted = false;

        foreach ($this->getBundles() as $bundle) {
            $bundle->shutdown();
            $bundle->setContainer(null);
        }

        $this->container = null;
        $this->requestStackSize = 0;
        $this->resetServices = false;
    }

    /**
     * {@inheritdoc}
     */
    public function handle(Request $request, int $type = HttpKernelInterface::MASTER_REQUEST, bool $catch = true)
    {
        $this->boot();
        ++$this->requestStackSize;
        $this->resetServices = true;

        try {
            return $this->getHttpKernel()->handle($request, $type, $catch);
        } finally {
            --$this->requestStackSize;
        }
    }

    /**
     * Gets a HTTP kernel from the container.
     *
     * @return HttpKernel
     */
    protected function getHttpKernel()
    {
        return $this->container->get('http_kernel');
    }

    /**
     * {@inheritdoc}
     */
    public function getBundles()
    {
        return $this->bundles;
    }

    /**
     * {@inheritdoc}
     */
    public function getBundle(string $name)
    {
        if (!isset($this->bundles[$name])) {
            $class = \get_class($this);
            $class = 'c' === $class[0] && 0 === strpos($class, "class@anonymous\0") ? get_parent_class($class).'@anonymous' : $class;

            throw new \InvalidArgumentException(sprintf('Bundle "%s" does not exist or it is not enabled. Maybe you forgot to add it in the registerBundles() method of your %s.php file?', $name, $class));
        }

        return $this->bundles[$name];
    }

    /**
     * {@inheritdoc}
     */
<<<<<<< HEAD
    public function locateResource(string $name, string $dir = null, bool $first = true)
=======
    public function locateResource($name/*, $dir = null, $first = true, $triggerDeprecation = true*/)
>>>>>>> 8d8d3d4d
    {
        if (2 <= \func_num_args()) {
            $dir = func_get_arg(1);
            $first = 3 <= \func_num_args() ? func_get_arg(2) : true;

            if (4 !== \func_num_args() || func_get_arg(3)) {
                @trigger_error(sprintf('Passing more than one argument to %s is deprecated since Symfony 4.4 and will be removed in 5.0.', __METHOD__), E_USER_DEPRECATED);
            }
        } else {
            $dir = null;
            $first = true;
        }

        if ('@' !== $name[0]) {
            throw new \InvalidArgumentException(sprintf('A resource name must start with @ ("%s" given).', $name));
        }

        if (false !== strpos($name, '..')) {
            throw new \RuntimeException(sprintf('File name "%s" contains invalid characters (..).', $name));
        }

        $bundleName = substr($name, 1);
        $path = '';
        if (false !== strpos($bundleName, '/')) {
            list($bundleName, $path) = explode('/', $bundleName, 2);
        }

        $isResource = 0 === strpos($path, 'Resources') && null !== $dir;
        $overridePath = substr($path, 9);
        $bundle = $this->getBundle($bundleName);
        $files = [];

        if ($isResource && file_exists($file = $dir.'/'.$bundle->getName().$overridePath)) {
            $files[] = $file;

            // see https://symfony.com/doc/current/bundles/override.html on how to overwrite parts of a bundle
            @trigger_error(sprintf('Overwriting the resource "%s" with "%s" is deprecated since Symfony 4.4 and will be removed in 5.0.', $name, $file), E_USER_DEPRECATED);
        }

        if (file_exists($file = $bundle->getPath().'/'.$path)) {
            if ($first && !$isResource) {
                return $file;
            }
            $files[] = $file;
        }

        if (\count($files) > 0) {
            return $first && $isResource ? $files[0] : $files;
        }

        throw new \InvalidArgumentException(sprintf('Unable to find file "%s".', $name));
    }

    /**
     * {@inheritdoc}
     */
    public function getEnvironment()
    {
        return $this->environment;
    }

    /**
     * {@inheritdoc}
     */
    public function isDebug()
    {
        return $this->debug;
    }

    /**
     * Gets the application root dir (path of the project's composer file).
     *
     * @return string The project root dir
     */
    public function getProjectDir()
    {
        if (null === $this->projectDir) {
            $r = new \ReflectionObject($this);
            $dir = $rootDir = \dirname($r->getFileName());
            while (!file_exists($dir.'/composer.json')) {
                if ($dir === \dirname($dir)) {
                    return $this->projectDir = $rootDir;
                }
                $dir = \dirname($dir);
            }
            $this->projectDir = $dir;
        }

        return $this->projectDir;
    }

    /**
     * {@inheritdoc}
     */
    public function getContainer()
    {
        return $this->container;
    }

    /**
     * @internal
     */
    public function setAnnotatedClassCache(array $annotatedClasses)
    {
        file_put_contents(($this->warmupDir ?: $this->getCacheDir()).'/annotations.map', sprintf('<?php return %s;', var_export($annotatedClasses, true)));
    }

    /**
     * {@inheritdoc}
     */
    public function getStartTime()
    {
        return $this->debug ? $this->startTime : -INF;
    }

    /**
     * {@inheritdoc}
     */
    public function getCacheDir()
    {
        return $this->getProjectDir().'/var/cache/'.$this->environment;
    }

    /**
     * {@inheritdoc}
     */
    public function getLogDir()
    {
        return $this->getProjectDir().'/var/log';
    }

    /**
     * {@inheritdoc}
     */
    public function getCharset()
    {
        return 'UTF-8';
    }

    /**
     * Gets the patterns defining the classes to parse and cache for annotations.
     */
    public function getAnnotatedClassesToCompile(): array
    {
        return [];
    }

    /**
     * Initializes bundles.
     *
     * @throws \LogicException if two bundles share a common name
     */
    protected function initializeBundles()
    {
        // init bundles
        $this->bundles = [];
        foreach ($this->registerBundles() as $bundle) {
            $name = $bundle->getName();
            if (isset($this->bundles[$name])) {
                throw new \LogicException(sprintf('Trying to register two bundles with the same name "%s"', $name));
            }
            $this->bundles[$name] = $bundle;
        }
    }

    /**
     * The extension point similar to the Bundle::build() method.
     *
     * Use this method to register compiler passes and manipulate the container during the building process.
     */
    protected function build(ContainerBuilder $container)
    {
    }

    /**
     * Gets the container class.
     *
     * @throws \InvalidArgumentException If the generated classname is invalid
     *
     * @return string The container class
     */
    protected function getContainerClass()
    {
        $class = \get_class($this);
        $class = 'c' === $class[0] && 0 === strpos($class, "class@anonymous\0") ? get_parent_class($class).str_replace('.', '_', ContainerBuilder::hash($class)) : $class;
        $class = str_replace('\\', '_', $class).ucfirst($this->environment).($this->debug ? 'Debug' : '').'Container';
        if (!preg_match('/^[a-zA-Z_\x7f-\xff][a-zA-Z0-9_\x7f-\xff]*$/', $class)) {
            throw new \InvalidArgumentException(sprintf('The environment "%s" contains invalid characters, it can only contain characters allowed in PHP class names.', $this->environment));
        }

        return $class;
    }

    /**
     * Gets the container's base class.
     *
     * All names except Container must be fully qualified.
     *
     * @return string
     */
    protected function getContainerBaseClass()
    {
        return 'Container';
    }

    /**
     * Initializes the service container.
     *
     * The cached version of the service container is used when fresh, otherwise the
     * container is built.
     */
    protected function initializeContainer()
    {
        $class = $this->getContainerClass();
        $cacheDir = $this->warmupDir ?: $this->getCacheDir();
        $cache = new ConfigCache($cacheDir.'/'.$class.'.php', $this->debug);
        $oldContainer = null;
        if ($fresh = $cache->isFresh()) {
            // Silence E_WARNING to ignore "include" failures - don't use "@" to prevent silencing fatal errors
            $errorLevel = error_reporting(\E_ALL ^ \E_WARNING);
            $fresh = $oldContainer = false;
            try {
                if (file_exists($cache->getPath()) && \is_object($this->container = include $cache->getPath())) {
                    $this->container->set('kernel', $this);
                    $oldContainer = $this->container;
                    $fresh = true;
                }
            } catch (\Throwable $e) {
            } finally {
                error_reporting($errorLevel);
            }
        }

        if ($fresh) {
            return;
        }

        if ($collectDeprecations = $this->debug && !\defined('PHPUNIT_COMPOSER_INSTALL')) {
            $collectedLogs = [];
            $previousHandler = set_error_handler(function ($type, $message, $file, $line) use (&$collectedLogs, &$previousHandler) {
                if (E_USER_DEPRECATED !== $type && E_DEPRECATED !== $type) {
                    return $previousHandler ? $previousHandler($type, $message, $file, $line) : false;
                }

                if (isset($collectedLogs[$message])) {
                    ++$collectedLogs[$message]['count'];

                    return null;
                }

                $backtrace = debug_backtrace(DEBUG_BACKTRACE_IGNORE_ARGS, 5);
                // Clean the trace by removing first frames added by the error handler itself.
                for ($i = 0; isset($backtrace[$i]); ++$i) {
                    if (isset($backtrace[$i]['file'], $backtrace[$i]['line']) && $backtrace[$i]['line'] === $line && $backtrace[$i]['file'] === $file) {
                        $backtrace = \array_slice($backtrace, 1 + $i);
                        break;
                    }
                }
                // Remove frames added by DebugClassLoader.
                for ($i = \count($backtrace) - 2; 0 < $i; --$i) {
                    if (DebugClassLoader::class === ($backtrace[$i]['class'] ?? null)) {
                        $backtrace = [$backtrace[$i + 1]];
                        break;
                    }
                }

                $collectedLogs[$message] = [
                    'type' => $type,
                    'message' => $message,
                    'file' => $file,
                    'line' => $line,
                    'trace' => [$backtrace[0]],
                    'count' => 1,
                ];

                return null;
            });
        }

        try {
            $container = null;
            $container = $this->buildContainer();
            $container->compile();
        } finally {
            if ($collectDeprecations) {
                restore_error_handler();

                file_put_contents($cacheDir.'/'.$class.'Deprecations.log', serialize(array_values($collectedLogs)));
                file_put_contents($cacheDir.'/'.$class.'Compiler.log', null !== $container ? implode("\n", $container->getCompiler()->getLog()) : '');
            }
        }

        if (null === $oldContainer && file_exists($cache->getPath())) {
            $errorLevel = error_reporting(\E_ALL ^ \E_WARNING);
            try {
                $oldContainer = include $cache->getPath();
            } catch (\Throwable $e) {
            } finally {
                error_reporting($errorLevel);
            }
        }
        $oldContainer = \is_object($oldContainer) ? new \ReflectionClass($oldContainer) : false;

        $this->dumpContainer($cache, $container, $class, $this->getContainerBaseClass());
        $this->container = require $cache->getPath();
        $this->container->set('kernel', $this);

        if ($oldContainer && \get_class($this->container) !== $oldContainer->name) {
            // Because concurrent requests might still be using them,
            // old container files are not removed immediately,
            // but on a next dump of the container.
            static $legacyContainers = [];
            $oldContainerDir = \dirname($oldContainer->getFileName());
            $legacyContainers[$oldContainerDir.'.legacy'] = true;
            foreach (glob(\dirname($oldContainerDir).\DIRECTORY_SEPARATOR.'*.legacy') as $legacyContainer) {
                if (!isset($legacyContainers[$legacyContainer]) && @unlink($legacyContainer)) {
                    (new Filesystem())->remove(substr($legacyContainer, 0, -7));
                }
            }

            touch($oldContainerDir.'.legacy');
        }

        if ($this->container->has('cache_warmer')) {
            $this->container->get('cache_warmer')->warmUp($this->container->getParameter('kernel.cache_dir'));
        }
    }

    /**
     * Returns the kernel parameters.
     *
     * @return array An array of kernel parameters
     */
    protected function getKernelParameters()
    {
        $bundles = [];
        $bundlesMetadata = [];

        foreach ($this->bundles as $name => $bundle) {
            $bundles[$name] = \get_class($bundle);
            $bundlesMetadata[$name] = [
                'path' => $bundle->getPath(),
                'namespace' => $bundle->getNamespace(),
            ];
        }

        $rootDir = new \ReflectionObject($this);
        $rootDir = \dirname($rootDir->getFileName());

        return [
            /*
             * @deprecated since Symfony 4.2, use kernel.project_dir instead
             */
            'kernel.root_dir' => realpath($rootDir) ?: $rootDir,
            'kernel.project_dir' => realpath($this->getProjectDir()) ?: $this->getProjectDir(),
            'kernel.environment' => $this->environment,
            'kernel.debug' => $this->debug,
            'kernel.cache_dir' => realpath($cacheDir = $this->warmupDir ?: $this->getCacheDir()) ?: $cacheDir,
            'kernel.logs_dir' => realpath($this->getLogDir()) ?: $this->getLogDir(),
            'kernel.bundles' => $bundles,
            'kernel.bundles_metadata' => $bundlesMetadata,
            'kernel.charset' => $this->getCharset(),
            'kernel.container_class' => $this->getContainerClass(),
        ];
    }

    /**
     * Builds the service container.
     *
     * @return ContainerBuilder The compiled service container
     *
     * @throws \RuntimeException
     */
    protected function buildContainer()
    {
        foreach (['cache' => $this->warmupDir ?: $this->getCacheDir(), 'logs' => $this->getLogDir()] as $name => $dir) {
            if (!is_dir($dir)) {
                if (false === @mkdir($dir, 0777, true) && !is_dir($dir)) {
                    throw new \RuntimeException(sprintf("Unable to create the %s directory (%s)\n", $name, $dir));
                }
            } elseif (!is_writable($dir)) {
                throw new \RuntimeException(sprintf("Unable to write in the %s directory (%s)\n", $name, $dir));
            }
        }

        $container = $this->getContainerBuilder();
        $container->addObjectResource($this);
        $this->prepareContainer($container);

        if (null !== $cont = $this->registerContainerConfiguration($this->getContainerLoader($container))) {
            $container->merge($cont);
        }

        $container->addCompilerPass(new AddAnnotatedClassesToCachePass($this));

        return $container;
    }

    /**
     * Prepares the ContainerBuilder before it is compiled.
     */
    protected function prepareContainer(ContainerBuilder $container)
    {
        $extensions = [];
        foreach ($this->bundles as $bundle) {
            if ($extension = $bundle->getContainerExtension()) {
                $container->registerExtension($extension);
            }

            if ($this->debug) {
                $container->addObjectResource($bundle);
            }
        }

        foreach ($this->bundles as $bundle) {
            $bundle->build($container);
        }

        $this->build($container);

        foreach ($container->getExtensions() as $extension) {
            $extensions[] = $extension->getAlias();
        }

        // ensure these extensions are implicitly loaded
        $container->getCompilerPassConfig()->setMergePass(new MergeExtensionConfigurationPass($extensions));
    }

    /**
     * Gets a new ContainerBuilder instance used to build the service container.
     *
     * @return ContainerBuilder
     */
    protected function getContainerBuilder()
    {
        $container = new ContainerBuilder();
        $container->getParameterBag()->add($this->getKernelParameters());

        if ($this instanceof CompilerPassInterface) {
            $container->addCompilerPass($this, PassConfig::TYPE_BEFORE_OPTIMIZATION, -10000);
        }
        if (class_exists('ProxyManager\Configuration') && class_exists('Symfony\Bridge\ProxyManager\LazyProxy\Instantiator\RuntimeInstantiator')) {
            $container->setProxyInstantiator(new RuntimeInstantiator());
        }

        return $container;
    }

    /**
     * Dumps the service container to PHP code in the cache.
     *
     * @param string $class     The name of the class to generate
     * @param string $baseClass The name of the container's base class
     */
    protected function dumpContainer(ConfigCache $cache, ContainerBuilder $container, string $class, string $baseClass)
    {
        // cache the container
        $dumper = new PhpDumper($container);

        if (class_exists('ProxyManager\Configuration') && class_exists('Symfony\Bridge\ProxyManager\LazyProxy\PhpDumper\ProxyDumper')) {
            $dumper->setProxyDumper(new ProxyDumper());
        }

        $content = $dumper->dump([
            'class' => $class,
            'base_class' => $baseClass,
            'file' => $cache->getPath(),
            'as_files' => true,
            'debug' => $this->debug,
            'build_time' => $container->hasParameter('kernel.container_build_time') ? $container->getParameter('kernel.container_build_time') : time(),
        ]);

        $rootCode = array_pop($content);
        $dir = \dirname($cache->getPath()).'/';
        $fs = new Filesystem();

        foreach ($content as $file => $code) {
            $fs->dumpFile($dir.$file, $code);
            @chmod($dir.$file, 0666 & ~umask());
        }
        $legacyFile = \dirname($dir.$file).'.legacy';
        if (file_exists($legacyFile)) {
            @unlink($legacyFile);
        }

        $cache->write($rootCode, $container->getResources());
    }

    /**
     * Returns a loader for the container.
     *
     * @return DelegatingLoader The loader
     */
    protected function getContainerLoader(ContainerInterface $container)
    {
        $locator = new FileLocator($this);
        $resolver = new LoaderResolver([
            new XmlFileLoader($container, $locator),
            new YamlFileLoader($container, $locator),
            new IniFileLoader($container, $locator),
            new PhpFileLoader($container, $locator),
            new GlobFileLoader($container, $locator),
            new DirectoryLoader($container, $locator),
            new ClosureLoader($container),
        ]);

        return new DelegatingLoader($resolver);
    }

    /**
     * Removes comments from a PHP source string.
     *
     * We don't use the PHP php_strip_whitespace() function
     * as we want the content to be readable and well-formatted.
     *
     * @return string The PHP string with the comments removed
     */
    public static function stripComments(string $source)
    {
        if (!\function_exists('token_get_all')) {
            return $source;
        }

        $rawChunk = '';
        $output = '';
        $tokens = token_get_all($source);
        $ignoreSpace = false;
        for ($i = 0; isset($tokens[$i]); ++$i) {
            $token = $tokens[$i];
            if (!isset($token[1]) || 'b"' === $token) {
                $rawChunk .= $token;
            } elseif (T_START_HEREDOC === $token[0]) {
                $output .= $rawChunk.$token[1];
                do {
                    $token = $tokens[++$i];
                    $output .= isset($token[1]) && 'b"' !== $token ? $token[1] : $token;
                } while (T_END_HEREDOC !== $token[0]);
                $rawChunk = '';
            } elseif (T_WHITESPACE === $token[0]) {
                if ($ignoreSpace) {
                    $ignoreSpace = false;

                    continue;
                }

                // replace multiple new lines with a single newline
                $rawChunk .= preg_replace(['/\n{2,}/S'], "\n", $token[1]);
            } elseif (\in_array($token[0], [T_COMMENT, T_DOC_COMMENT])) {
                $ignoreSpace = true;
            } else {
                $rawChunk .= $token[1];

                // The PHP-open tag already has a new-line
                if (T_OPEN_TAG === $token[0]) {
                    $ignoreSpace = true;
                }
            }
        }

        $output .= $rawChunk;

        unset($tokens, $rawChunk);
        gc_mem_caches();

        return $output;
    }

    public function __sleep()
    {
        return ['environment', 'debug'];
    }

    public function __wakeup()
    {
        $this->__construct($this->environment, $this->debug);
    }
}<|MERGE_RESOLUTION|>--- conflicted
+++ resolved
@@ -227,11 +227,7 @@
     /**
      * {@inheritdoc}
      */
-<<<<<<< HEAD
-    public function locateResource(string $name, string $dir = null, bool $first = true)
-=======
-    public function locateResource($name/*, $dir = null, $first = true, $triggerDeprecation = true*/)
->>>>>>> 8d8d3d4d
+    public function locateResource(string $name/*, $dir = null, $first = true, $triggerDeprecation = true*/)
     {
         if (2 <= \func_num_args()) {
             $dir = func_get_arg(1);
