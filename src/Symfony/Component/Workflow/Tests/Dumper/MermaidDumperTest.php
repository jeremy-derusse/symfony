--- conflicted
+++ resolved
@@ -146,11 +146,7 @@
         ];
     }
 
-<<<<<<< HEAD
-    public static function provideWorkflowWithReservedWords(): array
-=======
     public static function provideWorkflowWithReservedWords(): iterable
->>>>>>> 2f1ba4cb
     {
         $builder = new DefinitionBuilder();
 
