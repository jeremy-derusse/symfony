--- conflicted
+++ resolved
@@ -74,23 +74,9 @@
     "html": null,
     "htmlCharset": null,
     "attachments": [
-<<<<<<< HEAD
-        {
-            "filename": "test.txt",
-            "mediaType": "application",
-            "body": "Some Text file",
-            "charset": null,
-            "subtype": "octet-stream",
-            "disposition": "attachment",
-            "name": "test.txt",
-            "encoding": "base64",
-            "headers": [],
-            "class": "Symfony\\\Component\\\Mime\\\Part\\\DataPart"
-=======
         {%A
             "body": "Some Text file",%A
             "name": "test.txt",%A
->>>>>>> b46c2935
         }
     ],
     "headers": {
