<?php

/*
 * This file is part of the Symfony package.
 *
 * (c) Fabien Potencier <fabien@symfony.com>
 *
 * For the full copyright and license information, please view the LICENSE
 * file that was distributed with this source code.
 */

namespace Symfony\Bundle\FrameworkBundle\Command;

use Symfony\Component\Config\Definition\ConfigurationInterface;
use Symfony\Component\Console\Exception\LogicException;
use Symfony\Component\Console\Helper\Table;
use Symfony\Component\Console\Output\OutputInterface;
use Symfony\Component\Console\Style\StyleInterface;
use Symfony\Component\DependencyInjection\Extension\ConfigurationExtensionInterface;
use Symfony\Component\DependencyInjection\Extension\ExtensionInterface;

/**
 * A console command for dumping available configuration reference.
 *
 * @author Kevin Bond <kevinbond@gmail.com>
 * @author Wouter J <waldio.webdesign@gmail.com>
 * @author Grégoire Pineau <lyrixx@lyrixx.info>
 */
abstract class AbstractConfigCommand extends ContainerDebugCommand
{
    protected function listBundles(OutputInterface|StyleInterface $output)
    {
        $title = 'Available registered bundles with their extension alias if available';
        $headers = ['Bundle name', 'Extension alias'];
        $rows = [];

        $bundles = $this->getApplication()->getKernel()->getBundles();
        usort($bundles, function ($bundleA, $bundleB) {
            return strcmp($bundleA->getName(), $bundleB->getName());
        });

        foreach ($bundles as $bundle) {
            $extension = $bundle->getContainerExtension();
            $rows[] = [$bundle->getName(), $extension ? $extension->getAlias() : ''];
        }

        if ($output instanceof StyleInterface) {
            $output->title($title);
            $output->table($headers, $rows);
        } else {
            $output->writeln($title);
            $table = new Table($output);
            $table->setHeaders($headers)->setRows($rows)->render();
        }
    }

<<<<<<< HEAD
    protected function findExtension(string $name): ExtensionInterface
=======
    /**
     * @param OutputInterface|StyleInterface $output
     */
    protected function listNonBundleExtensions($output)
    {
        $title = 'Available registered non-bundle extension aliases';
        $headers = ['Extension alias'];
        $rows = [];

        $kernel = $this->getApplication()->getKernel();

        $bundleExtensions = [];
        foreach ($kernel->getBundles() as $bundle) {
            if ($extension = $bundle->getContainerExtension()) {
                $bundleExtensions[\get_class($extension)] = true;
            }
        }

        $extensions = $this->getContainerBuilder($kernel)->getExtensions();

        foreach ($extensions as $alias => $extension) {
            if (isset($bundleExtensions[\get_class($extension)])) {
                continue;
            }
            $rows[] = [$alias];
        }

        if (!$rows) {
            return;
        }

        if ($output instanceof StyleInterface) {
            $output->title($title);
            $output->table($headers, $rows);
        } else {
            $output->writeln($title);
            $table = new Table($output);
            $table->setHeaders($headers)->setRows($rows)->render();
        }
    }

    /**
     * @return ExtensionInterface
     */
    protected function findExtension(string $name)
>>>>>>> a2677386
    {
        $bundles = $this->initializeBundles();
        $minScore = \INF;

        $kernel = $this->getApplication()->getKernel();
        if ($kernel instanceof ExtensionInterface && ($kernel instanceof ConfigurationInterface || $kernel instanceof ConfigurationExtensionInterface)) {
            if ($name === $kernel->getAlias()) {
                return $kernel;
            }

            if ($kernel->getAlias()) {
                $distance = levenshtein($name, $kernel->getAlias());

                if ($distance < $minScore) {
                    $guess = $kernel->getAlias();
                    $minScore = $distance;
                }
            }
        }

        foreach ($bundles as $bundle) {
            if ($name === $bundle->getName()) {
                if (!$bundle->getContainerExtension()) {
                    throw new \LogicException(sprintf('Bundle "%s" does not have a container extension.', $name));
                }

                return $bundle->getContainerExtension();
            }

            $distance = levenshtein($name, $bundle->getName());

            if ($distance < $minScore) {
                $guess = $bundle->getName();
                $minScore = $distance;
            }
        }

        $container = $this->getContainerBuilder($kernel);

        if ($container->hasExtension($name)) {
            return $container->getExtension($name);
        }

        foreach ($container->getExtensions() as $extension) {
            $distance = levenshtein($name, $extension->getAlias());

            if ($distance < $minScore) {
                $guess = $extension->getAlias();
                $minScore = $distance;
            }
        }

        if (!str_ends_with($name, 'Bundle')) {
            $message = sprintf('No extensions with configuration available for "%s".', $name);
        } else {
            $message = sprintf('No extension with alias "%s" is enabled.', $name);
        }

        if (isset($guess) && $minScore < 3) {
            $message .= sprintf("\n\nDid you mean \"%s\"?", $guess);
        }

        throw new LogicException($message);
    }

    public function validateConfiguration(ExtensionInterface $extension, mixed $configuration)
    {
        if (!$configuration) {
            throw new \LogicException(sprintf('The extension with alias "%s" does not have its getConfiguration() method setup.', $extension->getAlias()));
        }

        if (!$configuration instanceof ConfigurationInterface) {
            throw new \LogicException(sprintf('Configuration class "%s" should implement ConfigurationInterface in order to be dumpable.', get_debug_type($configuration)));
        }
    }

    private function initializeBundles()
    {
        // Re-build bundle manually to initialize DI extensions that can be extended by other bundles in their build() method
        // as this method is not called when the container is loaded from the cache.
        $kernel = $this->getApplication()->getKernel();
        $container = $this->getContainerBuilder($kernel);
        $bundles = $kernel->getBundles();
        foreach ($bundles as $bundle) {
            if ($extension = $bundle->getContainerExtension()) {
                $container->registerExtension($extension);
            }
        }

        foreach ($bundles as $bundle) {
            $bundle->build($container);
        }

        return $bundles;
    }
}<|MERGE_RESOLUTION|>--- conflicted
+++ resolved
@@ -54,13 +54,7 @@
         }
     }
 
-<<<<<<< HEAD
-    protected function findExtension(string $name): ExtensionInterface
-=======
-    /**
-     * @param OutputInterface|StyleInterface $output
-     */
-    protected function listNonBundleExtensions($output)
+    protected function listNonBundleExtensions(OutputInterface|StyleInterface $output): void
     {
         $title = 'Available registered non-bundle extension aliases';
         $headers = ['Extension alias'];
@@ -98,11 +92,7 @@
         }
     }
 
-    /**
-     * @return ExtensionInterface
-     */
-    protected function findExtension(string $name)
->>>>>>> a2677386
+    protected function findExtension(string $name): ExtensionInterface
     {
         $bundles = $this->initializeBundles();
         $minScore = \INF;
