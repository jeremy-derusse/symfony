{
    "name": "symfony/one-signal-notifier",
    "type": "symfony-notifier-bridge",
    "description": "Symfony OneSignal Notifier Bridge",
    "keywords": ["onesignal", "notifier"],
    "homepage": "https://symfony.com",
    "license": "MIT",
    "authors": [
        {
            "name": "Tomas Norkūnas",
            "email": "norkunas.tom@gmail.com"
        },
        {
            "name": "Symfony Community",
            "homepage": "https://symfony.com/contributors"
        }
    ],
    "require": {
        "php": ">=8.0.2",
        "symfony/http-client": "^5.4|^6.0",
        "symfony/notifier": "^5.4|^6.0"
    },
<<<<<<< HEAD
    "require-dev": {
        "symfony/event-dispatcher": "^5.4|^6.0"
    },
=======
>>>>>>> 50694897
    "autoload": {
        "psr-4": { "Symfony\\Component\\Notifier\\Bridge\\OneSignal\\": "" },
        "exclude-from-classmap": [
            "/Tests/"
        ]
    },
    "minimum-stability": "dev"
}<|MERGE_RESOLUTION|>--- conflicted
+++ resolved
@@ -20,12 +20,6 @@
         "symfony/http-client": "^5.4|^6.0",
         "symfony/notifier": "^5.4|^6.0"
     },
-<<<<<<< HEAD
-    "require-dev": {
-        "symfony/event-dispatcher": "^5.4|^6.0"
-    },
-=======
->>>>>>> 50694897
     "autoload": {
         "psr-4": { "Symfony\\Component\\Notifier\\Bridge\\OneSignal\\": "" },
         "exclude-from-classmap": [
