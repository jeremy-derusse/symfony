parameters:
    baz_class: BazClass
    foo_class: Bar\FooClass
    foo: bar

services:
    service_container:
        class: Symfony\Component\DependencyInjection\ContainerInterface
        public: true
        synthetic: true
    foo:
        class: Bar\FooClass
        tags:
            - { name: foo, foo: foo }
            - { name: foo, bar: bar, baz: baz }
        arguments: [foo, '@foo.baz', { '%foo%': 'foo is %foo%', foobar: '%foo%' }, true, '@service_container']
        properties: { foo: bar, moo: '@foo.baz', qux: { '%foo%': 'foo is %foo%', foobar: '%foo%' } }
        calls:
            - [setBar, ['@bar']]
            - [initialize, {  }]

        factory: [Bar\FooClass, getInstance]
        configurator: sc_configure
        public: true
    foo.baz:
        class: '%baz_class%'
        factory: ['%baz_class%', getInstance]
        configurator: ['%baz_class%', configureStatic1]
        public: true
    bar:
        class: Bar\FooClass
        arguments: [foo, '@foo.baz', '%foo_bar%']
        configurator: ['@foo.baz', configure]
        public: true
    foo_bar:
        class: '%foo_class%'
        shared: false
        arguments: ['@deprecated_service']
        public: true
    method_call1:
        class: Bar\FooClass
        file: '%path%foo.php'
        calls:
            - [setBar, ['@foo']]
            - [setBar, ['@?foo2']]
            - [setBar, ['@?foo3']]
            - [setBar, ['@?foobaz']]
            - [setBar, ['@=service("foo").foo() ~ (container.hasParameter("foo") ? parameter("foo") : "default")']]
        public: true

    foo_with_inline:
        class: Foo
        calls:
            - [setBar, ['@inlined']]
        public: true

    inlined:
        class: Bar
        public: false
        properties: { pub: pub }
        calls:
            - [setBaz, ['@baz']]

    baz:
        class: Baz
        calls:
            - [setFoo, ['@foo_with_inline']]
        public: true

    request:
        class: Request
        synthetic: true
        public: true
    configurator_service:
        class: ConfClass
        public: false
        calls:
            - [setFoo, ['@baz']]

    configured_service:
        class: stdClass
        configurator: ['@configurator_service', configureStdClass]
        public: true
    configurator_service_simple:
        class: ConfClass
        public: false
        arguments: ['bar']
    configured_service_simple:
        class: stdClass
        configurator: ['@configurator_service_simple', configureStdClass]
        public: true
    decorated:
        class: stdClass
        public: true
    decorator_service:
        class: stdClass
        decorates: decorated
        public: true
    decorator_service_with_name:
        class: stdClass
        decorates: decorated
        decoration_inner_name: decorated.pif-pouf
        public: true
    deprecated_service:
        class: stdClass
        deprecated: The "%service_id%" service is deprecated. You should stop using it, as it will soon be removed.
        public: true
    new_factory:
        class: FactoryClass
        public: false
        properties: { foo: bar }
    factory_service:
        class: Bar
        factory: ['@foo.baz', getInstance]
        public: true
    new_factory_service:
        class: FooBarBaz
        properties: { foo: bar }
        factory: ['@new_factory', getInstance]
        public: true
    service_from_static_method:
        class: Bar\FooClass
        factory: [Bar\FooClass, getInstance]
        public: true
    factory_simple:
        class: SimpleFactoryClass
        deprecated: The "%service_id%" service is deprecated. You should stop using it, as it will soon be removed.
        public: false
        arguments: ['foo']
    factory_service_simple:
        class: Bar
        factory: ['@factory_simple', getInstance]
        public: true
    lazy_context:
        class: LazyContext
        arguments: [!iterator {'k1': '@foo.baz', 'k2': '@service_container'}, !iterator []]
        public: true
    lazy_context_ignore_invalid_ref:
        class: LazyContext
        arguments: [!iterator ['@foo.baz', '@?invalid'], !iterator []]
        public: true
<<<<<<< HEAD
    BAR:
        class: stdClass
        properties: { bar: '@bar' }
        public: true
    bar2:
        class: stdClass
        public: true
    BAR2:
        class: stdClass
        public: true
    alias_for_foo:
        alias: 'foo'
        public: true
    alias_for_alias:
        alias: 'foo'
        public: true
=======
>>>>>>> d3bc436c
    tagged_iterator_foo:
        class: Bar
        tags:
            - { name: foo }
        public: false
    tagged_iterator:
        class: Bar
        arguments:
            - !tagged foo
        public: true
    Psr\Container\ContainerInterface:
        alias: service_container
        public: false
    Symfony\Component\DependencyInjection\ContainerInterface:
        alias: service_container
        public: false
    alias_for_foo:
        alias: 'foo'
        public: true
    alias_for_alias:
        alias: 'foo'
        public: true<|MERGE_RESOLUTION|>--- conflicted
+++ resolved
@@ -139,7 +139,6 @@
         class: LazyContext
         arguments: [!iterator ['@foo.baz', '@?invalid'], !iterator []]
         public: true
-<<<<<<< HEAD
     BAR:
         class: stdClass
         properties: { bar: '@bar' }
@@ -150,14 +149,6 @@
     BAR2:
         class: stdClass
         public: true
-    alias_for_foo:
-        alias: 'foo'
-        public: true
-    alias_for_alias:
-        alias: 'foo'
-        public: true
-=======
->>>>>>> d3bc436c
     tagged_iterator_foo:
         class: Bar
         tags:
