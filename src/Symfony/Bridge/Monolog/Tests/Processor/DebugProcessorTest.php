--- conflicted
+++ resolved
@@ -96,14 +96,8 @@
         return parent::getLogs($request);
     }
 
-<<<<<<< HEAD
-    public function countErrors(Request $request = null)
+    public function countErrors(Request $request = null): int
     {
-        parent::countErrors($request);
-=======
-    public function countErrors(): int
-    {
-        return parent::countErrors();
->>>>>>> 0fa1246e
+        return parent::countErrors($request);
     }
 }