--- conflicted
+++ resolved
@@ -83,17 +83,10 @@
      */
     private array $extensionConfigs = [];
 
-<<<<<<< HEAD
     private Compiler $compiler;
     private bool $trackResources;
     private ?InstantiatorInterface $proxyInstantiator = null;
     private ExpressionLanguage $expressionLanguage;
-=======
-    private $compiler;
-    private bool $trackResources;
-    private $proxyInstantiator = null;
-    private $expressionLanguage;
->>>>>>> ac438a44
 
     /**
      * @var ExpressionFunctionProviderInterface[]
@@ -1599,13 +1592,8 @@
     private function getExpressionLanguage(): ExpressionLanguage
     {
         if (!isset($this->expressionLanguage)) {
-<<<<<<< HEAD
             if (!class_exists(Expression::class)) {
                 throw new LogicException('Expressions cannot be used without the ExpressionLanguage component. Try running "composer require symfony/expression-language".');
-=======
-            if (!class_exists(\Symfony\Component\ExpressionLanguage\ExpressionLanguage::class)) {
-                throw new LogicException('Unable to use expressions as the Symfony ExpressionLanguage component is not installed.');
->>>>>>> ac438a44
             }
             $this->expressionLanguage = new ExpressionLanguage(null, $this->expressionLanguageProviders, null, $this->getEnv(...));
         }
