--- conflicted
+++ resolved
@@ -105,12 +105,9 @@
     /**
      * Attempts to switch to another user.
      *
-<<<<<<< HEAD
      * @param Request $request  A Request instance
      * @param string  $username
      *
-=======
->>>>>>> 7fb9f614
      * @return TokenInterface|null The new TokenInterface if successfully switched, null otherwise
      *
      * @throws \LogicException
