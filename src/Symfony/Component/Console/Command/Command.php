<?php

/*
 * This file is part of the Symfony package.
 *
 * (c) Fabien Potencier <fabien@symfony.com>
 *
 * For the full copyright and license information, please view the LICENSE
 * file that was distributed with this source code.
 */

namespace Symfony\Component\Console\Command;

use Symfony\Component\Console\Application;
use Symfony\Component\Console\Attribute\AsCommand;
use Symfony\Component\Console\Exception\ExceptionInterface;
use Symfony\Component\Console\Exception\InvalidArgumentException;
use Symfony\Component\Console\Exception\LogicException;
use Symfony\Component\Console\Helper\HelperSet;
use Symfony\Component\Console\Input\InputArgument;
use Symfony\Component\Console\Input\InputDefinition;
use Symfony\Component\Console\Input\InputInterface;
use Symfony\Component\Console\Input\InputOption;
use Symfony\Component\Console\Output\OutputInterface;

/**
 * Base class for all commands.
 *
 * @author Fabien Potencier <fabien@symfony.com>
 */
class Command
{
    // see https://tldp.org/LDP/abs/html/exitcodes.html
    public const SUCCESS = 0;
    public const FAILURE = 1;
    public const INVALID = 2;

    /**
     * @var string|null The default command name
     */
    protected static $defaultName;

    /**
     * @var string|null The default command description
     */
    protected static $defaultDescription;

    private $application;
    private $name;
    private $processTitle;
    private $aliases = [];
    private $definition;
    private $hidden = false;
    private $help = '';
    private $description = '';
    private $fullDefinition;
    private $ignoreValidationErrors = false;
    private $code;
    private $synopsis = [];
    private $usages = [];
    private $helperSet;

    /**
     * @return string|null The default command name or null when no default name is set
     */
    public static function getDefaultName()
    {
        $class = static::class;

        if ($attribute = (new \ReflectionClass($class))->getAttributes(AsCommand::class)) {
            return $attribute[0]->newInstance()->name;
        }

        $r = new \ReflectionProperty($class, 'defaultName');

        return $class === $r->class ? static::$defaultName : null;
    }

    /**
     * @return string|null The default command description or null when no default description is set
     */
    public static function getDefaultDescription(): ?string
    {
        $class = static::class;

        if ($attribute = (new \ReflectionClass($class))->getAttributes(AsCommand::class)) {
            return $attribute[0]->newInstance()->description;
        }

        $r = new \ReflectionProperty($class, 'defaultDescription');

        return $class === $r->class ? static::$defaultDescription : null;
    }

    /**
     * @param string|null $name The name of the command; passing null means it must be set in configure()
     *
     * @throws LogicException When the command name is empty
     */
    public function __construct(string $name = null)
    {
        $this->definition = new InputDefinition();

        if (null === $name && null !== $name = static::getDefaultName()) {
            $aliases = explode('|', $name);

            if ('' === $name = array_shift($aliases)) {
                $this->setHidden(true);
                $name = array_shift($aliases);
            }

            $this->setAliases($aliases);
        }

        if (null !== $name) {
            $this->setName($name);
        }

        if ('' === $this->description) {
            $this->setDescription(static::getDefaultDescription() ?? '');
        }

        $this->configure();
    }

    /**
     * Ignores validation errors.
     *
     * This is mainly useful for the help command.
     */
    public function ignoreValidationErrors()
    {
        $this->ignoreValidationErrors = true;
    }

    public function setApplication(Application $application = null)
    {
        $this->application = $application;
        if ($application) {
            $this->setHelperSet($application->getHelperSet());
        } else {
            $this->helperSet = null;
        }

        $this->fullDefinition = null;
    }

    public function setHelperSet(HelperSet $helperSet)
    {
        $this->helperSet = $helperSet;
    }

    /**
     * Gets the helper set.
     *
     * @return HelperSet|null A HelperSet instance
     */
    public function getHelperSet()
    {
        return $this->helperSet;
    }

    /**
     * Gets the application instance for this command.
     *
     * @return Application|null An Application instance
     */
    public function getApplication()
    {
        return $this->application;
    }

    /**
     * Checks whether the command is enabled or not in the current environment.
     *
     * Override this to check for x or y and return false if the command can not
     * run properly under the current conditions.
     *
     * @return bool
     */
    public function isEnabled()
    {
        return true;
    }

    /**
     * Configures the current command.
     */
    protected function configure()
    {
    }

    /**
     * Executes the current command.
     *
     * This method is not abstract because you can use this class
     * as a concrete class. In this case, instead of defining the
     * execute() method, you set the code to execute by passing
     * a Closure to the setCode() method.
     *
     * @return int 0 if everything went fine, or an exit code
     *
     * @throws LogicException When this abstract method is not implemented
     *
     * @see setCode()
     */
    protected function execute(InputInterface $input, OutputInterface $output)
    {
        throw new LogicException('You must override the execute() method in the concrete command class.');
    }

    /**
     * Interacts with the user.
     *
     * This method is executed before the InputDefinition is validated.
     * This means that this is the only place where the command can
     * interactively ask for values of missing required arguments.
     */
    protected function interact(InputInterface $input, OutputInterface $output)
    {
    }

    /**
     * Initializes the command after the input has been bound and before the input
     * is validated.
     *
     * This is mainly useful when a lot of commands extends one main command
     * where some things need to be initialized based on the input arguments and options.
     *
     * @see InputInterface::bind()
     * @see InputInterface::validate()
     */
    protected function initialize(InputInterface $input, OutputInterface $output)
    {
    }

    /**
     * Runs the command.
     *
     * The code to execute is either defined directly with the
     * setCode() method or by overriding the execute() method
     * in a sub-class.
     *
     * @return int The command exit code
     *
     * @throws \Exception When binding input fails. Bypass this by calling {@link ignoreValidationErrors()}.
     *
     * @see setCode()
     * @see execute()
     */
    public function run(InputInterface $input, OutputInterface $output)
    {
        // add the application arguments and options
        $this->mergeApplicationDefinition();

        // bind the input against the command specific arguments/options
        try {
            $input->bind($this->getDefinition());
        } catch (ExceptionInterface $e) {
            if (!$this->ignoreValidationErrors) {
                throw $e;
            }
        }

        $this->initialize($input, $output);

        if (null !== $this->processTitle) {
            if (\function_exists('cli_set_process_title')) {
                if (!@cli_set_process_title($this->processTitle)) {
                    if ('Darwin' === \PHP_OS) {
                        $output->writeln('<comment>Running "cli_set_process_title" as an unprivileged user is not supported on MacOS.</comment>', OutputInterface::VERBOSITY_VERY_VERBOSE);
                    } else {
                        cli_set_process_title($this->processTitle);
                    }
                }
            } elseif (\function_exists('setproctitle')) {
                setproctitle($this->processTitle);
            } elseif (OutputInterface::VERBOSITY_VERY_VERBOSE === $output->getVerbosity()) {
                $output->writeln('<comment>Install the proctitle PECL to be able to change the process title.</comment>');
            }
        }

        if ($input->isInteractive()) {
            $this->interact($input, $output);
        }

        // The command name argument is often omitted when a command is executed directly with its run() method.
        // It would fail the validation if we didn't make sure the command argument is present,
        // since it's required by the application.
        if ($input->hasArgument('command') && null === $input->getArgument('command')) {
            $input->setArgument('command', $this->getName());
        }

        $input->validate();

        if ($this->code) {
            $statusCode = ($this->code)($input, $output);
        } else {
            $statusCode = $this->execute($input, $output);

            if (!\is_int($statusCode)) {
                throw new \TypeError(sprintf('Return value of "%s::execute()" must be of the type int, "%s" returned.', static::class, get_debug_type($statusCode)));
            }
        }

        return is_numeric($statusCode) ? (int) $statusCode : 0;
    }

    /**
     * Sets the code to execute when running this command.
     *
     * If this method is used, it overrides the code defined
     * in the execute() method.
     *
     * @param callable $code A callable(InputInterface $input, OutputInterface $output)
     *
     * @return $this
     *
     * @throws InvalidArgumentException
     *
     * @see execute()
     */
    public function setCode(callable $code)
    {
        if ($code instanceof \Closure) {
            $r = new \ReflectionFunction($code);
            if (null === $r->getClosureThis()) {
                set_error_handler(static function () {});
                try {
                    if ($c = \Closure::bind($code, $this)) {
                        $code = $c;
                    }
                } finally {
                    restore_error_handler();
                }
            }
        }

        $this->code = $code;

        return $this;
    }

    /**
     * Merges the application definition with the command definition.
     *
     * This method is not part of public API and should not be used directly.
     *
     * @param bool $mergeArgs Whether to merge or not the Application definition arguments to Command definition arguments
     *
     * @internal
     */
    public function mergeApplicationDefinition(bool $mergeArgs = true)
    {
        if (null === $this->application) {
            return;
        }

        $this->fullDefinition = new InputDefinition();
        $this->fullDefinition->setOptions($this->definition->getOptions());
        $this->fullDefinition->addOptions($this->application->getDefinition()->getOptions());

        if ($mergeArgs) {
            $this->fullDefinition->setArguments($this->application->getDefinition()->getArguments());
            $this->fullDefinition->addArguments($this->definition->getArguments());
        } else {
            $this->fullDefinition->setArguments($this->definition->getArguments());
        }
    }

    /**
     * Sets an array of argument and option instances.
     *
     * @return $this
     */
    public function setDefinition(array|InputDefinition $definition)
    {
        if ($definition instanceof InputDefinition) {
            $this->definition = $definition;
        } else {
            $this->definition->setDefinition($definition);
        }

        $this->fullDefinition = null;

        return $this;
    }

    /**
     * Gets the InputDefinition attached to this Command.
     *
     * @return InputDefinition An InputDefinition instance
     */
    public function getDefinition()
    {
        return $this->fullDefinition ?? $this->getNativeDefinition();
    }

    /**
     * Gets the InputDefinition to be used to create representations of this Command.
     *
     * Can be overridden to provide the original command representation when it would otherwise
     * be changed by merging with the application InputDefinition.
     *
     * This method is not part of public API and should not be used directly.
     *
     * @return InputDefinition An InputDefinition instance
     */
    public function getNativeDefinition()
    {
        if (null === $this->definition) {
            throw new LogicException(sprintf('Command class "%s" is not correctly initialized. You probably forgot to call the parent constructor.', static::class));
        }

        return $this->definition;
    }

    /**
     * Adds an argument.
     *
     * @param int|null $mode    The argument mode: InputArgument::REQUIRED or InputArgument::OPTIONAL
     * @param mixed    $default The default value (for InputArgument::OPTIONAL mode only)
     *
     * @throws InvalidArgumentException When argument mode is not valid
     *
     * @return $this
     */
    public function addArgument(string $name, int $mode = null, string $description = '', mixed $default = null)
    {
        $this->definition->addArgument(new InputArgument($name, $mode, $description, $default));
        if (null !== $this->fullDefinition) {
            $this->fullDefinition->addArgument(new InputArgument($name, $mode, $description, $default));
        }

        return $this;
    }

    /**
     * Adds an option.
     *
     * @param $shortcut The shortcuts, can be null, a string of shortcuts delimited by | or an array of shortcuts
     * @param $mode     The option mode: One of the InputOption::VALUE_* constants
     * @param $default  The default value (must be null for InputOption::VALUE_NONE)
     *
     * @throws InvalidArgumentException If option mode is invalid or incompatible
     *
     * @return $this
     */
    public function addOption(string $name, string|array $shortcut = null, int $mode = null, string $description = '', mixed $default = null)
    {
        $this->definition->addOption(new InputOption($name, $shortcut, $mode, $description, $default));
        if (null !== $this->fullDefinition) {
            $this->fullDefinition->addOption(new InputOption($name, $shortcut, $mode, $description, $default));
        }

        return $this;
    }

    /**
     * Sets the name of the command.
     *
     * This method can set both the namespace and the name if
     * you separate them by a colon (:)
     *
     *     $command->setName('foo:bar');
     *
     * @return $this
     *
     * @throws InvalidArgumentException When the name is invalid
     */
    public function setName(string $name)
    {
        $this->validateName($name);

        $this->name = $name;

        return $this;
    }

    /**
     * Sets the process title of the command.
     *
     * This feature should be used only when creating a long process command,
     * like a daemon.
     *
     * @return $this
     */
    public function setProcessTitle(string $title)
    {
        $this->processTitle = $title;

        return $this;
    }

    /**
     * Returns the command name.
     *
     * @return string|null
     */
    public function getName()
    {
        return $this->name;
    }

    /**
     * @param bool $hidden Whether or not the command should be hidden from the list of commands
     *
<<<<<<< HEAD
     * @return Command The current instance
=======
     * @return $this
     *
     * @final since Symfony 5.1
>>>>>>> e1e35351
     */
    final public function setHidden(bool $hidden = true): static
    {
        $this->hidden = $hidden;

        return $this;
    }

    /**
     * @return bool whether the command should be publicly shown or not
     */
    public function isHidden()
    {
        return $this->hidden;
    }

    /**
     * Sets the description for the command.
     *
     * @return $this
     */
    public function setDescription(string $description)
    {
        $this->description = $description;

        return $this;
    }

    /**
     * Returns the description for the command.
     *
     * @return string The description for the command
     */
    public function getDescription()
    {
        return $this->description;
    }

    /**
     * Sets the help for the command.
     *
     * @return $this
     */
    public function setHelp(string $help)
    {
        $this->help = $help;

        return $this;
    }

    /**
     * Returns the help for the command.
     *
     * @return string The help for the command
     */
    public function getHelp()
    {
        return $this->help;
    }

    /**
     * Returns the processed help for the command replacing the %command.name% and
     * %command.full_name% patterns with the real values dynamically.
     *
     * @return string The processed help for the command
     */
    public function getProcessedHelp()
    {
        $name = $this->name;
        $isSingleCommand = $this->application && $this->application->isSingleCommand();

        $placeholders = [
            '%command.name%',
            '%command.full_name%',
        ];
        $replacements = [
            $name,
            $isSingleCommand ? $_SERVER['PHP_SELF'] : $_SERVER['PHP_SELF'].' '.$name,
        ];

        return str_replace($placeholders, $replacements, $this->getHelp() ?: $this->getDescription());
    }

    /**
     * Sets the aliases for the command.
     *
     * @param string[] $aliases An array of aliases for the command
     *
     * @return $this
     *
     * @throws InvalidArgumentException When an alias is invalid
     */
    public function setAliases(iterable $aliases)
    {
        $list = [];

        foreach ($aliases as $alias) {
            $this->validateName($alias);
            $list[] = $alias;
        }

        $this->aliases = \is_array($aliases) ? $aliases : $list;

        return $this;
    }

    /**
     * Returns the aliases for the command.
     *
     * @return array An array of aliases for the command
     */
    public function getAliases()
    {
        return $this->aliases;
    }

    /**
     * Returns the synopsis for the command.
     *
     * @param bool $short Whether to show the short version of the synopsis (with options folded) or not
     *
     * @return string The synopsis
     */
    public function getSynopsis(bool $short = false)
    {
        $key = $short ? 'short' : 'long';

        if (!isset($this->synopsis[$key])) {
            $this->synopsis[$key] = trim(sprintf('%s %s', $this->name, $this->definition->getSynopsis($short)));
        }

        return $this->synopsis[$key];
    }

    /**
     * Add a command usage example, it'll be prefixed with the command name.
     *
     * @return $this
     */
    public function addUsage(string $usage)
    {
        if (0 !== strpos($usage, $this->name)) {
            $usage = sprintf('%s %s', $this->name, $usage);
        }

        $this->usages[] = $usage;

        return $this;
    }

    /**
     * Returns alternative usages of the command.
     *
     * @return array
     */
    public function getUsages()
    {
        return $this->usages;
    }

    /**
     * Gets a helper instance by name.
     *
     * @return mixed The helper value
     *
     * @throws LogicException           if no HelperSet is defined
     * @throws InvalidArgumentException if the helper is not defined
     */
    public function getHelper(string $name)
    {
        if (null === $this->helperSet) {
            throw new LogicException(sprintf('Cannot retrieve helper "%s" because there is no HelperSet defined. Did you forget to add your command to the application or to set the application on the command using the setApplication() method? You can also set the HelperSet directly using the setHelperSet() method.', $name));
        }

        return $this->helperSet->get($name);
    }

    /**
     * Validates a command name.
     *
     * It must be non-empty and parts can optionally be separated by ":".
     *
     * @throws InvalidArgumentException When the name is invalid
     */
    private function validateName(string $name)
    {
        if (!preg_match('/^[^\:]++(\:[^\:]++)*$/', $name)) {
            throw new InvalidArgumentException(sprintf('Command name "%s" is invalid.', $name));
        }
    }
}<|MERGE_RESOLUTION|>--- conflicted
+++ resolved
@@ -505,15 +505,9 @@
     /**
      * @param bool $hidden Whether or not the command should be hidden from the list of commands
      *
-<<<<<<< HEAD
-     * @return Command The current instance
-=======
-     * @return $this
-     *
-     * @final since Symfony 5.1
->>>>>>> e1e35351
-     */
-    final public function setHidden(bool $hidden = true): static
+     * @return $this
+     */
+    public function setHidden(bool $hidden = true): static
     {
         $this->hidden = $hidden;
 
