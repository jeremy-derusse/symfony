<!DOCTYPE html>
<html lang="en">
    <head>
        <meta charset="{{ _charset }}" />
        <meta name="robots" content="noindex,nofollow" />
        <meta name="viewport" content="width=device-width,initial-scale=1" />
        <title>{% block title %}Symfony Profiler{% endblock %}</title>
        <link rel="icon" type="image/x-icon" sizes="16x16" href="data:image/png;base64,iVBORw0KGgoAAAANSUhEUgAAACAAAAAgCAYAAABzenr0AAAFEUlEQVR4AZVXA4wm2RMf27bXDM/+3/+sYBGfrbVtezc6BWtzfPbYXtvDL9906t6v0vWl05me7q1JzXuvvu4yXnvZgJ9hH6bwZYXLFR739vauUGuDwhq1L1N4Uv/tRYUhFjwcg49hn6aYr1V4TiGp86CoP9Oh1tV414KnM6t9fHymKUZ3DAI0hW4b1AyK3lE8phh5OxWeoJgUGhi5mLm95YzBwcHuhIQEV1JSEoWGhoKWHxYWFmenhJ/B5W0GwZpDt5Ovry9lZWWRyWOu5ORk7JsUpogsq5gnmISTU+HKQoLFQv/qq6/os88+I+EVFRUlSsRZ5oRiVmwlXMWShQkahUdERJCfnx/vd+3aRTU1NXTixAmqrq6mK1eu0PTp05mnrmD+QK6XhLO0XP2O2FJAQICRjjMU4P1PP/1EfX19NGfOHM8Z0N7ezueQkBBXYGAgSWIaQ5Em2T5QzFNSUig9PV3OHOe4uDjZ87p//34C7Nm7x/NcRUUFAX799Vec8Y7m7+8Pz92SfBDXr7VwPYRbxn/MmDG8Tps2jQBd3V30/PPPe35/6qmnaPXq1TR69Gg+h4eHiwwosdLT4dBkQDSXWmJiIq/vv/8+/fvvv3ThwgWqr6+n/Px8oyCmAerq6jy03Nxc2Yv7ySSjQzrmi4i92fVpaWlYOZ79/f2MW7dtpSlTptDp06epo6ODPvroI850ASiGdyZOnEjXrl2jyspKT4XA9cgjkaPL/D8UWG62HokieyQQoKSkRGiMs2bNotraWmprayOBNWvWyO+scGdnp5zF/WYvLEb8TwpRykp1MV7feust6uzqJMD169fpueeeY/rDDz/MKzzgdrsJoGkaffvtt/TFF19wQsIDmzZtssojt+6Fo1CgzKiAvAB3DRs2jAULtLS0eErPGB5Ad3c3lZaWUnFxMfeAd955h5+JjY3FaqXAPwhBnRCNySK4b98+Aoilv/z6i/zGggSk1g0opWupAMvGP91yt96zadWqVdTc3Ezz58/31LOAy+US6zgHBP766y+mDR8+HBUgFWSnQI2EAFnqlpcaGxsJIFkMN8L9AnPnzmX6jRs3SACeAi0vL888JwYPgTEJpauhnADo6/LSgQMHCHD37l2Cp15//XXq7eslgKb+Fi1exM9lZmbaCDclIcpQQhATE4OVsrOzuamg+cyePZuzG64Hrlu3jp9ZuWolCdy+fZueeOIJpkdHR1sLHqgM0Yh0bTRz1m7fvp2KiopYkYKCApo8ebLZIwzlFeXSOXEnsLPe2Ij+p5DbYYdOdOtDQ0rNjFya5sTcsGGDcTDZoXTcNoVBMoxWyzDS2yXmOyeUtGSskmDjx4/nRgPAfBDmMpZtUIbRcsi2GsfSD2QYyd2OcdmyZSSwdu1apuXk5GB16v4bak0yX0imyIUEgwNovFTglhMZGcm0srIy43zAVUxuTLbW4xn17Fci23wly9dngUummrTaixcvMpOtW7fiiBwQpqKYU9efHuxDJE5hC9wvL9TW1RLg+PHjPGTQ8wsLC4WpDC5Y5UR4k5qKMSLT6lqeAiX0nuAaMmSI9sMPP9CZM2foyJEj9O677wpTVIuTjidNp0HibvttoH9E5OMqbWKkSaNSlojldoLF7TEP+nUEmKI62y1kOBINbVaNarcI0PuGGUlHyfYvLHg7/jhFSFYqZh0P8KHSptd5ksOPU3tvqAEUot/hFmOIYJLp87wGe9Dwm95eg5xa/R8G6d8U5EcFhwAAAABJRU5ErkJggg==">

        {% block head %}
            <style{% if csp_style_nonce is defined and csp_style_nonce %} nonce="{{ csp_style_nonce }}"{% endif %}">
                {{ include('@WebProfiler/Profiler/profiler.css.twig') }}
            </style>
        {% endblock %}
    </head>
    <body>
<<<<<<< HEAD
        <script>
            if (null === localStorage.getItem('symfony/profiler/theme') || 'theme-auto' === localStorage.getItem('symfony/profiler/theme')) {
                document.body.classList.add((matchMedia('(prefers-color-scheme: dark)').matches ? 'theme-dark' : 'theme-light'));
                // needed to respond dynamically to OS changes without having to refresh the page
                window.matchMedia('(prefers-color-scheme: dark)').addEventListener('change', (e) => {
                    document.body.classList.remove('theme-light', 'theme-dark');
                    document.body.classList.add(e.matches ? 'theme-dark' : 'theme-light');
                });
            } else {
                document.body.classList.add(localStorage.getItem('symfony/profiler/theme'));
            }

            document.body.classList.add(localStorage.getItem('symfony/profiler/width') || 'width-normal');
=======
        <script{% if csp_script_nonce is defined and csp_script_nonce %} nonce="{{ csp_script_nonce }}"{% endif %}">
            document.body.classList.add(
                localStorage.getItem('symfony/profiler/theme') || (matchMedia('(prefers-color-scheme: dark)').matches ? 'theme-dark' : 'theme-light'),
                localStorage.getItem('symfony/profiler/width') || 'width-normal'
            );
>>>>>>> 65e6faae
        </script>

        {% block body '' %}
    </body>
</html><|MERGE_RESOLUTION|>--- conflicted
+++ resolved
@@ -14,8 +14,7 @@
         {% endblock %}
     </head>
     <body>
-<<<<<<< HEAD
-        <script>
+        <script{% if csp_script_nonce is defined and csp_script_nonce %} nonce="{{ csp_script_nonce }}"{% endif %}">
             if (null === localStorage.getItem('symfony/profiler/theme') || 'theme-auto' === localStorage.getItem('symfony/profiler/theme')) {
                 document.body.classList.add((matchMedia('(prefers-color-scheme: dark)').matches ? 'theme-dark' : 'theme-light'));
                 // needed to respond dynamically to OS changes without having to refresh the page
@@ -28,13 +27,6 @@
             }
 
             document.body.classList.add(localStorage.getItem('symfony/profiler/width') || 'width-normal');
-=======
-        <script{% if csp_script_nonce is defined and csp_script_nonce %} nonce="{{ csp_script_nonce }}"{% endif %}">
-            document.body.classList.add(
-                localStorage.getItem('symfony/profiler/theme') || (matchMedia('(prefers-color-scheme: dark)').matches ? 'theme-dark' : 'theme-light'),
-                localStorage.getItem('symfony/profiler/width') || 'width-normal'
-            );
->>>>>>> 65e6faae
         </script>
 
         {% block body '' %}
