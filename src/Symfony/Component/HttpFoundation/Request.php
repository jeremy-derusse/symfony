--- conflicted
+++ resolved
@@ -501,16 +501,7 @@
         $this->headers = clone $this->headers;
     }
 
-<<<<<<< HEAD
     public function __toString(): string
-=======
-    /**
-     * Returns the request as a string.
-     *
-     * @return string
-     */
-    public function __toString()
->>>>>>> c91322d6
     {
         $content = $this->getContent();
 
@@ -594,8 +585,6 @@
 
     /**
      * Gets the list of trusted proxies.
-     *
-     * @return array
      */
     public static function getTrustedProxies(): array
     {
@@ -630,8 +619,6 @@
 
     /**
      * Gets the list of trusted host patterns.
-     *
-     * @return array
      */
     public static function getTrustedHosts(): array
     {
@@ -643,8 +630,6 @@
      *
      * It builds a normalized query string, where keys/value pairs are alphabetized,
      * have consistent escaping and unneeded delimiters are removed.
-     *
-     * @return string
      */
     public static function normalizeQueryString(?string $qs): string
     {
@@ -676,8 +661,6 @@
 
     /**
      * Checks whether support for the _method request parameter is enabled.
-     *
-     * @return bool
      */
     public static function getHttpMethodParameterOverride(): bool
     {
@@ -714,8 +697,6 @@
 
     /**
      * Gets the Session.
-     *
-     * @return SessionInterface
      */
     public function getSession(): SessionInterface
     {
@@ -747,8 +728,6 @@
      * This method does not give any information about the state of the session object,
      * like whether the session is started or not. It is just a way to check if this Request
      * is associated with a Session instance.
-     *
-     * @return bool
      */
     public function hasSession(): bool
     {
@@ -776,8 +755,6 @@
      * but this is also the least trusted one. Trusted proxies are stripped.
      *
      * Use this method carefully; you should use getClientIp() instead.
-     *
-     * @return array
      *
      * @see getClientIp()
      */
@@ -804,8 +781,6 @@
      * If your reverse proxy uses a different header name than "X-Forwarded-For",
      * ("Client-Ip" for instance), configure it via the $trustedHeaderSet
      * argument of the Request::setTrustedProxies() method instead.
-     *
-     * @return string|null
      *
      * @see getClientIps()
      * @see https://wikipedia.org/wiki/X-Forwarded-For
@@ -1016,8 +991,6 @@
      *
      * If the URL was called with basic authentication, the user
      * and the password are not added to the generated string.
-     *
-     * @return string
      */
     public function getSchemeAndHttpHost(): string
     {
@@ -1026,8 +999,6 @@
 
     /**
      * Generates a normalized URI (URL) for the Request.
-     *
-     * @return string
      *
      * @see getQueryString()
      */
@@ -1044,8 +1015,6 @@
      * Generates a normalized URI for the given path.
      *
      * @param string $path A path to use instead of the current one
-     *
-     * @return string
      */
     public function getUriForPath(string $path): string
     {
@@ -1066,8 +1035,6 @@
      * - "/a/b/"        -> "../"
      * - "/a/b/c/other" -> "other"
      * - "/a/x/y"       -> "../../x/y"
-     *
-     * @return string
      */
     public function getRelativeUriForPath(string $path): string
     {
@@ -1110,8 +1077,6 @@
      *
      * It builds a normalized query string, where keys/value pairs are alphabetized
      * and have consistent escaping.
-     *
-     * @return string|null
      */
     public function getQueryString(): ?string
     {
@@ -1221,8 +1186,6 @@
      *
      * The method is always an uppercased string.
      *
-     * @return string
-     *
      * @see getRealMethod()
      */
     public function getMethod(): string
@@ -1263,8 +1226,6 @@
     /**
      * Gets the "real" request method.
      *
-     * @return string
-     *
      * @see getMethod()
      */
     public function getRealMethod(): string
@@ -1274,8 +1235,6 @@
 
     /**
      * Gets the mime type associated with the format.
-     *
-     * @return string|null
      */
     public function getMimeType(string $format): ?string
     {
@@ -1288,8 +1247,6 @@
 
     /**
      * Gets the mime types associated with the format.
-     *
-     * @return array
      */
     public static function getMimeTypes(string $format): array
     {
@@ -1302,8 +1259,6 @@
 
     /**
      * Gets the format associated with the mime type.
-     *
-     * @return string|null
      */
     public function getFormat(?string $mimeType): ?string
     {
@@ -1352,8 +1307,6 @@
      *  * $default
      *
      * @see getPreferredFormat
-     *
-     * @return string|null
      */
     public function getRequestFormat(?string $default = 'html'): ?string
     {
@@ -1374,8 +1327,6 @@
 
     /**
      * Gets the format associated with the request.
-     *
-     * @return string|null
      */
     public function getContentType(): ?string
     {
@@ -1450,8 +1401,6 @@
      * Checks whether the method is cacheable or not.
      *
      * @see https://tools.ietf.org/html/rfc7231#section-4.2.3
-     *
-     * @return bool
      */
     public function isMethodCacheable(): bool
     {
@@ -1551,8 +1500,6 @@
 
     /**
      * Gets the Etags.
-     *
-     * @return array
      */
     public function getETags(): array
     {
@@ -1591,8 +1538,6 @@
      * Returns the preferred language.
      *
      * @param string[] $locales An array of ordered available locales
-     *
-     * @return string|null
      */
     public function getPreferredLanguage(array $locales = null): ?string
     {
@@ -1624,8 +1569,6 @@
 
     /**
      * Gets a list of languages acceptable by the client browser ordered in the user browser preferences.
-     *
-     * @return array
      */
     public function getLanguages(): array
     {
@@ -1664,8 +1607,6 @@
 
     /**
      * Gets a list of charsets acceptable by the client browser in preferable order.
-     *
-     * @return array
      */
     public function getCharsets(): array
     {
@@ -1678,8 +1619,6 @@
 
     /**
      * Gets a list of encodings acceptable by the client browser in preferable order.
-     *
-     * @return array
      */
     public function getEncodings(): array
     {
@@ -1692,8 +1631,6 @@
 
     /**
      * Gets a list of content types acceptable by the client browser in preferable order.
-     *
-     * @return array
      */
     public function getAcceptableContentTypes(): array
     {
@@ -1711,8 +1648,6 @@
      * It is known to work with common JavaScript frameworks:
      *
      * @see https://wikipedia.org/wiki/List_of_Ajax_frameworks#JavaScript
-     *
-     * @return bool
      */
     public function isXmlHttpRequest(): bool
     {
@@ -1864,8 +1799,6 @@
 
     /**
      * Prepares the base path.
-     *
-     * @return string
      */
     protected function prepareBasePath(): string
     {
@@ -1890,8 +1823,6 @@
 
     /**
      * Prepares the path info.
-     *
-     * @return string
      */
     protected function preparePathInfo(): string
     {
@@ -1992,8 +1923,6 @@
      *
      * This can be useful to determine whether or not to trust the
      * contents of a proxy-specific header.
-     *
-     * @return bool
      */
     public function isFromTrustedProxy(): bool
     {
