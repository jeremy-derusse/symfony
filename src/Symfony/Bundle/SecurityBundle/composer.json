{
    "name": "symfony/security-bundle",
    "type": "symfony-bundle",
    "description": "Symfony SecurityBundle",
    "keywords": [],
    "homepage": "https://symfony.com",
    "license": "MIT",
    "authors": [
        {
            "name": "Fabien Potencier",
            "email": "fabien@symfony.com"
        },
        {
            "name": "Symfony Community",
            "homepage": "https://symfony.com/contributors"
        }
    ],
    "require": {
        "php": "^7.2.9",
        "ext-xml": "*",
        "symfony/config": "^4.4|^5.0",
        "symfony/dependency-injection": "^4.4|^5.0",
        "symfony/http-kernel": "^5.0",
        "symfony/security-core": "^4.4|^5.0",
        "symfony/security-csrf": "^4.4|^5.0",
        "symfony/security-guard": "^4.4|^5.0",
        "symfony/security-http": "^4.4|^5.0"
    },
    "require-dev": {
        "symfony/asset": "^4.4|^5.0",
        "symfony/browser-kit": "^4.4|^5.0",
        "symfony/console": "^4.4|^5.0",
        "symfony/css-selector": "^4.4|^5.0",
        "symfony/dom-crawler": "^4.4|^5.0",
        "symfony/form": "^4.4|^5.0",
        "symfony/framework-bundle": "^4.4|^5.0",
<<<<<<< HEAD
        "symfony/http-foundation": "^4.4|^5.0",
        "symfony/translation": "^4.4|^5.0",
=======
        "symfony/http-foundation": "^3.4|^4.0|^5.0",
        "symfony/serializer": "^4.4|^5.0",
        "symfony/translation": "^3.4|^4.0|^5.0",
>>>>>>> 0b867be2
        "symfony/twig-bundle": "^4.4|^5.0",
        "symfony/twig-bridge": "^4.4|^5.0",
        "symfony/process": "^4.4|^5.0",
        "symfony/validator": "^4.4|^5.0",
        "symfony/var-dumper": "^4.4|^5.0",
        "symfony/yaml": "^4.4|^5.0",
        "symfony/expression-language": "^4.4|^5.0",
        "doctrine/doctrine-bundle": "^1.5|^2.0",
        "twig/twig": "^2.10|^3.0"
    },
    "conflict": {
        "symfony/browser-kit": "<4.4",
        "symfony/twig-bundle": "<4.4",
        "symfony/var-dumper": "<4.4",
        "symfony/framework-bundle": "<4.4",
        "symfony/console": "<4.4",
        "symfony/ldap": "<4.4"
    },
    "autoload": {
        "psr-4": { "Symfony\\Bundle\\SecurityBundle\\": "" },
        "exclude-from-classmap": [
            "/Tests/"
        ]
    },
    "minimum-stability": "dev",
    "extra": {
        "branch-alias": {
            "dev-master": "5.0-dev"
        }
    }
}<|MERGE_RESOLUTION|>--- conflicted
+++ resolved
@@ -27,35 +27,27 @@
         "symfony/security-http": "^4.4|^5.0"
     },
     "require-dev": {
+        "doctrine/doctrine-bundle": "^1.5|^2.0",
         "symfony/asset": "^4.4|^5.0",
         "symfony/browser-kit": "^4.4|^5.0",
         "symfony/console": "^4.4|^5.0",
         "symfony/css-selector": "^4.4|^5.0",
         "symfony/dom-crawler": "^4.4|^5.0",
+        "symfony/expression-language": "^4.4|^5.0",
         "symfony/form": "^4.4|^5.0",
         "symfony/framework-bundle": "^4.4|^5.0",
-<<<<<<< HEAD
-        "symfony/http-foundation": "^4.4|^5.0",
+        "symfony/process": "^4.4|^5.0",
+        "symfony/serializer": "^4.4|^5.0",
         "symfony/translation": "^4.4|^5.0",
-=======
-        "symfony/http-foundation": "^3.4|^4.0|^5.0",
-        "symfony/serializer": "^4.4|^5.0",
-        "symfony/translation": "^3.4|^4.0|^5.0",
->>>>>>> 0b867be2
         "symfony/twig-bundle": "^4.4|^5.0",
         "symfony/twig-bridge": "^4.4|^5.0",
-        "symfony/process": "^4.4|^5.0",
         "symfony/validator": "^4.4|^5.0",
-        "symfony/var-dumper": "^4.4|^5.0",
         "symfony/yaml": "^4.4|^5.0",
-        "symfony/expression-language": "^4.4|^5.0",
-        "doctrine/doctrine-bundle": "^1.5|^2.0",
         "twig/twig": "^2.10|^3.0"
     },
     "conflict": {
         "symfony/browser-kit": "<4.4",
         "symfony/twig-bundle": "<4.4",
-        "symfony/var-dumper": "<4.4",
         "symfony/framework-bundle": "<4.4",
         "symfony/console": "<4.4",
         "symfony/ldap": "<4.4"
