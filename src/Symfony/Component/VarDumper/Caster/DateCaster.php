<?php

/*
 * This file is part of the Symfony package.
 *
 * (c) Fabien Potencier <fabien@symfony.com>
 *
 * For the full copyright and license information, please view the LICENSE
 * file that was distributed with this source code.
 */

namespace Symfony\Component\VarDumper\Caster;

use Symfony\Component\VarDumper\Cloner\Stub;

/**
 * Casts DateTimeInterface related classes to array representation.
 *
 * @author Dany Maillard <danymaillard93b@gmail.com>
 *
 * @final
 */
class DateCaster
{
    private const PERIOD_LIMIT = 3;

    public static function castDateTime(\DateTimeInterface $d, array $a, Stub $stub, bool $isNested, int $filter)
    {
        $prefix = Caster::PREFIX_VIRTUAL;
<<<<<<< HEAD
        $location = $d->getTimezone()->getLocation();
        $fromNow = (new \DateTimeImmutable())->diff($d);
=======
        $location = $d->getTimezone() ? $d->getTimezone()->getLocation() : null;
        $fromNow = (new \DateTime())->diff($d);
>>>>>>> 46cda10f

        $title = $d->format('l, F j, Y')
            ."\n".self::formatInterval($fromNow).' from now'
            .($location ? ($d->format('I') ? "\nDST On" : "\nDST Off") : '')
        ;

        unset(
            $a[Caster::PREFIX_DYNAMIC.'date'],
            $a[Caster::PREFIX_DYNAMIC.'timezone'],
            $a[Caster::PREFIX_DYNAMIC.'timezone_type']
        );
        $a[$prefix.'date'] = new ConstStub(self::formatDateTime($d, $location ? ' e (P)' : ' P'), $title);

        $stub->class .= $d->format(' @U');

        return $a;
    }

    public static function castInterval(\DateInterval $interval, array $a, Stub $stub, bool $isNested, int $filter)
    {
        $now = new \DateTimeImmutable('@0', new \DateTimeZone('UTC'));
        $numberOfSeconds = $now->add($interval)->getTimestamp() - $now->getTimestamp();
        $title = number_format($numberOfSeconds, 0, '.', ' ').'s';

        $i = [Caster::PREFIX_VIRTUAL.'interval' => new ConstStub(self::formatInterval($interval), $title)];

        return $filter & Caster::EXCLUDE_VERBOSE ? $i : $i + $a;
    }

    private static function formatInterval(\DateInterval $i): string
    {
        $format = '%R ';

        if (0 === $i->y && 0 === $i->m && ($i->h >= 24 || $i->i >= 60 || $i->s >= 60)) {
            $d = new \DateTimeImmutable('@0', new \DateTimeZone('UTC'));
            $i = $d->diff($d->add($i)); // recalculate carry over points
            $format .= 0 < $i->days ? '%ad ' : '';
        } else {
            $format .= ($i->y ? '%yy ' : '').($i->m ? '%mm ' : '').($i->d ? '%dd ' : '');
        }

        $format .= $i->h || $i->i || $i->s || $i->f ? '%H:%I:'.self::formatSeconds($i->s, substr($i->f, 2)) : '';
        $format = '%R ' === $format ? '0s' : $format;

        return $i->format(rtrim($format));
    }

    public static function castTimeZone(\DateTimeZone $timeZone, array $a, Stub $stub, bool $isNested, int $filter)
    {
        $location = $timeZone->getLocation();
        $formatted = (new \DateTimeImmutable('now', $timeZone))->format($location ? 'e (P)' : 'P');
        $title = $location && \extension_loaded('intl') ? \Locale::getDisplayRegion('-'.$location['country_code']) : '';

        $z = [Caster::PREFIX_VIRTUAL.'timezone' => new ConstStub($formatted, $title)];

        return $filter & Caster::EXCLUDE_VERBOSE ? $z : $z + $a;
    }

    public static function castPeriod(\DatePeriod $p, array $a, Stub $stub, bool $isNested, int $filter)
    {
        $dates = [];
        foreach (clone $p as $i => $d) {
            if (self::PERIOD_LIMIT === $i) {
                $now = new \DateTimeImmutable('now', new \DateTimeZone('UTC'));
                $dates[] = sprintf('%s more', ($end = $p->getEndDate())
                    ? ceil(($end->format('U.u') - $d->format('U.u')) / ((int) $now->add($p->getDateInterval())->format('U.u') - (int) $now->format('U.u')))
                    : $p->recurrences - $i
                );
                break;
            }
            $dates[] = sprintf('%s) %s', $i + 1, self::formatDateTime($d));
        }

        $period = sprintf(
            'every %s, from %s%s %s',
            self::formatInterval($p->getDateInterval()),
            $p->include_start_date ? '[' : ']',
            self::formatDateTime($p->getStartDate()),
            ($end = $p->getEndDate()) ? 'to '.self::formatDateTime($end).(\PHP_VERSION_ID >= 80200 && $p->include_end_date ? ']' : '[') : 'recurring '.$p->recurrences.' time/s'
        );

        $p = [Caster::PREFIX_VIRTUAL.'period' => new ConstStub($period, implode("\n", $dates))];

        return $filter & Caster::EXCLUDE_VERBOSE ? $p : $p + $a;
    }

    private static function formatDateTime(\DateTimeInterface $d, string $extra = ''): string
    {
        return $d->format('Y-m-d H:i:'.self::formatSeconds($d->format('s'), $d->format('u')).$extra);
    }

    private static function formatSeconds(string $s, string $us): string
    {
        return sprintf('%02d.%s', $s, 0 === ($len = \strlen($t = rtrim($us, '0'))) ? '0' : ($len <= 3 ? str_pad($t, 3, '0') : $us));
    }
}<|MERGE_RESOLUTION|>--- conflicted
+++ resolved
@@ -27,13 +27,8 @@
     public static function castDateTime(\DateTimeInterface $d, array $a, Stub $stub, bool $isNested, int $filter)
     {
         $prefix = Caster::PREFIX_VIRTUAL;
-<<<<<<< HEAD
-        $location = $d->getTimezone()->getLocation();
+        $location = $d->getTimezone() ? $d->getTimezone()->getLocation() : null;
         $fromNow = (new \DateTimeImmutable())->diff($d);
-=======
-        $location = $d->getTimezone() ? $d->getTimezone()->getLocation() : null;
-        $fromNow = (new \DateTime())->diff($d);
->>>>>>> 46cda10f
 
         $title = $d->format('l, F j, Y')
             ."\n".self::formatInterval($fromNow).' from now'
