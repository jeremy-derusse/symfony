--- conflicted
+++ resolved
@@ -23,44 +23,32 @@
 {
     /**
      * Returns the event dispatcher used to dispatch form events.
-     *
-     * @return EventDispatcherInterface
      */
     public function getEventDispatcher(): EventDispatcherInterface;
 
     /**
      * Returns the name of the form used as HTTP parameter.
-     *
-     * @return string
      */
     public function getName(): string;
 
     /**
      * Returns the property path that the form should be mapped to.
-     *
-     * @return PropertyPathInterface|null
      */
     public function getPropertyPath(): ?PropertyPathInterface;
 
     /**
      * Returns whether the form should be mapped to an element of its
      * parent's data.
-     *
-     * @return bool
      */
     public function getMapped(): bool;
 
     /**
      * Returns whether the form's data should be modified by reference.
-     *
-     * @return bool
      */
     public function getByReference(): bool;
 
     /**
      * Returns whether the form should read and write the data of its parent.
-     *
-     * @return bool
      */
     public function getInheritData(): bool;
 
@@ -72,15 +60,11 @@
      * for example an empty collection form.
      * The contrary is not possible, a form which is not compound
      * cannot have any children.
-     *
-     * @return bool
      */
     public function getCompound(): bool;
 
     /**
      * Returns the resolved form type used to construct the form.
-     *
-     * @return ResolvedFormTypeInterface
      */
     public function getType(): ResolvedFormTypeInterface;
 
@@ -100,29 +84,21 @@
 
     /**
      * Returns the data mapper of the compound form or null for a simple form.
-     *
-     * @return DataMapperInterface|null
      */
     public function getDataMapper(): ?DataMapperInterface;
 
     /**
      * Returns whether the form is required.
-     *
-     * @return bool
      */
     public function getRequired(): bool;
 
     /**
      * Returns whether the form is disabled.
-     *
-     * @return bool
      */
     public function getDisabled(): bool;
 
     /**
      * Returns whether errors attached to the form will bubble to its parent.
-     *
-     * @return bool
      */
     public function getErrorBubbling(): bool;
 
@@ -134,49 +110,31 @@
      *
      * The empty data must match the view format as it will passed to the first view transformer's
      * "reverseTransform" method.
-     *
-     * @return mixed
      */
     public function getEmptyData(): mixed;
 
     /**
      * Returns additional attributes of the form.
-     *
-     * @return array
      */
     public function getAttributes(): array;
 
     /**
      * Returns whether the attribute with the given name exists.
-     *
-     * @return bool
      */
     public function hasAttribute(string $name): bool;
 
     /**
      * Returns the value of the given attribute.
-     *
-<<<<<<< HEAD
-     * @return mixed The attribute value
-=======
-     * @param mixed $default The value returned if the attribute does not exist
-     *
-     * @return mixed
->>>>>>> c91322d6
      */
     public function getAttribute(string $name, mixed $default = null): mixed;
 
     /**
      * Returns the initial data of the form.
-     *
-     * @return mixed
      */
     public function getData(): mixed;
 
     /**
      * Returns the class of the view data or null if the data is scalar or an array.
-     *
-     * @return string|null
      */
     public function getDataClass(): ?string;
 
@@ -186,43 +144,31 @@
      * A form with locked data is restricted to the data passed in
      * this configuration. The data can only be modified then by
      * submitting the form.
-     *
-     * @return bool
      */
     public function getDataLocked(): bool;
 
     /**
      * Returns the form factory used for creating new forms.
-     *
-     * @return FormFactoryInterface
      */
     public function getFormFactory(): FormFactoryInterface;
 
     /**
      * Returns the target URL of the form.
-     *
-     * @return string
      */
     public function getAction(): string;
 
     /**
      * Returns the HTTP method used by the form.
-     *
-     * @return string
      */
     public function getMethod(): string;
 
     /**
      * Returns the request handler used by the form.
-     *
-     * @return RequestHandlerInterface
      */
     public function getRequestHandler(): RequestHandlerInterface;
 
     /**
      * Returns whether the form should be initialized upon creation.
-     *
-     * @return bool
      */
     public function getAutoInitialize(): bool;
 
@@ -235,21 +181,11 @@
 
     /**
      * Returns whether a specific option exists.
-     *
-     * @return bool
      */
     public function hasOption(string $name): bool;
 
     /**
      * Returns the value of a specific option.
-     *
-<<<<<<< HEAD
-     * @return mixed The option value
-=======
-     * @param mixed $default The value returned if the option does not exist
-     *
-     * @return mixed
->>>>>>> c91322d6
      */
     public function getOption(string $name, mixed $default = null): mixed;
 
