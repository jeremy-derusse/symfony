--- conflicted
+++ resolved
@@ -23,16 +23,7 @@
 class AnnotationDirectoryLoader extends AnnotationFileLoader
 {
     /**
-<<<<<<< HEAD
-     * @return RouteCollection A RouteCollection instance
-=======
-     * Loads from annotations from a directory.
-     *
-     * @param string      $path A directory path
-     * @param string|null $type The resource type
-     *
      * @return RouteCollection
->>>>>>> 09a8d4a0
      *
      * @throws \InvalidArgumentException When the directory does not exist or its routes cannot be parsed
      */
