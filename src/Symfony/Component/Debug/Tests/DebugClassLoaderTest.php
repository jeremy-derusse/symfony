--- conflicted
+++ resolved
@@ -230,13 +230,8 @@
         restore_error_handler();
 
         $xError = array(
-<<<<<<< HEAD
-            'type' => E_USER_DEPRECATED,
-            'message' => 'The "Symfony\Component\Debug\Tests\Fixtures\FinalMethod::finalMethod()" method is considered final. It may change without further notice as of its next major version. You should not extend it from "Symfony\Component\Debug\Tests\Fixtures\ExtendedFinalMethod".',
-=======
-            'The "Symfony\Component\Debug\Tests\Fixtures\FinalMethod::finalMethod()" method is considered final since version 3.3. It may change without further notice as of its next major version. You should not extend it from "Symfony\Component\Debug\Tests\Fixtures\ExtendedFinalMethod".',
+            'The "Symfony\Component\Debug\Tests\Fixtures\FinalMethod::finalMethod()" method is considered final. It may change without further notice as of its next major version. You should not extend it from "Symfony\Component\Debug\Tests\Fixtures\ExtendedFinalMethod".',
             'The "Symfony\Component\Debug\Tests\Fixtures\FinalMethod::finalMethod2()" method is considered final. It may change without further notice as of its next major version. You should not extend it from "Symfony\Component\Debug\Tests\Fixtures\ExtendedFinalMethod".',
->>>>>>> 90e79450
         );
 
         $this->assertSame($xError, $deprecations);
