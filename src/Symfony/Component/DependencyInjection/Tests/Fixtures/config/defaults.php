--- conflicted
+++ resolved
@@ -15,10 +15,6 @@
         ->tag('t', ['a' => 'b'])
         ->bind(Foo::class, service('bar'))
         ->bind('iterable $foo', tagged_iterator('foo'))
-<<<<<<< HEAD
-        ->bind('object $baz', inline_service('Baz'))
-=======
->>>>>>> 859d4a1f
         ->public();
 
     $s->set(Foo::class)->args([service('bar')])->public();
