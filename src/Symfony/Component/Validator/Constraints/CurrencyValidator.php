<?php

/*
 * This file is part of the Symfony package.
 *
 * (c) Fabien Potencier <fabien@symfony.com>
 *
 * For the full copyright and license information, please view the LICENSE
 * file that was distributed with this source code.
 */

namespace Symfony\Component\Validator\Constraints;

use Symfony\Component\Intl\Intl;
use Symfony\Component\Validator\Context\ExecutionContextInterface;
use Symfony\Component\Validator\Constraint;
use Symfony\Component\Validator\ConstraintValidator;
use Symfony\Component\Validator\Exception\UnexpectedTypeException;

/**
 * Validates whether a value is a valid currency.
 *
 * @author Miha Vrhovnik <miha.vrhovnik@pagein.si>
<<<<<<< HEAD
 * @author Bernhard Schussek <bschussek@gmail.com>
 *
 * @api
=======
>>>>>>> 3146062f
 */
class CurrencyValidator extends ConstraintValidator
{
    /**
     * {@inheritdoc}
     */
    public function validate($value, Constraint $constraint)
    {
        if (!$constraint instanceof Currency) {
            throw new UnexpectedTypeException($constraint, __NAMESPACE__.'\Currency');
        }

        if (null === $value || '' === $value) {
            return;
        }

        if (!is_scalar($value) && !(is_object($value) && method_exists($value, '__toString'))) {
            throw new UnexpectedTypeException($value, 'string');
        }

        $value = (string) $value;
        $currencies = Intl::getCurrencyBundle()->getCurrencyNames();

        if (!isset($currencies[$value])) {
            if ($this->context instanceof ExecutionContextInterface) {
                $this->context->buildViolation($constraint->message)
                    ->setParameter('{{ value }}', $this->formatValue($value))
                    ->setCode(Currency::NO_SUCH_CURRENCY_ERROR)
                    ->addViolation();
            } else {
                $this->buildViolation($constraint->message)
                    ->setParameter('{{ value }}', $this->formatValue($value))
                    ->setCode(Currency::NO_SUCH_CURRENCY_ERROR)
                    ->addViolation();
            }
        }
    }
}<|MERGE_RESOLUTION|>--- conflicted
+++ resolved
@@ -21,12 +21,7 @@
  * Validates whether a value is a valid currency.
  *
  * @author Miha Vrhovnik <miha.vrhovnik@pagein.si>
-<<<<<<< HEAD
  * @author Bernhard Schussek <bschussek@gmail.com>
- *
- * @api
-=======
->>>>>>> 3146062f
  */
 class CurrencyValidator extends ConstraintValidator
 {
