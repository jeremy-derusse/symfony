--- conflicted
+++ resolved
@@ -65,13 +65,10 @@
                 'iteratorCollection',
                 'iteratorCollectionWithKey',
                 'nestedIterators',
-<<<<<<< HEAD
                 'arrayWithKeys',
                 'arrayWithKeysAndComplexValue',
                 'arrayOfMixed',
-=======
                 'parentAnnotation',
->>>>>>> 1a5aec14
                 'foo',
                 'foo2',
                 'foo3',
@@ -123,13 +120,10 @@
                 'iteratorCollection',
                 'iteratorCollectionWithKey',
                 'nestedIterators',
-<<<<<<< HEAD
                 'arrayWithKeys',
                 'arrayWithKeysAndComplexValue',
                 'arrayOfMixed',
-=======
                 'parentAnnotation',
->>>>>>> 1a5aec14
                 'foo',
                 'foo2',
                 'foo3',
@@ -170,13 +164,10 @@
                 'iteratorCollection',
                 'iteratorCollectionWithKey',
                 'nestedIterators',
-<<<<<<< HEAD
                 'arrayWithKeys',
                 'arrayWithKeysAndComplexValue',
                 'arrayOfMixed',
-=======
                 'parentAnnotation',
->>>>>>> 1a5aec14
                 'foo',
                 'foo2',
                 'foo3',
