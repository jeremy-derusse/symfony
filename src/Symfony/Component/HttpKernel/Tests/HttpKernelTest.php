<?php

/*
 * This file is part of the Symfony package.
 *
 * (c) Fabien Potencier <fabien@symfony.com>
 *
 * For the full copyright and license information, please view the LICENSE
 * file that was distributed with this source code.
 */

namespace Symfony\Component\HttpKernel\Tests;

use PHPUnit\Framework\TestCase;
use Symfony\Component\EventDispatcher\EventDispatcher;
use Symfony\Component\EventDispatcher\EventDispatcherInterface;
use Symfony\Component\HttpFoundation\RedirectResponse;
use Symfony\Component\HttpFoundation\Request;
use Symfony\Component\HttpFoundation\RequestStack;
use Symfony\Component\HttpFoundation\Response;
use Symfony\Component\HttpKernel\Controller\ArgumentResolverInterface;
use Symfony\Component\HttpKernel\Controller\ControllerResolverInterface;
use Symfony\Component\HttpKernel\Event\ExceptionEvent;
use Symfony\Component\HttpKernel\Exception\AccessDeniedHttpException;
use Symfony\Component\HttpKernel\Exception\BadRequestHttpException;
use Symfony\Component\HttpKernel\Exception\ControllerDoesNotReturnResponseException;
use Symfony\Component\HttpKernel\Exception\MethodNotAllowedHttpException;
use Symfony\Component\HttpKernel\Exception\NotFoundHttpException;
use Symfony\Component\HttpKernel\HttpKernel;
use Symfony\Component\HttpKernel\HttpKernelInterface;
use Symfony\Component\HttpKernel\KernelEvents;

class HttpKernelTest extends TestCase
{
    /**
     * Catch exceptions: true
     * Throwable type: RuntimeException
     * Listener: false.
     */
    public function testHandleWhenControllerThrowsAnExceptionAndCatchIsTrue()
    {
        $this->expectException(\RuntimeException::class);
        $kernel = $this->getHttpKernel(new EventDispatcher(), function () { throw new \RuntimeException(); });

        $kernel->handle(new Request(), HttpKernelInterface::MAIN_REQUEST, true);
    }

<<<<<<< HEAD
    /**
     * Catch exceptions: false
     * Throwable type: RuntimeException
     * Listener: false.
     */
=======
    public function testRequestStackIsNotBrokenWhenControllerThrowsAnExceptionAndCatchIsTrue()
    {
        $requestStack = new RequestStack();
        $kernel = $this->getHttpKernel(new EventDispatcher(), function () { throw new \RuntimeException(); }, $requestStack);

        try {
            $kernel->handle(new Request(), HttpKernelInterface::MASTER_REQUEST, true);
        } catch (\Throwable $exception) {
        }

        self::assertNull($requestStack->getCurrentRequest());
    }

    public function testRequestStackIsNotBrokenWhenControllerThrowsAnExceptionAndCatchIsFalse()
    {
        $requestStack = new RequestStack();
        $kernel = $this->getHttpKernel(new EventDispatcher(), function () { throw new \RuntimeException(); }, $requestStack);

        try {
            $kernel->handle(new Request(), HttpKernelInterface::MASTER_REQUEST, false);
        } catch (\Throwable $exception) {
        }

        self::assertNull($requestStack->getCurrentRequest());
    }

    public function testRequestStackIsNotBrokenWhenControllerThrowsAnThrowable()
    {
        $requestStack = new RequestStack();
        $kernel = $this->getHttpKernel(new EventDispatcher(), function () { throw new \Error(); }, $requestStack);

        try {
            $kernel->handle(new Request(), HttpKernelInterface::MASTER_REQUEST, true);
        } catch (\Throwable $exception) {
        }

        self::assertNull($requestStack->getCurrentRequest());
    }

>>>>>>> bd725988
    public function testHandleWhenControllerThrowsAnExceptionAndCatchIsFalseAndNoListenerIsRegistered()
    {
        $this->expectException(\RuntimeException::class);
        $kernel = $this->getHttpKernel(new EventDispatcher(), function () { throw new \RuntimeException(); });

        $kernel->handle(new Request(), HttpKernelInterface::MAIN_REQUEST, false);
    }

    /**
     * Catch exceptions: true
     * Throwable type: RuntimeException
     * Listener: true.
     */
    public function testHandleWhenControllerThrowsAnExceptionAndCatchIsTrueWithAHandlingListener()
    {
        $dispatcher = new EventDispatcher();
        $dispatcher->addListener(KernelEvents::EXCEPTION, function ($event) {
            $event->setResponse(new Response($event->getThrowable()->getMessage()));
        });

        $kernel = $this->getHttpKernel($dispatcher, function () { throw new \RuntimeException('foo'); });
        $response = $kernel->handle(new Request(), HttpKernelInterface::MAIN_REQUEST, true);

        $this->assertEquals('500', $response->getStatusCode());
        $this->assertEquals('foo', $response->getContent());
    }

    /**
     * Catch exceptions: true
     * Throwable type: TypeError
     * Listener: true.
     */
    public function testHandleWhenControllerThrowsAThrowableAndCatchIsTrueWithAHandlingListener()
    {
        $dispatcher = new EventDispatcher();
        $dispatcher->addListener(KernelEvents::EXCEPTION, function ($event) {
            $event->setResponse(new Response($event->getThrowable()->getMessage()));
        });

        $kernel = $this->getHttpKernel($dispatcher, function () { throw new \TypeError('foo'); });
        $response = $kernel->handle(new Request(), HttpKernelInterface::MAIN_REQUEST, true);

        $this->assertEquals('500', $response->getStatusCode());
        $this->assertEquals('foo', $response->getContent());
    }

    /**
     * Catch exceptions: false
     * Throwable type: TypeError
     * Listener: true.
     */
    public function testHandleWhenControllerThrowsAThrowableAndCatchIsFalseWithAHandlingListener()
    {
        $dispatcher = new EventDispatcher();
        $dispatcher->addListener(KernelEvents::EXCEPTION, function ($event) {
            $event->setResponse(new Response($event->getThrowable()->getMessage()));
        });

        $kernel = $this->getHttpKernel($dispatcher, function () { throw new \TypeError('foo'); });
        $this->expectException(\TypeError::class);
        $kernel->handle(new Request(), HttpKernelInterface::MAIN_REQUEST, false);
    }

    /**
     * Catch exceptions: true
     * Throwable type: TypeError
     * Listener: true.
     *
     * @group legacy
     */
    public function testHandleWhenControllerThrowsAThrowableAndCatchIsTrueNotHandlingThrowables()
    {
        $dispatcher = new EventDispatcher();
        $dispatcher->addListener(KernelEvents::EXCEPTION, function ($event) {
            $event->setResponse(new Response($event->getThrowable()->getMessage()));
        });

        $controllerResolver = $this->createMock(ControllerResolverInterface::class);
        $controllerResolver
            ->expects($this->any())
            ->method('getController')
            ->willReturn(function () { throw new \TypeError('foo'); });

        $argumentResolver = $this->createMock(ArgumentResolverInterface::class);
        $argumentResolver
            ->expects($this->any())
            ->method('getArguments')
            ->willReturn([]);

        $kernel = new HttpKernel($dispatcher, $controllerResolver, null, $argumentResolver, false);

        $this->expectException(\TypeError::class);
        $kernel->handle(new Request(), HttpKernelInterface::MAIN_REQUEST, true);
    }

    /**
     * Catch exceptions: true
     * Throwable type: RuntimeException
     * Listener: true.
     */
    public function testHandleWhenControllerThrowsAnExceptionAndCatchIsTrueWithANonHandlingListener()
    {
        $exception = new \RuntimeException();

        $dispatcher = new EventDispatcher();
        $dispatcher->addListener(KernelEvents::EXCEPTION, function ($event) {
            // should set a response, but does not
        });

        $kernel = $this->getHttpKernel($dispatcher, function () use ($exception) { throw $exception; });

        try {
            $kernel->handle(new Request(), HttpKernelInterface::MAIN_REQUEST, true);
            $this->fail('LogicException expected');
        } catch (\RuntimeException $e) {
            $this->assertSame($exception, $e);
        }
    }

    public function testHandleExceptionWithARedirectionResponse()
    {
        $dispatcher = new EventDispatcher();
        $dispatcher->addListener(KernelEvents::EXCEPTION, function ($event) {
            $event->setResponse(new RedirectResponse('/login', 301));
        });

        $kernel = $this->getHttpKernel($dispatcher, function () { throw new AccessDeniedHttpException(); });
        $response = $kernel->handle(new Request());

        $this->assertEquals('301', $response->getStatusCode());
        $this->assertEquals('/login', $response->headers->get('Location'));
    }

    public function testHandleHttpException()
    {
        $dispatcher = new EventDispatcher();
        $dispatcher->addListener(KernelEvents::EXCEPTION, function ($event) {
            $event->setResponse(new Response($event->getThrowable()->getMessage()));
        });

        $kernel = $this->getHttpKernel($dispatcher, function () { throw new MethodNotAllowedHttpException(['POST']); });
        $response = $kernel->handle(new Request());

        $this->assertEquals('405', $response->getStatusCode());
        $this->assertEquals('POST', $response->headers->get('Allow'));
    }

    public function getStatusCodes()
    {
        return [
            [200, 404],
            [404, 200],
            [301, 200],
            [500, 200],
        ];
    }

    /**
     * @dataProvider getSpecificStatusCodes
     */
    public function testHandleWhenAnExceptionIsHandledWithASpecificStatusCode($expectedStatusCode)
    {
        $dispatcher = new EventDispatcher();
        $dispatcher->addListener(KernelEvents::EXCEPTION, function (ExceptionEvent $event) use ($expectedStatusCode) {
            $event->allowCustomResponseCode();
            $event->setResponse(new Response('', $expectedStatusCode));
        });

        $kernel = $this->getHttpKernel($dispatcher, function () { throw new \RuntimeException(); });
        $response = $kernel->handle(new Request());

        $this->assertEquals($expectedStatusCode, $response->getStatusCode());
    }

    public function getSpecificStatusCodes()
    {
        return [
            [200],
            [302],
            [403],
        ];
    }

    public function testHandleWhenAListenerReturnsAResponse()
    {
        $dispatcher = new EventDispatcher();
        $dispatcher->addListener(KernelEvents::REQUEST, function ($event) {
            $event->setResponse(new Response('hello'));
        });

        $kernel = $this->getHttpKernel($dispatcher);

        $this->assertEquals('hello', $kernel->handle(new Request())->getContent());
    }

    public function testHandleWhenNoControllerIsFound()
    {
        $this->expectException(NotFoundHttpException::class);
        $dispatcher = new EventDispatcher();
        $kernel = $this->getHttpKernel($dispatcher, false);

        $kernel->handle(new Request());
    }

    public function testHandleWhenTheControllerIsAClosure()
    {
        $response = new Response('foo');
        $dispatcher = new EventDispatcher();
        $kernel = $this->getHttpKernel($dispatcher, function () use ($response) { return $response; });

        $this->assertSame($response, $kernel->handle(new Request()));
    }

    public function testHandleWhenTheControllerIsAnObjectWithInvoke()
    {
        $dispatcher = new EventDispatcher();
        $kernel = $this->getHttpKernel($dispatcher, new TestController());

        $this->assertResponseEquals(new Response('foo'), $kernel->handle(new Request()));
    }

    public function testHandleWhenTheControllerIsAFunction()
    {
        $dispatcher = new EventDispatcher();
        $kernel = $this->getHttpKernel($dispatcher, 'Symfony\Component\HttpKernel\Tests\controller_func');

        $this->assertResponseEquals(new Response('foo'), $kernel->handle(new Request()));
    }

    public function testHandleWhenTheControllerIsAnArray()
    {
        $dispatcher = new EventDispatcher();
        $kernel = $this->getHttpKernel($dispatcher, [new TestController(), 'controller']);

        $this->assertResponseEquals(new Response('foo'), $kernel->handle(new Request()));
    }

    public function testHandleWhenTheControllerIsAStaticArray()
    {
        $dispatcher = new EventDispatcher();
        $kernel = $this->getHttpKernel($dispatcher, ['Symfony\Component\HttpKernel\Tests\TestController', 'staticcontroller']);

        $this->assertResponseEquals(new Response('foo'), $kernel->handle(new Request()));
    }

    public function testHandleWhenTheControllerDoesNotReturnAResponse()
    {
        $dispatcher = new EventDispatcher();
        $kernel = $this->getHttpKernel($dispatcher, function () {});

        try {
            $kernel->handle(new Request());

            $this->fail('The kernel should throw an exception.');
        } catch (ControllerDoesNotReturnResponseException $e) {
            $first = $e->getTrace()[0];

            // `file` index the array starting at 0, and __FILE__ starts at 1
            $line = file($first['file'])[$first['line'] - 2];
            $this->assertStringContainsString('// call controller', $line);
        }
    }

    public function testHandleWhenTheControllerDoesNotReturnAResponseButAViewIsRegistered()
    {
        $dispatcher = new EventDispatcher();
        $dispatcher->addListener(KernelEvents::VIEW, function ($event) {
            $event->setResponse(new Response($event->getControllerResult()));
        });

        $kernel = $this->getHttpKernel($dispatcher, function () { return 'foo'; });

        $this->assertEquals('foo', $kernel->handle(new Request())->getContent());
    }

    public function testHandleWithAResponseListener()
    {
        $dispatcher = new EventDispatcher();
        $dispatcher->addListener(KernelEvents::RESPONSE, function ($event) {
            $event->setResponse(new Response('foo'));
        });
        $kernel = $this->getHttpKernel($dispatcher);

        $this->assertEquals('foo', $kernel->handle(new Request())->getContent());
    }

    public function testHandleAllowChangingControllerArguments()
    {
        $dispatcher = new EventDispatcher();
        $dispatcher->addListener(KernelEvents::CONTROLLER_ARGUMENTS, function ($event) {
            $event->setArguments(['foo']);
        });

        $kernel = $this->getHttpKernel($dispatcher, function ($content) { return new Response($content); });

        $this->assertResponseEquals(new Response('foo'), $kernel->handle(new Request()));
    }

    public function testHandleAllowChangingControllerAndArguments()
    {
        $dispatcher = new EventDispatcher();
        $dispatcher->addListener(KernelEvents::CONTROLLER_ARGUMENTS, function ($event) {
            $oldController = $event->getController();
            $oldArguments = $event->getArguments();

            $newController = function ($id) use ($oldController, $oldArguments) {
                $response = $oldController(...$oldArguments);

                $response->headers->set('X-Id', $id);

                return $response;
            };

            $event->setController($newController);
            $event->setArguments(['bar']);
        });

        $kernel = $this->getHttpKernel($dispatcher, function ($content) { return new Response($content); }, null, ['foo']);

        $this->assertResponseEquals(new Response('foo', 200, ['X-Id' => 'bar']), $kernel->handle(new Request()));
    }

    public function testTerminate()
    {
        $dispatcher = new EventDispatcher();
        $kernel = $this->getHttpKernel($dispatcher);
        $dispatcher->addListener(KernelEvents::TERMINATE, function ($event) use (&$called, &$capturedKernel, &$capturedRequest, &$capturedResponse) {
            $called = true;
            $capturedKernel = $event->getKernel();
            $capturedRequest = $event->getRequest();
            $capturedResponse = $event->getResponse();
        });

        $kernel->terminate($request = Request::create('/'), $response = new Response());
        $this->assertTrue($called);
        $this->assertEquals($kernel, $capturedKernel);
        $this->assertEquals($request, $capturedRequest);
        $this->assertEquals($response, $capturedResponse);
    }

    public function testVerifyRequestStackPushPopDuringHandle()
    {
        $request = new Request();

        $stack = $this->getMockBuilder(RequestStack::class)->setMethods(['push', 'pop'])->getMock();
        $stack->expects($this->once())->method('push')->with($this->equalTo($request));
        $stack->expects($this->once())->method('pop');

        $dispatcher = new EventDispatcher();
        $kernel = $this->getHttpKernel($dispatcher, null, $stack);

        $kernel->handle($request, HttpKernelInterface::MAIN_REQUEST);
    }

    public function testInconsistentClientIpsOnMainRequests()
    {
        $this->expectException(BadRequestHttpException::class);
        $request = new Request();
        $request->setTrustedProxies(['1.1.1.1'], Request::HEADER_X_FORWARDED_FOR | Request::HEADER_FORWARDED);
        $request->server->set('REMOTE_ADDR', '1.1.1.1');
        $request->headers->set('FORWARDED', 'for=2.2.2.2');
        $request->headers->set('X_FORWARDED_FOR', '3.3.3.3');

        $dispatcher = new EventDispatcher();
        $dispatcher->addListener(KernelEvents::REQUEST, function ($event) {
            $event->getRequest()->getClientIp();
        });

        $kernel = $this->getHttpKernel($dispatcher);
        $kernel->handle($request, $kernel::MAIN_REQUEST, false);

        Request::setTrustedProxies([], -1);
    }

    private function getHttpKernel(EventDispatcherInterface $eventDispatcher, $controller = null, RequestStack $requestStack = null, array $arguments = [])
    {
        if (null === $controller) {
            $controller = function () { return new Response('Hello'); };
        }

        $controllerResolver = $this->createMock(ControllerResolverInterface::class);
        $controllerResolver
            ->expects($this->any())
            ->method('getController')
            ->willReturn($controller);

        $argumentResolver = $this->createMock(ArgumentResolverInterface::class);
        $argumentResolver
            ->expects($this->any())
            ->method('getArguments')
            ->willReturn($arguments);

        return new HttpKernel($eventDispatcher, $controllerResolver, $requestStack, $argumentResolver, true);
    }

    private function assertResponseEquals(Response $expected, Response $actual)
    {
        $expected->setDate($actual->getDate());
        $this->assertEquals($expected, $actual);
    }
}

class TestController
{
    public function __invoke()
    {
        return new Response('foo');
    }

    public function controller()
    {
        return new Response('foo');
    }

    public static function staticController()
    {
        return new Response('foo');
    }
}

function controller_func()
{
    return new Response('foo');
}<|MERGE_RESOLUTION|>--- conflicted
+++ resolved
@@ -45,13 +45,6 @@
         $kernel->handle(new Request(), HttpKernelInterface::MAIN_REQUEST, true);
     }
 
-<<<<<<< HEAD
-    /**
-     * Catch exceptions: false
-     * Throwable type: RuntimeException
-     * Listener: false.
-     */
-=======
     public function testRequestStackIsNotBrokenWhenControllerThrowsAnExceptionAndCatchIsTrue()
     {
         $requestStack = new RequestStack();
@@ -91,7 +84,11 @@
         self::assertNull($requestStack->getCurrentRequest());
     }
 
->>>>>>> bd725988
+    /**
+     * Catch exceptions: false
+     * Throwable type: RuntimeException
+     * Listener: false.
+     */
     public function testHandleWhenControllerThrowsAnExceptionAndCatchIsFalseAndNoListenerIsRegistered()
     {
         $this->expectException(\RuntimeException::class);
