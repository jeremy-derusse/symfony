--- conflicted
+++ resolved
@@ -311,48 +311,28 @@
 
         $resolver->setNormalizer('date_format', function (Options $options, $dateFormat) {
             if (null !== $dateFormat && 'single_text' === $options['widget'] && self::HTML5_FORMAT === $options['format']) {
-<<<<<<< HEAD
-                throw new LogicException(sprintf('Cannot use the "date_format" option of the %s with an HTML5 date.', self::class));
-=======
-                return sprintf('Using the "date_format" option of %s with an HTML5 date widget is deprecated since Symfony 4.3 and will lead to an exception in 5.0.', self::class);
-                //throw new LogicException(sprintf('Cannot use the "date_format" option of the "%s" with an HTML5 date.', self::class));
->>>>>>> 4a7fcda3
+                throw new LogicException(sprintf('Cannot use the "date_format" option of the "%s" with an HTML5 date.', self::class));
             }
 
             return $dateFormat;
         });
         $resolver->setNormalizer('date_widget', function (Options $options, $dateWidget) {
             if (null !== $dateWidget && 'single_text' === $options['widget']) {
-<<<<<<< HEAD
-                throw new LogicException(sprintf('Cannot use the "date_widget" option of the %s when the "widget" option is set to "single_text".', self::class));
-=======
-                return sprintf('Using the "date_widget" option of %s when the "widget" option is set to "single_text" is deprecated since Symfony 4.3 and will lead to an exception in 5.0.', self::class);
-                //throw new LogicException(sprintf('Cannot use the "date_widget" option of the "%s" when the "widget" option is set to "single_text".', self::class));
->>>>>>> 4a7fcda3
+                throw new LogicException(sprintf('Cannot use the "date_widget" option of the "%s" when the "widget" option is set to "single_text".', self::class));
             }
 
             return $dateWidget;
         });
         $resolver->setNormalizer('time_widget', function (Options $options, $timeWidget) {
             if (null !== $timeWidget && 'single_text' === $options['widget']) {
-<<<<<<< HEAD
-                throw new LogicException(sprintf('Cannot use the "time_widget" option of the %s when the "widget" option is set to "single_text".', self::class));
-=======
-                return sprintf('Using the "time_widget" option of %s when the "widget" option is set to "single_text" is deprecated since Symfony 4.3 and will lead to an exception in 5.0.', self::class);
-                //throw new LogicException(sprintf('Cannot use the "time_widget" option of the "%s" when the "widget" option is set to "single_text".', self::class));
->>>>>>> 4a7fcda3
+                throw new LogicException(sprintf('Cannot use the "time_widget" option of the "%s" when the "widget" option is set to "single_text".', self::class));
             }
 
             return $timeWidget;
         });
         $resolver->setNormalizer('html5', function (Options $options, $html5) {
             if ($html5 && self::HTML5_FORMAT !== $options['format']) {
-<<<<<<< HEAD
-                throw new LogicException(sprintf('Cannot use the "format" option of %s when the "html5" option is enabled.', self::class));
-=======
-                return sprintf('Using a custom format when the "html5" option of %s is enabled is deprecated since Symfony 4.3 and will lead to an exception in 5.0.', self::class);
-                //throw new LogicException(sprintf('Cannot use the "format" option of "%s" when the "html5" option is disabled.', self::class));
->>>>>>> 4a7fcda3
+                throw new LogicException(sprintf('Cannot use the "format" option of "%s" when the "html5" option is enabled.', self::class));
             }
 
             return $html5;
