--- conflicted
+++ resolved
@@ -47,22 +47,9 @@
             if (isset($controller[0]) && \is_string($controller[0]) && isset($controller[1])) {
                 try {
                     $controller[0] = $this->instantiateController($controller[0]);
-<<<<<<< HEAD
-                } catch (\Error | \LogicException $e) {
+                } catch (\Error|\LogicException $e) {
                     if (\is_callable($controller)) {
                         return $controller;
-=======
-                } catch (\Error|\LogicException $e) {
-                    try {
-                        // We cannot just check is_callable but have to use reflection because a non-static method
-                        // can still be called statically in PHP but we don't want that. This is deprecated in PHP 7, so we
-                        // could simplify this with PHP 8.
-                        if ((new \ReflectionMethod($controller[0], $controller[1]))->isStatic()) {
-                            return $controller;
-                        }
-                    } catch (\ReflectionException $reflectionException) {
-                        throw $e;
->>>>>>> 646c33fd
                     }
 
                     throw $e;
