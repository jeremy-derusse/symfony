--- conflicted
+++ resolved
@@ -15,14 +15,9 @@
  * Validates values and graphs of objects and arrays.
  *
  * @author Bernhard Schussek <bschussek@gmail.com>
-<<<<<<< HEAD
- *
- * @api
  *
  * @deprecated since version 2.5, to be removed in 3.0.
  *             Use {@link \Symfony\Component\Validator\Validator\ValidatorInterface} instead.
-=======
->>>>>>> e1ede46b
  */
 interface ValidatorInterface
 {
@@ -87,15 +82,10 @@
      *
      * @return ConstraintViolationListInterface A list of constraint violations. If the
      *                                          list is empty, validation succeeded.
-<<<<<<< HEAD
-     *
-     * @api
      *
      * @deprecated since version 2.5, to be removed in 3.0.
      *             Renamed to {@link Validator\ValidatorInterface::validate()}
      *             in Symfony 2.5.
-=======
->>>>>>> e1ede46b
      */
     public function validateValue($value, $constraints, $groups = null);
 
@@ -103,16 +93,11 @@
      * Returns the factory for metadata instances.
      *
      * @return MetadataFactoryInterface The metadata factory.
-<<<<<<< HEAD
-     *
-     * @api
      *
      * @deprecated since version 2.5, to be removed in 3.0.
      *             Use {@link Validator\ValidatorInterface::getMetadataFor()} or
      *             {@link Validator\ValidatorInterface::hasMetadataFor()}
      *             instead.
-=======
->>>>>>> e1ede46b
      */
     public function getMetadataFactory();
 }