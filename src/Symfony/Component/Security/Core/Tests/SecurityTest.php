<?php

/*
 * This file is part of the Symfony package.
 *
 * (c) Fabien Potencier <fabien@symfony.com>
 *
 * For the full copyright and license information, please view the LICENSE
 * file that was distributed with this source code.
 */

namespace Symfony\Component\Security\Core\Tests;

use PHPUnit\Framework\TestCase;
use Psr\Container\ContainerInterface;
use Symfony\Component\Security\Core\Authentication\Token\Storage\TokenStorageInterface;
use Symfony\Component\Security\Core\Authentication\Token\TokenInterface;
use Symfony\Component\Security\Core\Authentication\Token\UsernamePasswordToken;
use Symfony\Component\Security\Core\Authorization\AuthorizationCheckerInterface;
use Symfony\Component\Security\Core\Security;
use Symfony\Component\Security\Core\User\User;

class SecurityTest extends TestCase
{
    public function testGetToken()
    {
        $token = new UsernamePasswordToken('foo', 'bar', 'provider');
        $tokenStorage = $this->createMock(TokenStorageInterface::class);

        $tokenStorage->expects($this->once())
            ->method('getToken')
            ->willReturn($token);

        $container = $this->createContainer('security.token_storage', $tokenStorage);

        $security = new Security($container);
        $this->assertSame($token, $security->getToken());
    }

    /**
     * @dataProvider getUserTests
     */
    public function testGetUser($userInToken, $expectedUser)
    {
        $token = $this->createMock(TokenInterface::class);
        $token->expects($this->any())
            ->method('getUser')
            ->willReturn($userInToken);
        $tokenStorage = $this->createMock(TokenStorageInterface::class);

        $tokenStorage->expects($this->once())
            ->method('getToken')
            ->willReturn($token);

        $container = $this->createContainer('security.token_storage', $tokenStorage);

        $security = new Security($container);
        $this->assertSame($expectedUser, $security->getUser());
    }

    public function getUserTests()
    {
        yield [null, null];

        yield ['string_username', null];

        yield [new StringishUser(), null];

        $user = new User('nice_user', 'foo');
        yield [$user, $user];
    }

<<<<<<< HEAD
=======
    /**
     * @group legacy
     * @expectedDeprecation Accessing the user object "Symfony\Component\Security\Core\Tests\StringishUser" that is not an instance of "Symfony\Component\Security\Core\User\UserInterface" from "Symfony\Component\Security\Core\Security::getUser()" is deprecated since Symfony 4.2, use "getToken()->getUser()" instead.
     */
    public function testGetUserLegacy()
    {
        $token = $this->createMock(TokenInterface::class);
        $token->expects($this->any())
            ->method('getUser')
            ->willReturn($user = new StringishUser());
        $tokenStorage = $this->createMock(TokenStorageInterface::class);

        $tokenStorage->expects($this->once())
            ->method('getToken')
            ->willReturn($token);

        $container = $this->createContainer('security.token_storage', $tokenStorage);

        $security = new Security($container);
        $this->assertSame($user, $security->getUser());
    }

>>>>>>> 22b1eb40
    public function testIsGranted()
    {
        $authorizationChecker = $this->createMock(AuthorizationCheckerInterface::class);

        $authorizationChecker->expects($this->once())
            ->method('isGranted')
            ->with('SOME_ATTRIBUTE', 'SOME_SUBJECT')
            ->willReturn(true);

        $container = $this->createContainer('security.authorization_checker', $authorizationChecker);

        $security = new Security($container);
        $this->assertTrue($security->isGranted('SOME_ATTRIBUTE', 'SOME_SUBJECT'));
    }

    private function createContainer($serviceId, $serviceObject)
    {
        $container = $this->createMock(ContainerInterface::class);

        $container->expects($this->atLeastOnce())
            ->method('get')
            ->with($serviceId)
            ->willReturn($serviceObject);

        return $container;
    }
}

class StringishUser
{
    public function __toString(): string
    {
        return 'stringish_user';
    }
}<|MERGE_RESOLUTION|>--- conflicted
+++ resolved
@@ -70,31 +70,6 @@
         yield [$user, $user];
     }
 
-<<<<<<< HEAD
-=======
-    /**
-     * @group legacy
-     * @expectedDeprecation Accessing the user object "Symfony\Component\Security\Core\Tests\StringishUser" that is not an instance of "Symfony\Component\Security\Core\User\UserInterface" from "Symfony\Component\Security\Core\Security::getUser()" is deprecated since Symfony 4.2, use "getToken()->getUser()" instead.
-     */
-    public function testGetUserLegacy()
-    {
-        $token = $this->createMock(TokenInterface::class);
-        $token->expects($this->any())
-            ->method('getUser')
-            ->willReturn($user = new StringishUser());
-        $tokenStorage = $this->createMock(TokenStorageInterface::class);
-
-        $tokenStorage->expects($this->once())
-            ->method('getToken')
-            ->willReturn($token);
-
-        $container = $this->createContainer('security.token_storage', $tokenStorage);
-
-        $security = new Security($container);
-        $this->assertSame($user, $security->getUser());
-    }
-
->>>>>>> 22b1eb40
     public function testIsGranted()
     {
         $authorizationChecker = $this->createMock(AuthorizationCheckerInterface::class);
