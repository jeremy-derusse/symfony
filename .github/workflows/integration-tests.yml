name: Integration

on:
  push:
  pull_request:

defaults:
  run:
    shell: bash

concurrency:
    group: ${{ github.workflow }}-${{ github.head_ref || github.run_id }}
    cancel-in-progress: true

permissions:
  contents: read

jobs:

  tests:
    name: Integration
    runs-on: Ubuntu-20.04

    strategy:
      matrix:
        php: ['8.1']
      fail-fast: false

    services:
      postgres:
        image: postgres:9.6-alpine
        ports:
          - 5432:5432
        env:
          POSTGRES_PASSWORD: 'password'
      ldap:
        image: bitnami/openldap
        ports:
          - 3389:3389
        env:
          LDAP_ADMIN_USERNAME: admin
          LDAP_ADMIN_PASSWORD: symfony
          LDAP_ROOT: dc=symfony,dc=com
          LDAP_PORT_NUMBER: 3389
          LDAP_USERS: a
          LDAP_PASSWORDS: a
      redis:
        image: redis:6.2.8
        ports:
          - 16379:6379
      redis-cluster:
        image: grokzen/redis-cluster:6.2.8
        ports:
          - 7000:7000
          - 7001:7001
          - 7002:7002
          - 7003:7003
          - 7004:7004
          - 7005:7005
          - 7006:7006
        env:
          STANDALONE: 1
      redis-sentinel:
        image: bitnami/redis-sentinel:6.2.8
        ports:
          - 26379:26379
        env:
          REDIS_MASTER_HOST: redis
          REDIS_MASTER_SET: redis_sentinel
          REDIS_SENTINEL_QUORUM: 1
      memcached:
        image: memcached:1.6.5
        ports:
          - 11211:11211
      rabbitmq:
        image: rabbitmq:3.8.3
        ports:
          - 5672:5672
      mongodb:
        image: mongo
        ports:
          - 27017:27017
      couchbase:
        image: couchbase:6.5.1
        ports:
          - 8091:8091
          - 8092:8092
          - 8093:8093
          - 8094:8094
          - 11210:11210
      sqs:
        image: asyncaws/testing-sqs
        ports:
          - 9494:9494
      zookeeper:
        image: wurstmeister/zookeeper:3.4.6
      kafka:
        image: wurstmeister/kafka:2.12-2.0.1
        ports:
          - 9092:9092
        env:
          KAFKA_AUTO_CREATE_TOPICS_ENABLE: false
          KAFKA_CREATE_TOPICS: 'test-topic:1:1:compact'
          KAFKA_ADVERTISED_HOST_NAME: 127.0.0.1
          KAFKA_ZOOKEEPER_CONNECT: 'zookeeper:2181'
          KAFKA_ADVERTISED_PORT: 9092

    steps:
      - name: Checkout
        uses: actions/checkout@v3

      - name: Install system dependencies
        run: |
          echo "::group::apt-get update"
          sudo wget -O - https://packages.couchbase.com/clients/c/repos/deb/couchbase.key | sudo apt-key add -
          echo "deb https://packages.couchbase.com/clients/c/repos/deb/ubuntu2004 focal focal/main" | sudo tee /etc/apt/sources.list.d/couchbase.list
          sudo apt-get update
          echo "::endgroup::"

          echo "::group::install tools & libraries"
          sudo apt-get install librdkafka-dev redis-server libcouchbase-dev
          sudo -- sh -c 'echo unixsocket /var/run/redis/redis-server.sock >> /etc/redis/redis.conf'
          sudo -- sh -c 'echo unixsocketperm 777 >> /etc/redis/redis.conf'
          sudo service redis-server restart
          echo "::endgroup::"

      - name: Configure Couchbase
        run: |
          curl -s -u 'username=Administrator&password=111111' -X POST http://localhost:8091/node/controller/setupServices -d 'services=kv%2Cn1ql%2Cindex%2Cfts'
          curl -s -X POST http://localhost:8091/settings/web -d 'username=Administrator&password=111111&port=SAME'
          curl -s -u Administrator:111111 -X POST http://localhost:8091/pools/default/buckets -d 'ramQuotaMB=100&bucketType=ephemeral&name=cache'
          curl -s -u Administrator:111111 -X POST  http://localhost:8091/pools/default -d 'memoryQuota=256'

      - name: Setup PHP
        uses: shivammathur/setup-php@v2
        with:
          coverage: "none"
          extensions: "json,couchbase-3.2.2,memcached,mongodb-1.12.0,redis,rdkafka,xsl,ldap"
          ini-values: date.timezone=UTC,memory_limit=-1,default_socket_timeout=10,session.gc_probability=0,apc.enable_cli=1,zend.assertions=1
          php-version: "${{ matrix.php }}"
          tools: pecl

      - name: Display versions
        run: |
          php -r 'foreach (get_loaded_extensions() as $extension) echo $extension . " " . phpversion($extension) . PHP_EOL;'
          php -i

      - name: Load fixtures
        uses: docker://bitnami/openldap
        with:
          entrypoint: /bin/bash
          args: -c "(/opt/bitnami/openldap/bin/ldapwhoami -H ldap://ldap:3389 -D cn=admin,dc=symfony,dc=com -w symfony||sleep 5) && /opt/bitnami/openldap/bin/ldapadd -H ldap://ldap:3389 -D cn=admin,dc=symfony,dc=com -w symfony -f src/Symfony/Component/Ldap/Tests/Fixtures/data/fixtures.ldif && /opt/bitnami/openldap/bin/ldapdelete -H ldap://ldap:3389 -D cn=admin,dc=symfony,dc=com -w symfony cn=a,ou=users,dc=symfony,dc=com"

      - name: Install dependencies
        run: |
          COMPOSER_HOME="$(composer config home)"
          ([ -d "$COMPOSER_HOME" ] || mkdir "$COMPOSER_HOME") && cp .github/composer-config.json "$COMPOSER_HOME/config.json"
          export COMPOSER_ROOT_VERSION=$(grep ' VERSION = ' src/Symfony/Component/HttpKernel/Kernel.php | grep -P -o '[0-9]+\.[0-9]+').x-dev
          echo COMPOSER_ROOT_VERSION=$COMPOSER_ROOT_VERSION >> $GITHUB_ENV

          echo "::group::composer update"
<<<<<<< HEAD
          composer require --dev --no-update mongodb/mongodb:"^1.11"
=======
          composer require --dev --no-update mongodb/mongodb
>>>>>>> 1b114f4b
          composer update --no-progress --ansi
          echo "::endgroup::"

          echo "::group::install phpunit"
          ./phpunit install
          echo "::endgroup::"

      - name: Run tests
        run: ./phpunit --group integration -v
        env:
          REDIS_HOST: 'localhost:16379'
          REDIS_CLUSTER_HOSTS: 'localhost:7000 localhost:7001 localhost:7002 localhost:7003 localhost:7004 localhost:7005'
          REDIS_SENTINEL_HOSTS: 'localhost:26379 localhost:26379 localhost:26379'
          REDIS_SENTINEL_SERVICE: redis_sentinel
          MESSENGER_REDIS_DSN: redis://127.0.0.1:7006/messages
          MESSENGER_AMQP_DSN: amqp://localhost/%2f/messages
          MESSENGER_SQS_DSN: "sqs://localhost:9494/messages?sslmode=disable&poll_timeout=0.01"
          MESSENGER_SQS_FIFO_QUEUE_DSN: "sqs://localhost:9494/messages.fifo?sslmode=disable&poll_timeout=0.01"
          KAFKA_BROKER: 127.0.0.1:9092
          POSTGRES_HOST: localhost

      #- name: Run HTTP push tests
      #  if: matrix.php == '8.1'
      #  run: |
      #    [ -d .phpunit ] && mv .phpunit .phpunit.bak
      #    wget -q https://github.com/symfony/binary-utils/releases/download/v0.1/vulcain_0.1.3_Linux_x86_64.tar.gz -O - | tar xz && mv vulcain /usr/local/bin
      #    docker run --rm -e COMPOSER_ROOT_VERSION -v $(pwd):/app -v $(which composer):/usr/local/bin/composer -v $(which vulcain):/usr/local/bin/vulcain -w /app php:8.1-alpine ./phpunit src/Symfony/Component/HttpClient/Tests/CurlHttpClientTest.php --filter testHttp2Push
      #    sudo rm -rf .phpunit
      #    [ -d .phpunit.bak ] && mv .phpunit.bak .phpunit

      - uses: marceloprado/has-changed-path@v1
        id: changed-translation-files
        with:
          paths: src/**/Resources/translations/*.xlf

      - name: Check Translation Status
        if: steps.changed-translation-files.outputs.changed == 'true'
        run: |
          php src/Symfony/Component/Translation/Resources/bin/translation-status.php -v<|MERGE_RESOLUTION|>--- conflicted
+++ resolved
@@ -159,11 +159,7 @@
           echo COMPOSER_ROOT_VERSION=$COMPOSER_ROOT_VERSION >> $GITHUB_ENV
 
           echo "::group::composer update"
-<<<<<<< HEAD
-          composer require --dev --no-update mongodb/mongodb:"^1.11"
-=======
           composer require --dev --no-update mongodb/mongodb
->>>>>>> 1b114f4b
           composer update --no-progress --ansi
           echo "::endgroup::"
 
