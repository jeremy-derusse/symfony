{
    "name": "symfony/password-hasher",
    "type": "library",
    "description": "Provides password hashing utilities",
    "keywords": ["password", "hashing"],
    "homepage": "https://symfony.com",
    "license": "MIT",
    "authors": [
        {
            "name": "Robin Chalas",
            "email": "robin.chalas@gmail.com"
        },
        {
            "name": "Symfony Community",
            "homepage": "https://symfony.com/contributors"
        }
    ],
    "require": {
        "php": ">=8.0.2"
    },
    "require-dev": {
<<<<<<< HEAD
        "symfony/security-core": "^5.4|^6.0",
        "symfony/console": "^5"
=======
        "symfony/security-core": "^5.3|^6.0",
        "symfony/console": "^5.3|^6.0"
>>>>>>> 3c030855
    },
    "conflict": {
        "symfony/security-core": "<5.4"
    },
    "autoload": {
        "psr-4": { "Symfony\\Component\\PasswordHasher\\": "" },
        "exclude-from-classmap": [
            "/Tests/"
        ]
    },
    "minimum-stability": "dev"
}<|MERGE_RESOLUTION|>--- conflicted
+++ resolved
@@ -19,13 +19,8 @@
         "php": ">=8.0.2"
     },
     "require-dev": {
-<<<<<<< HEAD
         "symfony/security-core": "^5.4|^6.0",
-        "symfony/console": "^5"
-=======
-        "symfony/security-core": "^5.3|^6.0",
-        "symfony/console": "^5.3|^6.0"
->>>>>>> 3c030855
+        "symfony/console": "^5.4|^6.0"
     },
     "conflict": {
         "symfony/security-core": "<5.4"
