--- conflicted
+++ resolved
@@ -108,13 +108,8 @@
 
     public function testReverseTransformWithGrouping()
     {
-<<<<<<< HEAD
         // Since we test against "de_DE", we need the full implementation
-        IntlTestHelper::requireFullIntl($this);
-=======
-        // Since we test against "de_AT", we need the full implementation
         IntlTestHelper::requireFullIntl($this, false);
->>>>>>> e968d0ff
 
         \Locale::setDefault('de_DE');
 
