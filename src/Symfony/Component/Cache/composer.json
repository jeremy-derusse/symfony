--- conflicted
+++ resolved
@@ -43,13 +43,8 @@
     },
     "conflict": {
         "doctrine/dbal": "<2.5",
-<<<<<<< HEAD
         "symfony/dependency-injection": "<4.4",
         "symfony/http-kernel": "<4.4",
-=======
-        "symfony/dependency-injection": "<3.4",
-        "symfony/http-kernel": "<4.4|>=5.0",
->>>>>>> 426bf964
         "symfony/var-dumper": "<4.4"
     },
     "autoload": {
