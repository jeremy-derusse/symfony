--- conflicted
+++ resolved
@@ -32,14 +32,9 @@
         "doctrine/annotations": "~1.0"
     },
     "require-dev": {
-<<<<<<< HEAD
+        "symfony/phpunit-bridge": "~2.7",
         "symfony/browser-kit": "~2.4",
         "symfony/console": "~2.5,>=2.5.2",
-=======
-        "symfony/phpunit-bridge": "~2.7",
-        "symfony/browser-kit": "~2.3",
-        "symfony/console": "~2.3",
->>>>>>> 4a63bde7
         "symfony/css-selector": "~2.0,>=2.0.5",
         "symfony/dom-crawler": "~2.0,>=2.0.5",
         "symfony/finder": "~2.0,>=2.0.5",
