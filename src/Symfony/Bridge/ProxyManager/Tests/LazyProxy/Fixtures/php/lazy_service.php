<?php

use Symfony\Component\DependencyInjection\ContainerInterface;
use Symfony\Component\DependencyInjection\Container;
use Symfony\Component\DependencyInjection\Exception\InactiveScopeException;
use Symfony\Component\DependencyInjection\Exception\InvalidArgumentException;
use Symfony\Component\DependencyInjection\Exception\LogicException;
use Symfony\Component\DependencyInjection\Exception\RuntimeException;
use Symfony\Component\DependencyInjection\Reference;
use Symfony\Component\DependencyInjection\Parameter;
use Symfony\Component\DependencyInjection\ParameterBag\FrozenParameterBag;

/**
 * ProjectServiceContainer
 *
 * This class has been auto-generated
 * by the Symfony Dependency Injection Component.
 */
class LazyServiceProjectServiceContainer extends Container
{
    /**
     * Constructor.
     */
    public function __construct()
    {
        $this->services =
        $this->scopedServices =
        $this->scopeStacks = array();

        $this->set('service_container', $this);

        $this->scopes = array();
        $this->scopeChildren = array();
    }

    /**
     * Gets the 'foo' service.
     *
     * This service is shared.
     * This method always returns the same instance of the service.
     *
<<<<<<< HEAD
     * @param Boolean $lazyLoad whether to try lazy-loading the service with a proxy
=======
     * @param bool    $lazyLoad whether to try lazy-loading the service with a proxy
>>>>>>> d56ea768
     *
     * @return stdClass A stdClass instance.
     */
    public function getFooService($lazyLoad = true)
    {
        if ($lazyLoad) {
            $container = $this;

            return $this->services['foo'] = new stdClass_c1d194250ee2e2b7d2eab8b8212368a8(
                function (& $wrappedInstance, \ProxyManager\Proxy\LazyLoadingInterface $proxy) use ($container) {
                    $wrappedInstance = $container->getFooService(false);

                    $proxy->setProxyInitializer(null);

                    return true;
                }
            );
        }

        return new \stdClass();
    }
}

class stdClass_c1d194250ee2e2b7d2eab8b8212368a8 extends \stdClass implements \ProxyManager\Proxy\LazyLoadingInterface, \ProxyManager\Proxy\ValueHolderInterface
{

    /**
     * @var \Closure|null initializer responsible for generating the wrapped object
     */
    private $valueHolder5157dd96e88c0 = null;

    /**
     * @var \Closure|null initializer responsible for generating the wrapped object
     */
    private $initializer5157dd96e8924 = null;

    /**
     * @override constructor for lazy initialization
     *
     * @param \Closure|null $initializer
     */
    public function __construct($initializer)
    {
        $this->initializer5157dd96e8924 = $initializer;
    }

    /**
     * @param string $name
     */
    public function __get($name)
    {
        $this->initializer5157dd96e8924 && $this->initializer5157dd96e8924->__invoke($this->valueHolder5157dd96e88c0, $this, '__get', array('name' => $name));

        return $this->valueHolder5157dd96e88c0->$name;
    }

    /**
     * @param string $name
     * @param mixed $value
     */
    public function __set($name, $value)
    {
        $this->initializer5157dd96e8924 && $this->initializer5157dd96e8924->__invoke($this->valueHolder5157dd96e88c0, $this, '__set', array('name' => $name, 'value' => $value));

        $this->valueHolder5157dd96e88c0->$name = $value;
    }

    /**
     * @param string $name
     *
     * @return Boolean
     */
    public function __isset($name)
    {
        $this->initializer5157dd96e8924 && $this->initializer5157dd96e8924->__invoke($this->valueHolder5157dd96e88c0, $this, '__isset', array('name' => $name));

        return isset($this->valueHolder5157dd96e88c0->$name);
    }

    /**
     * @param string $name
     */
    public function __unset($name)
    {
        $this->initializer5157dd96e8924 && $this->initializer5157dd96e8924->__invoke($this->valueHolder5157dd96e88c0, $this, '__unset', array('name' => $name));

        unset($this->valueHolder5157dd96e88c0->$name);
    }

    /**
     *
     */
    public function __clone()
    {
        $this->initializer5157dd96e8924 && $this->initializer5157dd96e8924->__invoke($this->valueHolder5157dd96e88c0, $this, '__clone', array());

        $this->valueHolder5157dd96e88c0 = clone $this->valueHolder5157dd96e88c0;
    }

    /**
     *
     */
    public function __sleep()
    {
        $this->initializer5157dd96e8924 && $this->initializer5157dd96e8924->__invoke($this->valueHolder5157dd96e88c0, $this, '__sleep', array());

        return array('valueHolder5157dd96e88c0');
    }

    /**
     *
     */
    public function __wakeup()
    {
    }

    /**
     * {@inheritdoc}
     */
    public function setProxyInitializer(\Closure $initializer = null)
    {
        $this->initializer5157dd96e8924 = $initializer;
    }

    /**
     * {@inheritdoc}
     */
    public function getProxyInitializer()
    {
        return $this->initializer5157dd96e8924;
    }

    /**
     * {@inheritdoc}
     */
    public function initializeProxy()
    {
        return $this->initializer5157dd96e8924 && $this->initializer5157dd96e8924->__invoke($this->valueHolder5157dd96e88c0, $this, 'initializeProxy', array());
    }

    /**
     * {@inheritdoc}
     */
    public function isProxyInitialized()
    {
        return null !== $this->valueHolder5157dd96e88c0;
    }

    /**
     * {@inheritdoc}
     */
    public function getWrappedValueHolderValue()
    {
        return $this->valueHolder5157dd96e88c0;
    }

}<|MERGE_RESOLUTION|>--- conflicted
+++ resolved
@@ -39,11 +39,7 @@
      * This service is shared.
      * This method always returns the same instance of the service.
      *
-<<<<<<< HEAD
-     * @param Boolean $lazyLoad whether to try lazy-loading the service with a proxy
-=======
-     * @param bool    $lazyLoad whether to try lazy-loading the service with a proxy
->>>>>>> d56ea768
+     * @param bool $lazyLoad whether to try lazy-loading the service with a proxy
      *
      * @return stdClass A stdClass instance.
      */
