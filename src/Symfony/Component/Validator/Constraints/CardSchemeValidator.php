<?php

/*
 * This file is part of the Symfony package.
 *
 * (c) Fabien Potencier <fabien@symfony.com>
 *
 * For the full copyright and license information, please view the LICENSE
 * file that was distributed with this source code.
 */

namespace Symfony\Component\Validator\Constraints;

use Symfony\Component\Validator\Constraint;
use Symfony\Component\Validator\ConstraintValidator;
use Symfony\Component\Validator\Exception\UnexpectedTypeException;

/**
 * Validates that a card number belongs to a specified scheme.
 *
 * @author Tim Nagel <t.nagel@infinite.net.au>
 * @author Bernhard Schussek <bschussek@gmail.com>
 *
 * @see https://en.wikipedia.org/wiki/Payment_card_number
 * @see https://www.regular-expressions.info/creditcard.html
 */
class CardSchemeValidator extends ConstraintValidator
{
    protected $schemes = [
        // American Express card numbers start with 34 or 37 and have 15 digits.
        CardScheme::AMEX => [
            '/^3[47][0-9]{13}$/',
        ],
        // China UnionPay cards start with 62 and have between 16 and 19 digits.
        // Please note that these cards do not follow Luhn Algorithm as a checksum.
        CardScheme::CHINA_UNIONPAY => [
            '/^62[0-9]{14,17}$/',
        ],
        // Diners Club card numbers begin with 300 through 305, 36 or 38. All have 14 digits.
        // There are Diners Club cards that begin with 5 and have 16 digits.
        // These are a joint venture between Diners Club and MasterCard, and should be processed like a MasterCard.
        CardScheme::DINERS => [
            '/^3(?:0[0-5]|[68][0-9])[0-9]{11}$/',
        ],
        // Discover card numbers begin with 6011, 622126 through 622925, 644 through 649 or 65.
        // All have 16 digits.
        CardScheme::DISCOVER => [
            '/^6011[0-9]{12}$/',
            '/^64[4-9][0-9]{13}$/',
            '/^65[0-9]{14}$/',
            '/^622(12[6-9]|1[3-9][0-9]|[2-8][0-9][0-9]|91[0-9]|92[0-5])[0-9]{10}$/',
        ],
        // InstaPayment cards begin with 637 through 639 and have 16 digits.
        CardScheme::INSTAPAYMENT => [
            '/^63[7-9][0-9]{13}$/',
        ],
        // JCB cards beginning with 2131 or 1800 have 15 digits.
        // JCB cards beginning with 35 have 16 digits.
        CardScheme::JCB => [
            '/^(?:2131|1800|35[0-9]{3})[0-9]{11}$/',
        ],
        // Laser cards begin with either 6304, 6706, 6709 or 6771 and have between 16 and 19 digits.
        CardScheme::LASER => [
            '/^(6304|670[69]|6771)[0-9]{12,15}$/',
        ],
        // Maestro international cards begin with 675900..675999 and have between 12 and 19 digits.
        // Maestro UK cards begin with either 500000..509999 or 560000..699999 and have between 12 and 19 digits.
        CardScheme::MAESTRO => [
            '/^(6759[0-9]{2})[0-9]{6,13}$/',
            '/^(50[0-9]{4})[0-9]{6,13}$/',
            '/^5[6-9][0-9]{10,17}$/',
            '/^6[0-9]{11,18}$/',
        ],
        // All MasterCard numbers start with the numbers 51 through 55. All have 16 digits.
        // October 2016 MasterCard numbers can also start with 222100 through 272099.
        CardScheme::MASTERCARD => [
            '/^5[1-5][0-9]{14}$/',
            '/^2(22[1-9][0-9]{12}|2[3-9][0-9]{13}|[3-6][0-9]{14}|7[0-1][0-9]{13}|720[0-9]{12})$/',
        ],
<<<<<<< HEAD
        // Payment system MIR numbers start with 220, then 1 digit from 0 to 4, then 12 digits
        CardScheme::MIR => [
            '/^220[0-4][0-9]{12}$/',
=======
        // Payment system MIR numbers start with 220, then 1 digit from 0 to 4, then between 12 and 15 digits
        'MIR' => [
            '/^220[0-4][0-9]{12,15}$/',
>>>>>>> 2cee75be
        ],
        // All UATP card numbers start with a 1 and have a length of 15 digits.
        CardScheme::UATP => [
            '/^1[0-9]{14}$/',
        ],
        // All Visa card numbers start with a 4 and have a length of 13, 16, or 19 digits.
        CardScheme::VISA => [
            '/^4([0-9]{12}|[0-9]{15}|[0-9]{18})$/',
        ],
    ];

    /**
     * Validates a creditcard belongs to a specified scheme.
     *
     * @param mixed $value
     */
    public function validate($value, Constraint $constraint)
    {
        if (!$constraint instanceof CardScheme) {
            throw new UnexpectedTypeException($constraint, CardScheme::class);
        }

        if (null === $value || '' === $value) {
            return;
        }

        if (!is_numeric($value)) {
            $this->context->buildViolation($constraint->message)
                ->setParameter('{{ value }}', $this->formatValue($value))
                ->setCode(CardScheme::NOT_NUMERIC_ERROR)
                ->addViolation();

            return;
        }

        $schemes = array_flip((array) $constraint->schemes);
        $schemeRegexes = array_intersect_key($this->schemes, $schemes);

        foreach ($schemeRegexes as $regexes) {
            foreach ($regexes as $regex) {
                if (preg_match($regex, $value)) {
                    return;
                }
            }
        }

        $this->context->buildViolation($constraint->message)
            ->setParameter('{{ value }}', $this->formatValue($value))
            ->setCode(CardScheme::INVALID_FORMAT_ERROR)
            ->addViolation();
    }
}<|MERGE_RESOLUTION|>--- conflicted
+++ resolved
@@ -77,15 +77,9 @@
             '/^5[1-5][0-9]{14}$/',
             '/^2(22[1-9][0-9]{12}|2[3-9][0-9]{13}|[3-6][0-9]{14}|7[0-1][0-9]{13}|720[0-9]{12})$/',
         ],
-<<<<<<< HEAD
-        // Payment system MIR numbers start with 220, then 1 digit from 0 to 4, then 12 digits
+        // Payment system MIR numbers start with 220, then 1 digit from 0 to 4, then between 12 and 15 digits
         CardScheme::MIR => [
-            '/^220[0-4][0-9]{12}$/',
-=======
-        // Payment system MIR numbers start with 220, then 1 digit from 0 to 4, then between 12 and 15 digits
-        'MIR' => [
             '/^220[0-4][0-9]{12,15}$/',
->>>>>>> 2cee75be
         ],
         // All UATP card numbers start with a 1 and have a length of 15 digits.
         CardScheme::UATP => [
