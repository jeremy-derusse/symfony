<?php

/*
 * This file is part of the Symfony package.
 *
 * (c) Fabien Potencier <fabien@symfony.com>
 *
 * For the full copyright and license information, please view the LICENSE
 * file that was distributed with this source code.
 */

namespace Symfony\Bundle\SecurityBundle\DependencyInjection\Security\UserProvider;

use Symfony\Component\Config\Definition\Builder\NodeDefinition;
use Symfony\Component\DependencyInjection\ChildDefinition;
use Symfony\Component\DependencyInjection\ContainerBuilder;
<<<<<<< HEAD
use Symfony\Component\DependencyInjection\Parameter;
use Symfony\Component\DependencyInjection\Reference;
=======
>>>>>>> 00621d48

/**
 * InMemoryFactory creates services for the memory provider.
 *
 * @author Fabien Potencier <fabien@symfony.com>
 * @author Christophe Coevoet <stof@notk.org>
 */
class InMemoryFactory implements UserProviderFactoryInterface
{
    public function create(ContainerBuilder $container, $id, $config)
    {
        $definition = $container->setDefinition($id, new ChildDefinition('security.user.provider.in_memory'));
<<<<<<< HEAD
        $defaultPassword = new Parameter('container.build_id');

        foreach ($config['users'] as $username => $user) {
            $userId = $id.'_'.$username;

            $container
                ->setDefinition($userId, new ChildDefinition('security.user.provider.in_memory.user'))
                ->setArguments(array($username, null !== $user['password'] ? (string) $user['password'] : $defaultPassword, $user['roles']))
            ;

            $definition->addMethodCall('createUser', array(new Reference($userId)));
=======
        $users = array();

        foreach ($config['users'] as $username => $user) {
            $users[$username] = array('password' => (string) $user['password'], 'roles' => $user['roles']);
>>>>>>> 00621d48
        }

        $definition->addArgument($users);
    }

    public function getKey()
    {
        return 'memory';
    }

    public function addConfiguration(NodeDefinition $node)
    {
        $node
            ->fixXmlConfig('user')
            ->children()
                ->arrayNode('users')
                    ->useAttributeAsKey('name')
                    ->normalizeKeys(false)
                    ->prototype('array')
                        ->children()
                            ->scalarNode('password')->defaultNull()->end()
                            ->arrayNode('roles')
                                ->beforeNormalization()->ifString()->then(function ($v) { return preg_split('/\s*,\s*/', $v); })->end()
                                ->prototype('scalar')->end()
                            ->end()
                        ->end()
                    ->end()
                ->end()
            ->end()
        ;
    }
}<|MERGE_RESOLUTION|>--- conflicted
+++ resolved
@@ -14,11 +14,7 @@
 use Symfony\Component\Config\Definition\Builder\NodeDefinition;
 use Symfony\Component\DependencyInjection\ChildDefinition;
 use Symfony\Component\DependencyInjection\ContainerBuilder;
-<<<<<<< HEAD
 use Symfony\Component\DependencyInjection\Parameter;
-use Symfony\Component\DependencyInjection\Reference;
-=======
->>>>>>> 00621d48
 
 /**
  * InMemoryFactory creates services for the memory provider.
@@ -31,24 +27,11 @@
     public function create(ContainerBuilder $container, $id, $config)
     {
         $definition = $container->setDefinition($id, new ChildDefinition('security.user.provider.in_memory'));
-<<<<<<< HEAD
         $defaultPassword = new Parameter('container.build_id');
-
-        foreach ($config['users'] as $username => $user) {
-            $userId = $id.'_'.$username;
-
-            $container
-                ->setDefinition($userId, new ChildDefinition('security.user.provider.in_memory.user'))
-                ->setArguments(array($username, null !== $user['password'] ? (string) $user['password'] : $defaultPassword, $user['roles']))
-            ;
-
-            $definition->addMethodCall('createUser', array(new Reference($userId)));
-=======
         $users = array();
 
         foreach ($config['users'] as $username => $user) {
             $users[$username] = array('password' => (string) $user['password'], 'roles' => $user['roles']);
->>>>>>> 00621d48
         }
 
         $definition->addArgument($users);
