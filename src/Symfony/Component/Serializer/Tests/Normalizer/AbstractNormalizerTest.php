--- conflicted
+++ resolved
@@ -123,16 +123,10 @@
         $this->assertNull($dummy->getFoo());
     }
 
-<<<<<<< HEAD
-    public function testObjectWithVariadicConstructorTypedArguments()
-=======
     /**
      * @dataProvider getNormalizer
-     *
-     * @requires PHP 5.6
      */
     public function testObjectWithVariadicConstructorTypedArguments(AbstractNormalizer $normalizer)
->>>>>>> 688dbd9d
     {
         $d1 = new Dummy();
         $d1->foo = 'Foo';
