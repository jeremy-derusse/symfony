--- conflicted
+++ resolved
@@ -571,33 +571,20 @@
     /**
      * Returns the text of the first node of the list.
      *
-<<<<<<< HEAD
-     * @param mixed $default             When provided and the current node is empty, this value is returned and no exception is thrown
-     * @param bool  $normalizeWhitespace Whether whitespaces should be trimmed and normalized to single spaces
-=======
      * Pass true as the 2nd argument to normalize whitespaces.
      *
      * @param string|null $default             When not null: the value to return when the current node is empty
      * @param bool        $normalizeWhitespace Whether whitespaces should be trimmed and normalized to single spaces
->>>>>>> c216f7f2
      *
      * @return string The node value
      *
      * @throws \InvalidArgumentException When current node is empty
      */
-<<<<<<< HEAD
-    public function text($default = null, bool $normalizeWhitespace = false)
+    public function text(string $default = null, bool $normalizeWhitespace = false)
     {
         if (!$this->nodes) {
-            if (0 < \func_num_args()) {
+            if (null !== $default) {
                 return $default;
-=======
-    public function text(/* string $default = null, bool $normalizeWhitespace = false */)
-    {
-        if (!$this->nodes) {
-            if (0 < \func_num_args() && null !== func_get_arg(0)) {
-                return (string) func_get_arg(0);
->>>>>>> c216f7f2
             }
 
             throw new \InvalidArgumentException('The current node list is empty.');
@@ -621,19 +608,11 @@
      *
      * @throws \InvalidArgumentException When current node is empty
      */
-<<<<<<< HEAD
-    public function html($default = null)
+    public function html(string $default = null)
     {
         if (!$this->nodes) {
-            if (0 < \func_num_args()) {
+            if (null !== $default) {
                 return $default;
-=======
-    public function html(/* string $default = null */)
-    {
-        if (!$this->nodes) {
-            if (0 < \func_num_args() && null !== func_get_arg(0)) {
-                return (string) func_get_arg(0);
->>>>>>> c216f7f2
             }
 
             throw new \InvalidArgumentException('The current node list is empty.');
