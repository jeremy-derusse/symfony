<?php

/*
 * This file is part of the Symfony package.
 *
 * (c) Fabien Potencier <fabien@symfony.com>
 *
 * For the full copyright and license information, please view the LICENSE
 * file that was distributed with this source code.
 */

namespace Symfony\Component\VarDumper\Caster;

use Symfony\Component\VarDumper\Cloner\Stub;

/**
 * Casts Reflector related classes to array representation.
 *
 * @author Nicolas Grekas <p@tchwork.com>
 */
class ReflectionCaster
{
    private static $extraMap = array(
        'docComment' => 'getDocComment',
        'extension' => 'getExtensionName',
        'isDisabled' => 'isDisabled',
        'isDeprecated' => 'isDeprecated',
        'isInternal' => 'isInternal',
        'isUserDefined' => 'isUserDefined',
        'isGenerator' => 'isGenerator',
        'isVariadic' => 'isVariadic',
    );

    public static function castClosure(\Closure $c, array $a, Stub $stub, $isNested)
    {
        $prefix = Caster::PREFIX_VIRTUAL;
        $c = new \ReflectionFunction($c);

        $stub->class = 'Closure'; // HHVM generates unique class names for closures
        $a = static::castFunctionAbstract($c, $a, $stub, $isNested);

        if (isset($a[$prefix.'parameters'])) {
            foreach ($a[$prefix.'parameters']->value as &$v) {
                $param = $v;
                $v = new EnumStub(array());
                foreach (static::castParameter($param, array(), $stub, true) as $k => $param) {
                    if ("\0" === $k[0]) {
                        $v->value[substr($k, 3)] = $param;
                    }
                }
                unset($v->value['position'], $v->value['isVariadic'], $v->value['byReference'], $v);
            }
        }

        if ($f = $c->getFileName()) {
            $a[$prefix.'file'] = new LinkStub($f, $c->getStartLine());
            $a[$prefix.'line'] = $c->getStartLine().' to '.$c->getEndLine();
        }

        $prefix = Caster::PREFIX_DYNAMIC;
        unset($a['name'], $a[$prefix.'this'], $a[$prefix.'parameter'], $a[Caster::PREFIX_VIRTUAL.'extra']);

        return $a;
    }

    public static function castGenerator(\Generator $c, array $a, Stub $stub, $isNested)
    {
        return class_exists('ReflectionGenerator', false) ? self::castReflectionGenerator(new \ReflectionGenerator($c), $a, $stub, $isNested) : $a;
    }

    public static function castType(\ReflectionType $c, array $a, Stub $stub, $isNested)
    {
        $prefix = Caster::PREFIX_VIRTUAL;

        $a += array(
            $prefix.'name' => $c instanceof \ReflectionNamedType ? $c->getName() : $c->__toString(),
            $prefix.'allowsNull' => $c->allowsNull(),
            $prefix.'isBuiltin' => $c->isBuiltin(),
        );

        return $a;
    }

    public static function castReflectionGenerator(\ReflectionGenerator $c, array $a, Stub $stub, $isNested)
    {
        $prefix = Caster::PREFIX_VIRTUAL;

        if ($c->getThis()) {
            $a[$prefix.'this'] = new CutStub($c->getThis());
        }
        $x = $c->getFunction();
        $frame = array(
            'class' => isset($x->class) ? $x->class : null,
            'type' => isset($x->class) ? ($x->isStatic() ? '::' : '->') : null,
            'function' => $x->name,
            'file' => $c->getExecutingFile(),
            'line' => $c->getExecutingLine(),
        );
        if ($trace = $c->getTrace(DEBUG_BACKTRACE_IGNORE_ARGS)) {
            $x = new \ReflectionGenerator($c->getExecutingGenerator());
            array_unshift($trace, array(
                'function' => 'yield',
                'file' => $x->getExecutingFile(),
                'line' => $x->getExecutingLine() - 1,
            ));
            $trace[] = $frame;
            $a[$prefix.'trace'] = new TraceStub($trace, false, 0, -1, -1);
        } else {
            $x = new FrameStub($frame, false, true);
            $x = ExceptionCaster::castFrameStub($x, array(), $x, true);
            $a[$prefix.'executing'] = new EnumStub(array(
                $frame['class'].$frame['type'].$frame['function'].'()' => $x[$prefix.'src'],
            ));
        }

        return $a;
    }

    public static function castClass(\ReflectionClass $c, array $a, Stub $stub, $isNested, $filter = 0)
    {
        $prefix = Caster::PREFIX_VIRTUAL;

        if ($n = \Reflection::getModifierNames($c->getModifiers())) {
            $a[$prefix.'modifiers'] = implode(' ', $n);
        }

        self::addMap($a, $c, array(
            'extends' => 'getParentClass',
            'implements' => 'getInterfaceNames',
            'constants' => 'getConstants',
        ));

        foreach ($c->getProperties() as $n) {
            $a[$prefix.'properties'][$n->name] = $n;
        }

        foreach ($c->getMethods() as $n) {
            $a[$prefix.'methods'][$n->name] = $n;
        }

        if (!($filter & Caster::EXCLUDE_VERBOSE) && !$isNested) {
            self::addExtra($a, $c);
        }

        return $a;
    }

    public static function castFunctionAbstract(\ReflectionFunctionAbstract $c, array $a, Stub $stub, $isNested, $filter = 0)
    {
        $prefix = Caster::PREFIX_VIRTUAL;

        self::addMap($a, $c, array(
            'returnsReference' => 'returnsReference',
            'returnType' => 'getReturnType',
            'class' => 'getClosureScopeClass',
            'this' => 'getClosureThis',
        ));

        if (isset($a[$prefix.'returnType'])) {
<<<<<<< HEAD
            $v = method_exists('ReflectionType', 'getName') ? $a[$prefix.'returnType']->getName() : $a[$prefix.'returnType']->__toString();
            $a[$prefix.'returnType'] = new ClassStub(($a[$prefix.'returnType']->allowsNull() ? '?' : '').$v, array(class_exists($v, false) || interface_exists($v, false) || trait_exists($v, false) ? $v : '', ''));
        }
        if (isset($a[$prefix.'class'])) {
            $a[$prefix.'class'] = new ClassStub($a[$prefix.'class']);
=======
            $v = $a[$prefix.'returnType'];
            $a[$prefix.'returnType'] = $v instanceof \ReflectionNamedType ? $v->getName() : $v->__toString();
>>>>>>> f89789f4
        }
        if (isset($a[$prefix.'this'])) {
            $a[$prefix.'this'] = new CutStub($a[$prefix.'this']);
        }

        foreach ($c->getParameters() as $v) {
            $k = '$'.$v->name;
            if ($v->isPassedByReference()) {
                $k = '&'.$k;
            }
            if (method_exists($v, 'isVariadic') && $v->isVariadic()) {
                $k = '...'.$k;
            }
            $a[$prefix.'parameters'][$k] = $v;
        }
        if (isset($a[$prefix.'parameters'])) {
            $a[$prefix.'parameters'] = new EnumStub($a[$prefix.'parameters']);
        }

        if ($v = $c->getStaticVariables()) {
            foreach ($v as $k => &$v) {
                $a[$prefix.'use']['$'.$k] = &$v;
            }
            unset($v);
            $a[$prefix.'use'] = new EnumStub($a[$prefix.'use']);
        }

        if (!($filter & Caster::EXCLUDE_VERBOSE) && !$isNested) {
            self::addExtra($a, $c);
        }

        // Added by HHVM
        unset($a[Caster::PREFIX_DYNAMIC.'static']);

        return $a;
    }

    public static function castMethod(\ReflectionMethod $c, array $a, Stub $stub, $isNested)
    {
        $a[Caster::PREFIX_VIRTUAL.'modifiers'] = implode(' ', \Reflection::getModifierNames($c->getModifiers()));

        return $a;
    }

    public static function castParameter(\ReflectionParameter $c, array $a, Stub $stub, $isNested)
    {
        $prefix = Caster::PREFIX_VIRTUAL;

        // Added by HHVM
        unset($a['info']);

        self::addMap($a, $c, array(
            'position' => 'getPosition',
            'isVariadic' => 'isVariadic',
            'byReference' => 'isPassedByReference',
            'allowsNull' => 'allowsNull',
        ));

        try {
            if (method_exists($c, 'getType')) {
                if ($v = $c->getType()) {
                    $a[$prefix.'typeHint'] = $v instanceof \ReflectionNamedType ? $v->getName() : $v->__toString();
                }
            } else {
                $v = explode(' ', $c->__toString(), 6);
                if (isset($v[5]) && 0 === strspn($v[4], '.&$')) {
                    $a[$prefix.'typeHint'] = $v[4];
                }
            }
        } catch (\ReflectionException $e) {
            if (preg_match('/^Class ([^ ]++) does not exist$/', $e->getMessage(), $m)) {
                $a[$prefix.'typeHint'] = $m[1];
            }
        }

        if (isset($a[$prefix.'typeHint'])) {
            $v = $a[$prefix.'typeHint'];
            $a[$prefix.'typeHint'] = new ClassStub($v, array(class_exists($v, false) || interface_exists($v, false) || trait_exists($v, false) ? $v : '', ''));
        } else {
            unset($a[$prefix.'allowsNull']);
        }

        try {
            $a[$prefix.'default'] = $v = $c->getDefaultValue();
            if (method_exists($c, 'isDefaultValueConstant') && $c->isDefaultValueConstant()) {
                $a[$prefix.'default'] = new ConstStub($c->getDefaultValueConstantName(), $v);
            }
            if (null === $v) {
                unset($a[$prefix.'allowsNull']);
            }
        } catch (\ReflectionException $e) {
            if (isset($a[$prefix.'typeHint']) && $c->allowsNull() && !class_exists('ReflectionNamedType', false)) {
                $a[$prefix.'default'] = null;
                unset($a[$prefix.'allowsNull']);
            }
        }

        return $a;
    }

    public static function castProperty(\ReflectionProperty $c, array $a, Stub $stub, $isNested)
    {
        $a[Caster::PREFIX_VIRTUAL.'modifiers'] = implode(' ', \Reflection::getModifierNames($c->getModifiers()));
        self::addExtra($a, $c);

        return $a;
    }

    public static function castExtension(\ReflectionExtension $c, array $a, Stub $stub, $isNested)
    {
        self::addMap($a, $c, array(
            'version' => 'getVersion',
            'dependencies' => 'getDependencies',
            'iniEntries' => 'getIniEntries',
            'isPersistent' => 'isPersistent',
            'isTemporary' => 'isTemporary',
            'constants' => 'getConstants',
            'functions' => 'getFunctions',
            'classes' => 'getClasses',
        ));

        return $a;
    }

    public static function castZendExtension(\ReflectionZendExtension $c, array $a, Stub $stub, $isNested)
    {
        self::addMap($a, $c, array(
            'version' => 'getVersion',
            'author' => 'getAuthor',
            'copyright' => 'getCopyright',
            'url' => 'getURL',
        ));

        return $a;
    }

    private static function addExtra(&$a, \Reflector $c)
    {
        $x = isset($a[Caster::PREFIX_VIRTUAL.'extra']) ? $a[Caster::PREFIX_VIRTUAL.'extra']->value : array();

        if (method_exists($c, 'getFileName') && $m = $c->getFileName()) {
            $x['file'] = new LinkStub($m, $c->getStartLine());
            $x['line'] = $c->getStartLine().' to '.$c->getEndLine();
        }

        self::addMap($x, $c, self::$extraMap, '');

        if ($x) {
            $a[Caster::PREFIX_VIRTUAL.'extra'] = new EnumStub($x);
        }
    }

    private static function addMap(&$a, \Reflector $c, $map, $prefix = Caster::PREFIX_VIRTUAL)
    {
        foreach ($map as $k => $m) {
            if (method_exists($c, $m) && false !== ($m = $c->$m()) && null !== $m) {
                $a[$prefix.$k] = $m instanceof \Reflector ? $m->name : $m;
            }
        }
    }
}<|MERGE_RESOLUTION|>--- conflicted
+++ resolved
@@ -157,16 +157,12 @@
         ));
 
         if (isset($a[$prefix.'returnType'])) {
-<<<<<<< HEAD
-            $v = method_exists('ReflectionType', 'getName') ? $a[$prefix.'returnType']->getName() : $a[$prefix.'returnType']->__toString();
+            $v = $a[$prefix.'returnType'];
+            $v = $v instanceof \ReflectionNamedType ? $v->getName() : $v->__toString();
             $a[$prefix.'returnType'] = new ClassStub(($a[$prefix.'returnType']->allowsNull() ? '?' : '').$v, array(class_exists($v, false) || interface_exists($v, false) || trait_exists($v, false) ? $v : '', ''));
         }
         if (isset($a[$prefix.'class'])) {
             $a[$prefix.'class'] = new ClassStub($a[$prefix.'class']);
-=======
-            $v = $a[$prefix.'returnType'];
-            $a[$prefix.'returnType'] = $v instanceof \ReflectionNamedType ? $v->getName() : $v->__toString();
->>>>>>> f89789f4
         }
         if (isset($a[$prefix.'this'])) {
             $a[$prefix.'this'] = new CutStub($a[$prefix.'this']);
