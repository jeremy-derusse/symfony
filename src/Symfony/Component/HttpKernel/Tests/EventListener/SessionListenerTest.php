--- conflicted
+++ resolved
@@ -61,13 +61,7 @@
         $request = new Request();
         $listener = new SessionListener($container);
 
-<<<<<<< HEAD
-        $event = $this->createMock(RequestEvent::class);
-        $event->expects($this->exactly(2))->method('isMainRequest')->willReturn(true);
-        $event->expects($this->once())->method('getRequest')->willReturn($request);
-=======
-        $event = new RequestEvent($this->createMock(HttpKernelInterface::class), $request, HttpKernelInterface::MASTER_REQUEST);
->>>>>>> 3e148e84
+        $event = new RequestEvent($this->createMock(HttpKernelInterface::class), $request, HttpKernelInterface::MAIN_REQUEST);
 
         $listener->onKernelRequest($event);
 
