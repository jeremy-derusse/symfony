--- conflicted
+++ resolved
@@ -610,11 +610,7 @@
         return $this->contextListeners[$contextKey] = $listenerId;
     }
 
-<<<<<<< HEAD
-    private function createAuthenticationListeners(ContainerBuilder $container, string $id, array $firewall, array &$authenticationProviders, ?string $defaultProvider, array $providerIds, ?string $defaultEntryPoint, string $contextListenerId = null): array
-=======
-    private function createAuthenticationListeners(ContainerBuilder $container, string $id, array $firewall, array &$authenticationProviders, ?string $defaultProvider, array $providerIds, ?string $defaultEntryPoint)
->>>>>>> 9e1c1d8f
+    private function createAuthenticationListeners(ContainerBuilder $container, string $id, array $firewall, array &$authenticationProviders, ?string $defaultProvider, array $providerIds, ?string $defaultEntryPoint): array
     {
         $listeners = [];
         $entryPoints = [];
@@ -659,11 +655,7 @@
         return [$listeners, $defaultEntryPoint];
     }
 
-<<<<<<< HEAD
-    private function getUserProvider(ContainerBuilder $container, string $id, array $firewall, string $factoryKey, ?string $defaultProvider, array $providerIds, ?string $contextListenerId): ?string
-=======
-    private function getUserProvider(ContainerBuilder $container, string $id, array $firewall, string $factoryKey, ?string $defaultProvider, array $providerIds): string
->>>>>>> 9e1c1d8f
+    private function getUserProvider(ContainerBuilder $container, string $id, array $firewall, string $factoryKey, ?string $defaultProvider, array $providerIds): ?string
     {
         if (isset($firewall[$factoryKey]['provider'])) {
             if (!isset($providerIds[$normalizedName = str_replace('-', '_', $firewall[$factoryKey]['provider'])])) {
