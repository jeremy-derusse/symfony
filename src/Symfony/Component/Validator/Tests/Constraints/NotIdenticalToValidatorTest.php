--- conflicted
+++ resolved
@@ -35,14 +35,7 @@
         return NotIdenticalTo::IS_IDENTICAL_ERROR;
     }
 
-<<<<<<< HEAD
-    public function provideValidComparisons(): array
-=======
-    /**
-     * {@inheritdoc}
-     */
     public static function provideValidComparisons(): array
->>>>>>> 41ed4aa2
     {
         return [
             [1, 2],
@@ -58,14 +51,7 @@
         ];
     }
 
-<<<<<<< HEAD
-    public function provideValidComparisonsToPropertyPath(): array
-=======
-    /**
-     * {@inheritdoc}
-     */
     public static function provideValidComparisonsToPropertyPath(): array
->>>>>>> 41ed4aa2
     {
         return [
             [0],
@@ -86,14 +72,7 @@
         return $comparisons;
     }
 
-<<<<<<< HEAD
-    public function provideInvalidComparisons(): array
-=======
-    /**
-     * {@inheritdoc}
-     */
     public static function provideInvalidComparisons(): array
->>>>>>> 41ed4aa2
     {
         $date = new \DateTime('2000-01-01');
         $object = new ComparisonTest_Class(2);
