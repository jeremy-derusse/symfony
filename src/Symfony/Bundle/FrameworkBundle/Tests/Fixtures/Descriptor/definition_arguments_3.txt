--- conflicted
+++ resolved
@@ -1,23 +1,3 @@
-<<<<<<< HEAD
- ---------------- ----------------------------- 
- [32m Option         [39m [32m Value                       [39m 
- ---------------- ----------------------------- 
-  Service ID       -                            
-  Class            Full\Qualified\Class3        
-  Tags             -                            
-  Public           no                           
-  Synthetic        no                           
-  Lazy             no                           
-  Shared           yes                          
-  Abstract         no                           
-  Autowired        no                           
-  Autoconfigured   no                           
-  Required File    /path/to/file                
-  Factory Class    Full\Qualified\FactoryClass  
-  Factory Method   get                          
-  Usages           none                         
- ---------------- -----------------------------
-=======
  ----------------- ------------------------------------------------------ 
  [32m Option          [39m [32m Value                                                [39m 
  ----------------- ------------------------------------------------------ 
@@ -34,5 +14,5 @@
   Required File     /path/to/file                                         
   Factory Service   inline factory service (Full\Qualified\FactoryClass)  
   Factory Method    get                                                   
+  Usages            none                                                  
  ----------------- ------------------------------------------------------
->>>>>>> 23e7c4a3
