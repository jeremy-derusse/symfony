<?php

/*
 * This file is part of the Symfony package.
 *
 * (c) Fabien Potencier <fabien@symfony.com>
 *
 * For the full copyright and license information, please view the LICENSE
 * file that was distributed with this source code.
 */

namespace Symfony\Bundle\FrameworkBundle\Tests\Console;

use Symfony\Bundle\FrameworkBundle\Command\ContainerAwareCommand;
use Symfony\Bundle\FrameworkBundle\Console\Application;
use Symfony\Bundle\FrameworkBundle\EventListener\SuggestMissingPackageSubscriber;
use Symfony\Bundle\FrameworkBundle\Tests\TestCase;
use Symfony\Component\Console\Command\Command;
use Symfony\Component\Console\Event\ConsoleErrorEvent;
use Symfony\Component\Console\Exception\CommandNotFoundException;
use Symfony\Component\Console\Input\ArrayInput;
use Symfony\Component\Console\Input\InputInterface;
use Symfony\Component\Console\Output\NullOutput;
use Symfony\Component\Console\Output\OutputInterface;
use Symfony\Component\Console\Tester\ApplicationTester;
use Symfony\Component\DependencyInjection\ContainerBuilder;
use Symfony\Component\DependencyInjection\ContainerInterface;
use Symfony\Component\EventDispatcher\EventDispatcher;
use Symfony\Component\EventDispatcher\EventDispatcherInterface;
use Symfony\Component\HttpKernel\Bundle\Bundle;
use Symfony\Component\HttpKernel\Bundle\BundleInterface;
use Symfony\Component\HttpKernel\KernelInterface;

class ApplicationTest extends TestCase
{
    public function testBundleInterfaceImplementation()
    {
        $bundle = $this->createMock(BundleInterface::class);

        $kernel = $this->getKernel([$bundle], true);

        $application = new Application($kernel);
        $application->doRun(new ArrayInput(['list']), new NullOutput());
    }

    public function testBundleCommandsAreRegistered()
    {
        $bundle = $this->createBundleMock([]);

        $kernel = $this->getKernel([$bundle], true);

        $application = new Application($kernel);
        $application->doRun(new ArrayInput(['list']), new NullOutput());

        // Calling twice: registration should only be done once.
        $application->doRun(new ArrayInput(['list']), new NullOutput());
    }

    public function testBundleCommandsAreRetrievable()
    {
        $bundle = $this->createBundleMock([]);

        $kernel = $this->getKernel([$bundle]);

        $application = new Application($kernel);
        $application->all();

        // Calling twice: registration should only be done once.
        $application->all();
    }

    public function testBundleSingleCommandIsRetrievable()
    {
        $command = new Command('example');

        $bundle = $this->createBundleMock([$command]);

        $kernel = $this->getKernel([$bundle]);

        $application = new Application($kernel);

        $this->assertSame($command, $application->get('example'));
    }

    public function testBundleCommandCanBeFound()
    {
        $command = new Command('example');

        $bundle = $this->createBundleMock([$command]);

        $kernel = $this->getKernel([$bundle]);

        $application = new Application($kernel);

        $this->assertSame($command, $application->find('example'));
    }

    public function testBundleCommandCanBeFoundByAlias()
    {
        $command = new Command('example');
        $command->setAliases(['alias']);

        $bundle = $this->createBundleMock([$command]);

        $kernel = $this->getKernel([$bundle]);

        $application = new Application($kernel);

        $this->assertSame($command, $application->find('alias'));
    }

<<<<<<< HEAD
=======
    /**
     * @group legacy
     * @expectedDeprecation The "Symfony\Bundle\FrameworkBundle\Command\ContainerAwareCommand" class is deprecated since Symfony 4.2, use "Symfony\Component\Console\Command\Command" with dependency injection instead.
     */
    public function testBundleCommandsHaveRightContainer()
    {
        $command = $this->getMockForAbstractClass(ContainerAwareCommand::class, ['foo'], '', true, true, true, ['setContainer']);
        $command->setCode(function () {});
        $command->expects($this->exactly(2))->method('setContainer');

        $application = new Application($this->getKernel([], true));
        $application->setAutoExit(false);
        $application->setCatchExceptions(false);
        $application->add($command);
        $tester = new ApplicationTester($application);

        // set container is called here
        $tester->run(['command' => 'foo']);

        // as the container might have change between two runs, setContainer must called again
        $tester->run(['command' => 'foo']);
    }

>>>>>>> 22b1eb40
    public function testBundleCommandCanOverriddeAPreExistingCommandWithTheSameName()
    {
        $command = new Command('example');

        $bundle = $this->createBundleMock([$command]);

        $kernel = $this->getKernel([$bundle]);

        $application = new Application($kernel);
        $newCommand = new Command('example');
        $application->add($newCommand);

        $this->assertSame($newCommand, $application->get('example'));
    }

    public function testRunOnlyWarnsOnUnregistrableCommand()
    {
        $container = new ContainerBuilder();
        $container->register('event_dispatcher', EventDispatcher::class);
        $container->register(ThrowingCommand::class, ThrowingCommand::class);
        $container->setParameter('console.command.ids', [ThrowingCommand::class => ThrowingCommand::class]);

        $kernel = $this->createMock(KernelInterface::class);
        $kernel
            ->method('getBundles')
            ->willReturn([$this->createBundleMock(
                [(new Command('fine'))->setCode(function (InputInterface $input, OutputInterface $output) { $output->write('fine'); })]
            )]);
        $kernel
            ->method('getContainer')
            ->willReturn($container);

        $application = new Application($kernel);
        $application->setAutoExit(false);

        $tester = new ApplicationTester($application);
        $tester->run(['command' => 'fine']);
        $output = $tester->getDisplay();

        $this->assertSame(0, $tester->getStatusCode());
        $this->assertStringContainsString('Some commands could not be registered:', $output);
        $this->assertStringContainsString('throwing', $output);
        $this->assertStringContainsString('fine', $output);
    }

    public function testRegistrationErrorsAreDisplayedOnCommandNotFound()
    {
        $container = new ContainerBuilder();
        $container->register('event_dispatcher', EventDispatcher::class);

        $kernel = $this->createMock(KernelInterface::class);
        $kernel
            ->method('getBundles')
            ->willReturn([$this->createBundleMock(
                [(new Command(null))->setCode(function (InputInterface $input, OutputInterface $output) { $output->write('fine'); })]
            )]);
        $kernel
            ->method('getContainer')
            ->willReturn($container);

        $application = new Application($kernel);
        $application->setAutoExit(false);

        $tester = new ApplicationTester($application);
        $tester->run(['command' => 'fine']);
        $output = $tester->getDisplay();

        $this->assertSame(1, $tester->getStatusCode());
        $this->assertStringContainsString('Some commands could not be registered:', $output);
        $this->assertStringContainsString('Command "fine" is not defined.', $output);
    }

    public function testRunOnlyWarnsOnUnregistrableCommandAtTheEnd()
    {
        $container = new ContainerBuilder();
        $container->register('event_dispatcher', EventDispatcher::class);
        $container->register(ThrowingCommand::class, ThrowingCommand::class);
        $container->setParameter('console.command.ids', [ThrowingCommand::class => ThrowingCommand::class]);

        $kernel = $this->createMock(KernelInterface::class);
        $kernel->expects($this->once())->method('boot');
        $kernel
            ->method('getBundles')
            ->willReturn([$this->createBundleMock(
                [(new Command('fine'))->setCode(function (InputInterface $input, OutputInterface $output) { $output->write('fine'); })]
            )]);
        $kernel
            ->method('getContainer')
            ->willReturn($container);

        $application = new Application($kernel);
        $application->setAutoExit(false);

        $tester = new ApplicationTester($application);
        $tester->run(['command' => 'list']);

        $this->assertSame(0, $tester->getStatusCode());
        $display = explode('Lists commands', $tester->getDisplay());

        $this->assertStringContainsString(trim('[WARNING] Some commands could not be registered:'), trim($display[1]));
    }

    public function testSuggestingPackagesWithExactMatch()
    {
        $result = $this->createEventForSuggestingPackages('doctrine:fixtures', []);
        $this->assertMatchesRegularExpression('/You may be looking for a command provided by/', $result);
    }

    public function testSuggestingPackagesWithPartialMatchAndNoAlternatives()
    {
        $result = $this->createEventForSuggestingPackages('server', []);
        $this->assertMatchesRegularExpression('/You may be looking for a command provided by/', $result);
    }

    public function testSuggestingPackagesWithPartialMatchAndAlternatives()
    {
        $result = $this->createEventForSuggestingPackages('server', ['server:run']);
        $this->assertDoesNotMatchRegularExpression('/You may be looking for a command provided by/', $result);
    }

    private function createEventForSuggestingPackages(string $command, array $alternatives = []): string
    {
        $error = new CommandNotFoundException('', $alternatives);
        $event = new ConsoleErrorEvent(new ArrayInput([$command]), new NullOutput(), $error);
        $subscriber = new SuggestMissingPackageSubscriber();
        $subscriber->onConsoleError($event);

        return $event->getError()->getMessage();
    }

    private function getKernel(array $bundles, $useDispatcher = false)
    {
        $container = $this->createMock(ContainerInterface::class);

        if ($useDispatcher) {
            $dispatcher = $this->createMock(EventDispatcherInterface::class);
            $dispatcher
                ->expects($this->atLeastOnce())
                ->method('dispatch')
            ;
            $container
                ->expects($this->atLeastOnce())
                ->method('get')
                ->with($this->equalTo('event_dispatcher'))
                ->willReturn($dispatcher);
        }

        $container
            ->expects($this->exactly(2))
            ->method('hasParameter')
            ->withConsecutive(['console.command.ids'], ['console.lazy_command.ids'])
            ->willReturnOnConsecutiveCalls(true, true)
        ;
        $container
            ->expects($this->exactly(2))
            ->method('getParameter')
            ->withConsecutive(['console.lazy_command.ids'], ['console.command.ids'])
            ->willReturnOnConsecutiveCalls([], [])
        ;

        $kernel = $this->createMock(KernelInterface::class);
        $kernel->expects($this->once())->method('boot');
        $kernel
            ->expects($this->any())
            ->method('getBundles')
            ->willReturn($bundles)
        ;
        $kernel
            ->expects($this->any())
            ->method('getContainer')
            ->willReturn($container)
        ;

        return $kernel;
    }

    private function createBundleMock(array $commands)
    {
        $bundle = $this->createMock(Bundle::class);
        $bundle
            ->expects($this->once())
            ->method('registerCommands')
            ->willReturnCallback(function (Application $application) use ($commands) {
                $application->addCommands($commands);
            })
        ;

        return $bundle;
    }
}

class ThrowingCommand extends Command
{
    public function __construct()
    {
        throw new \Exception('throwing');
    }
}<|MERGE_RESOLUTION|>--- conflicted
+++ resolved
@@ -11,7 +11,6 @@
 
 namespace Symfony\Bundle\FrameworkBundle\Tests\Console;
 
-use Symfony\Bundle\FrameworkBundle\Command\ContainerAwareCommand;
 use Symfony\Bundle\FrameworkBundle\Console\Application;
 use Symfony\Bundle\FrameworkBundle\EventListener\SuggestMissingPackageSubscriber;
 use Symfony\Bundle\FrameworkBundle\Tests\TestCase;
@@ -109,32 +108,6 @@
         $this->assertSame($command, $application->find('alias'));
     }
 
-<<<<<<< HEAD
-=======
-    /**
-     * @group legacy
-     * @expectedDeprecation The "Symfony\Bundle\FrameworkBundle\Command\ContainerAwareCommand" class is deprecated since Symfony 4.2, use "Symfony\Component\Console\Command\Command" with dependency injection instead.
-     */
-    public function testBundleCommandsHaveRightContainer()
-    {
-        $command = $this->getMockForAbstractClass(ContainerAwareCommand::class, ['foo'], '', true, true, true, ['setContainer']);
-        $command->setCode(function () {});
-        $command->expects($this->exactly(2))->method('setContainer');
-
-        $application = new Application($this->getKernel([], true));
-        $application->setAutoExit(false);
-        $application->setCatchExceptions(false);
-        $application->add($command);
-        $tester = new ApplicationTester($application);
-
-        // set container is called here
-        $tester->run(['command' => 'foo']);
-
-        // as the container might have change between two runs, setContainer must called again
-        $tester->run(['command' => 'foo']);
-    }
-
->>>>>>> 22b1eb40
     public function testBundleCommandCanOverriddeAPreExistingCommandWithTheSameName()
     {
         $command = new Command('example');
