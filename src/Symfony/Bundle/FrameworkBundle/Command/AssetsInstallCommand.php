--- conflicted
+++ resolved
@@ -40,7 +40,7 @@
     public const METHOD_RELATIVE_SYMLINK = 'relative symlink';
 
     protected static $defaultName = 'assets:install';
-    protected static $defaultDescription = 'Installs bundles web assets under a public directory';
+    protected static $defaultDescription = 'Install bundle\'s web assets under a public directory';
 
     private $filesystem;
     private $projectDir;
@@ -65,11 +65,7 @@
             ->addOption('symlink', null, InputOption::VALUE_NONE, 'Symlink the assets instead of copying them')
             ->addOption('relative', null, InputOption::VALUE_NONE, 'Make relative symlinks')
             ->addOption('no-cleanup', null, InputOption::VALUE_NONE, 'Do not remove the assets of the bundles that no longer exist')
-<<<<<<< HEAD
             ->setDescription(self::$defaultDescription)
-=======
-            ->setDescription('Install bundle\'s web assets under a public directory')
->>>>>>> 7ed3d36f
             ->setHelp(<<<'EOT'
 The <info>%command.name%</info> command installs bundle assets into a given
 directory (e.g. the <comment>public</comment> directory).
