<?php

/*
 * This file is part of the Symfony package.
 *
 * (c) Fabien Potencier <fabien@symfony.com>
 *
 * For the full copyright and license information, please view the LICENSE
 * file that was distributed with this source code.
 */

namespace Symfony\Component\Validator\Tests\Constraints;

use Symfony\Component\Validator\Constraints\False;
use Symfony\Component\Validator\Constraints\FalseValidator;
use Symfony\Component\Validator\Validation;

class FalseValidatorTest extends AbstractConstraintValidatorTest
{
    protected function getApiVersion()
    {
        return Validation::API_VERSION_2_5;
    }

    protected function createValidator()
    {
        return new FalseValidator();
    }

    public function testNullIsValid()
    {
        $this->validator->validate(null, new False());

        $this->assertNoViolation();
    }

    public function testFalseIsValid()
    {
        $this->validator->validate(false, new False());

        $this->assertNoViolation();
    }

    public function testTrueIsInvalid()
    {
        $constraint = new False(array(
            'message' => 'myMessage'
        ));

<<<<<<< HEAD
=======
        $this->context->expects($this->once())
            ->method('addViolation')
            ->with('myMessage', array('{{ value }}' => 'true'));

>>>>>>> a4ec72e5
        $this->validator->validate(true, $constraint);

        $this->assertViolation('myMessage');
    }
}<|MERGE_RESOLUTION|>--- conflicted
+++ resolved
@@ -47,15 +47,10 @@
             'message' => 'myMessage'
         ));
 
-<<<<<<< HEAD
-=======
-        $this->context->expects($this->once())
-            ->method('addViolation')
-            ->with('myMessage', array('{{ value }}' => 'true'));
-
->>>>>>> a4ec72e5
         $this->validator->validate(true, $constraint);
 
-        $this->assertViolation('myMessage');
+        $this->assertViolation('myMessage', array(
+            '{{ value }}' => 'true'
+        ));
     }
 }