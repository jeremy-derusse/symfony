--- conflicted
+++ resolved
@@ -21,13 +21,8 @@
     - appveyor DownloadFile https://github.com/symfony/binary-utils/releases/download/v0.1/php-8.0.2-Win32-vs16-x86.zip
     - 7z x php-8.0.2-Win32-vs16-x86.zip -y >nul
     - cd ext
-<<<<<<< HEAD
-    - appveyor DownloadFile https://github.com/symfony/binary-utils/releases/download/v0.1/php_apcu-5.1.20-8.0-ts-vs16-x86.zip
-    - 7z x php_apcu-5.1.20-8.0-ts-vs16-x86.zip -y >nul
-=======
-    - appveyor DownloadFile https://github.com/symfony/binary-utils/releases/download/v0.1/php_apcu-5.1.19-7.2-ts-vc15-x86.zip
-    - 7z x php_apcu-5.1.18-7.2-ts-vc15-x86.zip -y >nul
->>>>>>> ae25e35d
+    - appveyor DownloadFile https://github.com/symfony/binary-utils/releases/download/v0.1/php_apcu-5.1.21-8.0-ts-vs16-x86.zip
+    - 7z x php_apcu-5.1.21-8.0-ts-vs16-x86.zip -y >nul
     - cd ..
     - copy /Y php.ini-development php.ini-min
     - echo memory_limit=-1 >> php.ini-min
