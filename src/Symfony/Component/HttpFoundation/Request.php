<?php

/*
 * This file is part of the Symfony package.
 *
 * (c) Fabien Potencier <fabien@symfony.com>
 *
 * For the full copyright and license information, please view the LICENSE
 * file that was distributed with this source code.
 */

namespace Symfony\Component\HttpFoundation;

use Symfony\Component\HttpFoundation\Exception\ConflictingHeadersException;
use Symfony\Component\HttpFoundation\Exception\SuspiciousOperationException;
use Symfony\Component\HttpFoundation\Session\SessionInterface;

/**
 * Request represents an HTTP request.
 *
 * The methods dealing with URL accept / return a raw path (% encoded):
 *   * getBasePath
 *   * getBaseUrl
 *   * getPathInfo
 *   * getRequestUri
 *   * getUri
 *   * getUriForPath
 *
 * @author Fabien Potencier <fabien@symfony.com>
 */
class Request
{
    const HEADER_FORWARDED = 0b00001; // When using RFC 7239
    const HEADER_X_FORWARDED_FOR = 0b00010;
    const HEADER_X_FORWARDED_HOST = 0b00100;
    const HEADER_X_FORWARDED_PROTO = 0b01000;
    const HEADER_X_FORWARDED_PORT = 0b10000;
    const HEADER_X_FORWARDED_ALL = 0b11110; // All "X-Forwarded-*" headers
    const HEADER_X_FORWARDED_AWS_ELB = 0b11010; // AWS ELB doesn't send X-Forwarded-Host

    const METHOD_HEAD = 'HEAD';
    const METHOD_GET = 'GET';
    const METHOD_POST = 'POST';
    const METHOD_PUT = 'PUT';
    const METHOD_PATCH = 'PATCH';
    const METHOD_DELETE = 'DELETE';
    const METHOD_PURGE = 'PURGE';
    const METHOD_OPTIONS = 'OPTIONS';
    const METHOD_TRACE = 'TRACE';
    const METHOD_CONNECT = 'CONNECT';

    /**
     * @var string[]
     */
    protected static $trustedProxies = array();

    /**
     * @var string[]
     */
    protected static $trustedHostPatterns = array();

    /**
     * @var string[]
     */
    protected static $trustedHosts = array();

    protected static $httpMethodParameterOverride = false;

    /**
     * Custom parameters.
     *
     * @var \Symfony\Component\HttpFoundation\ParameterBag
     */
    public $attributes;

    /**
     * Request body parameters ($_POST).
     *
     * @var \Symfony\Component\HttpFoundation\ParameterBag
     */
    public $request;

    /**
     * Query string parameters ($_GET).
     *
     * @var \Symfony\Component\HttpFoundation\ParameterBag
     */
    public $query;

    /**
     * Server and execution environment parameters ($_SERVER).
     *
     * @var \Symfony\Component\HttpFoundation\ServerBag
     */
    public $server;

    /**
     * Uploaded files ($_FILES).
     *
     * @var \Symfony\Component\HttpFoundation\FileBag
     */
    public $files;

    /**
     * Cookies ($_COOKIE).
     *
     * @var \Symfony\Component\HttpFoundation\ParameterBag
     */
    public $cookies;

    /**
     * Headers (taken from the $_SERVER).
     *
     * @var \Symfony\Component\HttpFoundation\HeaderBag
     */
    public $headers;

    /**
     * @var string|resource|false|null
     */
    protected $content;

    /**
     * @var array
     */
    protected $languages;

    /**
     * @var array
     */
    protected $charsets;

    /**
     * @var array
     */
    protected $encodings;

    /**
     * @var array
     */
    protected $acceptableContentTypes;

    /**
     * @var string
     */
    protected $pathInfo;

    /**
     * @var string
     */
    protected $requestUri;

    /**
     * @var string
     */
    protected $baseUrl;

    /**
     * @var string
     */
    protected $basePath;

    /**
     * @var string
     */
    protected $method;

    /**
     * @var string
     */
    protected $format;

    /**
     * @var \Symfony\Component\HttpFoundation\Session\SessionInterface
     */
    protected $session;

    /**
     * @var string
     */
    protected $locale;

    /**
     * @var string
     */
    protected $defaultLocale = 'en';

    /**
     * @var array
     */
    protected static $formats;

    protected static $requestFactory;

    private $isHostValid = true;
    private $isForwardedValid = true;

    private static $trustedHeaderSet = -1;

    private static $forwardedParams = array(
        self::HEADER_X_FORWARDED_FOR => 'for',
        self::HEADER_X_FORWARDED_HOST => 'host',
        self::HEADER_X_FORWARDED_PROTO => 'proto',
        self::HEADER_X_FORWARDED_PORT => 'host',
    );

    /**
     * Names for headers that can be trusted when
     * using trusted proxies.
     *
     * The FORWARDED header is the standard as of rfc7239.
     *
     * The other headers are non-standard, but widely used
     * by popular reverse proxies (like Apache mod_proxy or Amazon EC2).
     */
    private static $trustedHeaders = array(
        self::HEADER_FORWARDED => 'FORWARDED',
        self::HEADER_X_FORWARDED_FOR => 'X_FORWARDED_FOR',
        self::HEADER_X_FORWARDED_HOST => 'X_FORWARDED_HOST',
        self::HEADER_X_FORWARDED_PROTO => 'X_FORWARDED_PROTO',
        self::HEADER_X_FORWARDED_PORT => 'X_FORWARDED_PORT',
    );

    /**
     * @param array                $query      The GET parameters
     * @param array                $request    The POST parameters
     * @param array                $attributes The request attributes (parameters parsed from the PATH_INFO, ...)
     * @param array                $cookies    The COOKIE parameters
     * @param array                $files      The FILES parameters
     * @param array                $server     The SERVER parameters
     * @param string|resource|null $content    The raw body data
     */
    public function __construct(array $query = array(), array $request = array(), array $attributes = array(), array $cookies = array(), array $files = array(), array $server = array(), $content = null)
    {
        $this->initialize($query, $request, $attributes, $cookies, $files, $server, $content);
    }

    /**
     * Sets the parameters for this request.
     *
     * This method also re-initializes all properties.
     *
     * @param array                $query      The GET parameters
     * @param array                $request    The POST parameters
     * @param array                $attributes The request attributes (parameters parsed from the PATH_INFO, ...)
     * @param array                $cookies    The COOKIE parameters
     * @param array                $files      The FILES parameters
     * @param array                $server     The SERVER parameters
     * @param string|resource|null $content    The raw body data
     */
    public function initialize(array $query = array(), array $request = array(), array $attributes = array(), array $cookies = array(), array $files = array(), array $server = array(), $content = null)
    {
        $this->request = new ParameterBag($request);
        $this->query = new ParameterBag($query);
        $this->attributes = new ParameterBag($attributes);
        $this->cookies = new ParameterBag($cookies);
        $this->files = new FileBag($files);
        $this->server = new ServerBag($server);
        $this->headers = new HeaderBag($this->server->getHeaders());

        $this->content = $content;
        $this->languages = null;
        $this->charsets = null;
        $this->encodings = null;
        $this->acceptableContentTypes = null;
        $this->pathInfo = null;
        $this->requestUri = null;
        $this->baseUrl = null;
        $this->basePath = null;
        $this->method = null;
        $this->format = null;
    }

    /**
     * Creates a new request with values from PHP's super globals.
     *
     * @return static
     */
    public static function createFromGlobals()
    {
        $request = self::createRequestFromFactory($_GET, $_POST, array(), $_COOKIE, $_FILES, $_SERVER);

        if (0 === strpos($request->headers->get('CONTENT_TYPE'), 'application/x-www-form-urlencoded')
            && \in_array(strtoupper($request->server->get('REQUEST_METHOD', 'GET')), array('PUT', 'DELETE', 'PATCH'))
        ) {
            parse_str($request->getContent(), $data);
            $request->request = new ParameterBag($data);
        }

        return $request;
    }

    /**
     * Creates a Request based on a given URI and configuration.
     *
     * The information contained in the URI always take precedence
     * over the other information (server and parameters).
     *
     * @param string               $uri        The URI
     * @param string               $method     The HTTP method
     * @param array                $parameters The query (GET) or request (POST) parameters
     * @param array                $cookies    The request cookies ($_COOKIE)
     * @param array                $files      The request files ($_FILES)
     * @param array                $server     The server parameters ($_SERVER)
     * @param string|resource|null $content    The raw body data
     *
     * @return static
     */
    public static function create($uri, $method = 'GET', $parameters = array(), $cookies = array(), $files = array(), $server = array(), $content = null)
    {
        $server = array_replace(array(
            'SERVER_NAME' => 'localhost',
            'SERVER_PORT' => 80,
            'HTTP_HOST' => 'localhost',
            'HTTP_USER_AGENT' => 'Symfony',
            'HTTP_ACCEPT' => 'text/html,application/xhtml+xml,application/xml;q=0.9,*/*;q=0.8',
            'HTTP_ACCEPT_LANGUAGE' => 'en-us,en;q=0.5',
            'HTTP_ACCEPT_CHARSET' => 'ISO-8859-1,utf-8;q=0.7,*;q=0.7',
            'REMOTE_ADDR' => '127.0.0.1',
            'SCRIPT_NAME' => '',
            'SCRIPT_FILENAME' => '',
            'SERVER_PROTOCOL' => 'HTTP/1.1',
            'REQUEST_TIME' => time(),
        ), $server);

        $server['PATH_INFO'] = '';
        $server['REQUEST_METHOD'] = strtoupper($method);

        $components = parse_url($uri);
        if (isset($components['host'])) {
            $server['SERVER_NAME'] = $components['host'];
            $server['HTTP_HOST'] = $components['host'];
        }

        if (isset($components['scheme'])) {
            if ('https' === $components['scheme']) {
                $server['HTTPS'] = 'on';
                $server['SERVER_PORT'] = 443;
            } else {
                unset($server['HTTPS']);
                $server['SERVER_PORT'] = 80;
            }
        }

        if (isset($components['port'])) {
            $server['SERVER_PORT'] = $components['port'];
            $server['HTTP_HOST'] = $server['HTTP_HOST'].':'.$components['port'];
        }

        if (isset($components['user'])) {
            $server['PHP_AUTH_USER'] = $components['user'];
        }

        if (isset($components['pass'])) {
            $server['PHP_AUTH_PW'] = $components['pass'];
        }

        if (!isset($components['path'])) {
            $components['path'] = '/';
        }

        switch (strtoupper($method)) {
            case 'POST':
            case 'PUT':
            case 'DELETE':
                if (!isset($server['CONTENT_TYPE'])) {
                    $server['CONTENT_TYPE'] = 'application/x-www-form-urlencoded';
                }
                // no break
            case 'PATCH':
                $request = $parameters;
                $query = array();
                break;
            default:
                $request = array();
                $query = $parameters;
                break;
        }

        $queryString = '';
        if (isset($components['query'])) {
            parse_str(html_entity_decode($components['query']), $qs);

            if ($query) {
                $query = array_replace($qs, $query);
                $queryString = http_build_query($query, '', '&');
            } else {
                $query = $qs;
                $queryString = $components['query'];
            }
        } elseif ($query) {
            $queryString = http_build_query($query, '', '&');
        }

        $server['REQUEST_URI'] = $components['path'].('' !== $queryString ? '?'.$queryString : '');
        $server['QUERY_STRING'] = $queryString;

        return self::createRequestFromFactory($query, $request, array(), $cookies, $files, $server, $content);
    }

    /**
     * Sets a callable able to create a Request instance.
     *
     * This is mainly useful when you need to override the Request class
     * to keep BC with an existing system. It should not be used for any
     * other purpose.
     *
     * @param callable|null $callable A PHP callable
     */
    public static function setFactory($callable)
    {
        self::$requestFactory = $callable;
    }

    /**
     * Clones a request and overrides some of its parameters.
     *
     * @param array $query      The GET parameters
     * @param array $request    The POST parameters
     * @param array $attributes The request attributes (parameters parsed from the PATH_INFO, ...)
     * @param array $cookies    The COOKIE parameters
     * @param array $files      The FILES parameters
     * @param array $server     The SERVER parameters
     *
     * @return static
     */
    public function duplicate(array $query = null, array $request = null, array $attributes = null, array $cookies = null, array $files = null, array $server = null)
    {
        $dup = clone $this;
        if (null !== $query) {
            $dup->query = new ParameterBag($query);
        }
        if (null !== $request) {
            $dup->request = new ParameterBag($request);
        }
        if (null !== $attributes) {
            $dup->attributes = new ParameterBag($attributes);
        }
        if (null !== $cookies) {
            $dup->cookies = new ParameterBag($cookies);
        }
        if (null !== $files) {
            $dup->files = new FileBag($files);
        }
        if (null !== $server) {
            $dup->server = new ServerBag($server);
            $dup->headers = new HeaderBag($dup->server->getHeaders());
        }
        $dup->languages = null;
        $dup->charsets = null;
        $dup->encodings = null;
        $dup->acceptableContentTypes = null;
        $dup->pathInfo = null;
        $dup->requestUri = null;
        $dup->baseUrl = null;
        $dup->basePath = null;
        $dup->method = null;
        $dup->format = null;

        if (!$dup->get('_format') && $this->get('_format')) {
            $dup->attributes->set('_format', $this->get('_format'));
        }

        if (!$dup->getRequestFormat(null)) {
            $dup->setRequestFormat($this->getRequestFormat(null));
        }

        return $dup;
    }

    /**
     * Clones the current request.
     *
     * Note that the session is not cloned as duplicated requests
     * are most of the time sub-requests of the main one.
     */
    public function __clone()
    {
        $this->query = clone $this->query;
        $this->request = clone $this->request;
        $this->attributes = clone $this->attributes;
        $this->cookies = clone $this->cookies;
        $this->files = clone $this->files;
        $this->server = clone $this->server;
        $this->headers = clone $this->headers;
    }

    /**
     * Returns the request as a string.
     *
     * @return string The request
     */
    public function __toString()
    {
        try {
            $content = $this->getContent();
        } catch (\LogicException $e) {
            return trigger_error($e, E_USER_ERROR);
        }

        $cookieHeader = '';
        $cookies = array();

        foreach ($this->cookies as $k => $v) {
            $cookies[] = $k.'='.$v;
        }

        if (!empty($cookies)) {
            $cookieHeader = 'Cookie: '.implode('; ', $cookies)."\r\n";
        }

        return
            sprintf('%s %s %s', $this->getMethod(), $this->getRequestUri(), $this->server->get('SERVER_PROTOCOL'))."\r\n".
            $this->headers.
            $cookieHeader."\r\n".
            $content;
    }

    /**
     * Overrides the PHP global variables according to this request instance.
     *
     * It overrides $_GET, $_POST, $_REQUEST, $_SERVER, $_COOKIE.
     * $_FILES is never overridden, see rfc1867
     */
    public function overrideGlobals()
    {
        $this->server->set('QUERY_STRING', static::normalizeQueryString(http_build_query($this->query->all(), '', '&')));

        $_GET = $this->query->all();
        $_POST = $this->request->all();
        $_SERVER = $this->server->all();
        $_COOKIE = $this->cookies->all();

        foreach ($this->headers->all() as $key => $value) {
            $key = strtoupper(str_replace('-', '_', $key));
            if (\in_array($key, array('CONTENT_TYPE', 'CONTENT_LENGTH'))) {
                $_SERVER[$key] = implode(', ', $value);
            } else {
                $_SERVER['HTTP_'.$key] = implode(', ', $value);
            }
        }

        $request = array('g' => $_GET, 'p' => $_POST, 'c' => $_COOKIE);

        $requestOrder = ini_get('request_order') ?: ini_get('variables_order');
        $requestOrder = preg_replace('#[^cgp]#', '', strtolower($requestOrder)) ?: 'gp';

        $_REQUEST = array();
        foreach (str_split($requestOrder) as $order) {
            $_REQUEST = array_merge($_REQUEST, $request[$order]);
        }
    }

    /**
     * Sets a list of trusted proxies.
     *
     * You should only list the reverse proxies that you manage directly.
     *
     * @param array $proxies          A list of trusted proxies
     * @param int   $trustedHeaderSet A bit field of Request::HEADER_*, to set which headers to trust from your proxies
     *
     * @throws \InvalidArgumentException When $trustedHeaderSet is invalid
     */
    public static function setTrustedProxies(array $proxies, int $trustedHeaderSet)
    {
        self::$trustedProxies = $proxies;
<<<<<<< HEAD
=======

        if (2 > \func_num_args()) {
            @trigger_error(sprintf('The %s() method expects a bit field of Request::HEADER_* as second argument since Symfony 3.3. Defining it will be required in 4.0. ', __METHOD__), E_USER_DEPRECATED);

            return;
        }
        $trustedHeaderSet = (int) func_get_arg(1);

        foreach (self::$trustedHeaderNames as $header => $name) {
            self::$trustedHeaders[$header] = $header & $trustedHeaderSet ? $name : null;
        }
>>>>>>> f5939a83
        self::$trustedHeaderSet = $trustedHeaderSet;
    }

    /**
     * Gets the list of trusted proxies.
     *
     * @return array An array of trusted proxies
     */
    public static function getTrustedProxies()
    {
        return self::$trustedProxies;
    }

    /**
     * Gets the set of trusted headers from trusted proxies.
     *
     * @return int A bit field of Request::HEADER_* that defines which headers are trusted from your proxies
     */
    public static function getTrustedHeaderSet()
    {
        return self::$trustedHeaderSet;
    }

    /**
     * Sets a list of trusted host patterns.
     *
     * You should only list the hosts you manage using regexs.
     *
     * @param array $hostPatterns A list of trusted host patterns
     */
    public static function setTrustedHosts(array $hostPatterns)
    {
        self::$trustedHostPatterns = array_map(function ($hostPattern) {
            return sprintf('{%s}i', $hostPattern);
        }, $hostPatterns);
        // we need to reset trusted hosts on trusted host patterns change
        self::$trustedHosts = array();
    }

    /**
     * Gets the list of trusted host patterns.
     *
     * @return array An array of trusted host patterns
     */
    public static function getTrustedHosts()
    {
        return self::$trustedHostPatterns;
    }

    /**
<<<<<<< HEAD
=======
     * Sets the name for trusted headers.
     *
     * The following header keys are supported:
     *
     *  * Request::HEADER_CLIENT_IP:    defaults to X-Forwarded-For   (see getClientIp())
     *  * Request::HEADER_CLIENT_HOST:  defaults to X-Forwarded-Host  (see getHost())
     *  * Request::HEADER_CLIENT_PORT:  defaults to X-Forwarded-Port  (see getPort())
     *  * Request::HEADER_CLIENT_PROTO: defaults to X-Forwarded-Proto (see getScheme() and isSecure())
     *  * Request::HEADER_FORWARDED:    defaults to Forwarded         (see RFC 7239)
     *
     * Setting an empty value allows to disable the trusted header for the given key.
     *
     * @param string $key   The header key
     * @param string $value The header name
     *
     * @throws \InvalidArgumentException
     *
     * @deprecated since version 3.3, to be removed in 4.0. Use the $trustedHeaderSet argument of the Request::setTrustedProxies() method instead.
     */
    public static function setTrustedHeaderName($key, $value)
    {
        @trigger_error(sprintf('The "%s()" method is deprecated since Symfony 3.3 and will be removed in 4.0. Use the $trustedHeaderSet argument of the Request::setTrustedProxies() method instead.', __METHOD__), E_USER_DEPRECATED);

        if ('forwarded' === $key) {
            $key = self::HEADER_FORWARDED;
        } elseif ('client_ip' === $key) {
            $key = self::HEADER_CLIENT_IP;
        } elseif ('client_host' === $key) {
            $key = self::HEADER_CLIENT_HOST;
        } elseif ('client_proto' === $key) {
            $key = self::HEADER_CLIENT_PROTO;
        } elseif ('client_port' === $key) {
            $key = self::HEADER_CLIENT_PORT;
        } elseif (!array_key_exists($key, self::$trustedHeaders)) {
            throw new \InvalidArgumentException(sprintf('Unable to set the trusted header name for key "%s".', $key));
        }

        self::$trustedHeaders[$key] = $value;

        if (null !== $value) {
            self::$trustedHeaderNames[$key] = $value;
            self::$trustedHeaderSet |= $key;
        } else {
            self::$trustedHeaderSet &= ~$key;
        }
    }

    /**
     * Gets the trusted proxy header name.
     *
     * @param string $key The header key
     *
     * @return string The header name
     *
     * @throws \InvalidArgumentException
     *
     * @deprecated since version 3.3, to be removed in 4.0. Use the Request::getTrustedHeaderSet() method instead.
     */
    public static function getTrustedHeaderName($key)
    {
        if (2 > \func_num_args() || func_get_arg(1)) {
            @trigger_error(sprintf('The "%s()" method is deprecated since Symfony 3.3 and will be removed in 4.0. Use the Request::getTrustedHeaderSet() method instead.', __METHOD__), E_USER_DEPRECATED);
        }

        if (!array_key_exists($key, self::$trustedHeaders)) {
            throw new \InvalidArgumentException(sprintf('Unable to get the trusted header name for key "%s".', $key));
        }

        return self::$trustedHeaders[$key];
    }

    /**
>>>>>>> f5939a83
     * Normalizes a query string.
     *
     * It builds a normalized query string, where keys/value pairs are alphabetized,
     * have consistent escaping and unneeded delimiters are removed.
     *
     * @param string $qs Query string
     *
     * @return string A normalized query string for the Request
     */
    public static function normalizeQueryString($qs)
    {
        if ('' == $qs) {
            return '';
        }

        $parts = array();
        $order = array();

        foreach (explode('&', $qs) as $param) {
            if ('' === $param || '=' === $param[0]) {
                // Ignore useless delimiters, e.g. "x=y&".
                // Also ignore pairs with empty key, even if there was a value, e.g. "=value", as such nameless values cannot be retrieved anyway.
                // PHP also does not include them when building _GET.
                continue;
            }

            $keyValuePair = explode('=', $param, 2);

            // GET parameters, that are submitted from a HTML form, encode spaces as "+" by default (as defined in enctype application/x-www-form-urlencoded).
            // PHP also converts "+" to spaces when filling the global _GET or when using the function parse_str. This is why we use urldecode and then normalize to
            // RFC 3986 with rawurlencode.
            $parts[] = isset($keyValuePair[1]) ?
                rawurlencode(urldecode($keyValuePair[0])).'='.rawurlencode(urldecode($keyValuePair[1])) :
                rawurlencode(urldecode($keyValuePair[0]));
            $order[] = urldecode($keyValuePair[0]);
        }

        array_multisort($order, SORT_ASC, $parts);

        return implode('&', $parts);
    }

    /**
     * Enables support for the _method request parameter to determine the intended HTTP method.
     *
     * Be warned that enabling this feature might lead to CSRF issues in your code.
     * Check that you are using CSRF tokens when required.
     * If the HTTP method parameter override is enabled, an html-form with method "POST" can be altered
     * and used to send a "PUT" or "DELETE" request via the _method request parameter.
     * If these methods are not protected against CSRF, this presents a possible vulnerability.
     *
     * The HTTP method can only be overridden when the real HTTP method is POST.
     */
    public static function enableHttpMethodParameterOverride()
    {
        self::$httpMethodParameterOverride = true;
    }

    /**
     * Checks whether support for the _method request parameter is enabled.
     *
     * @return bool True when the _method request parameter is enabled, false otherwise
     */
    public static function getHttpMethodParameterOverride()
    {
        return self::$httpMethodParameterOverride;
    }

    /**
     * Gets a "parameter" value from any bag.
     *
     * This method is mainly useful for libraries that want to provide some flexibility. If you don't need the
     * flexibility in controllers, it is better to explicitly get request parameters from the appropriate
     * public property instead (attributes, query, request).
     *
     * Order of precedence: PATH (routing placeholders or custom attributes), GET, BODY
     *
     * @param string $key     The key
     * @param mixed  $default The default value if the parameter key does not exist
     *
     * @return mixed
     */
    public function get($key, $default = null)
    {
        if ($this !== $result = $this->attributes->get($key, $this)) {
            return $result;
        }

        if ($this !== $result = $this->query->get($key, $this)) {
            return $result;
        }

        if ($this !== $result = $this->request->get($key, $this)) {
            return $result;
        }

        return $default;
    }

    /**
     * Gets the Session.
     *
     * @return SessionInterface|null The session
     */
    public function getSession()
    {
        return $this->session;
    }

    /**
     * Whether the request contains a Session which was started in one of the
     * previous requests.
     *
     * @return bool
     */
    public function hasPreviousSession()
    {
        // the check for $this->session avoids malicious users trying to fake a session cookie with proper name
        return $this->hasSession() && $this->cookies->has($this->session->getName());
    }

    /**
     * Whether the request contains a Session object.
     *
     * This method does not give any information about the state of the session object,
     * like whether the session is started or not. It is just a way to check if this Request
     * is associated with a Session instance.
     *
     * @return bool true when the Request contains a Session object, false otherwise
     */
    public function hasSession()
    {
        return null !== $this->session;
    }

    /**
     * Sets the Session.
     *
     * @param SessionInterface $session The Session
     */
    public function setSession(SessionInterface $session)
    {
        $this->session = $session;
    }

    /**
     * Returns the client IP addresses.
     *
     * In the returned array the most trusted IP address is first, and the
     * least trusted one last. The "real" client IP address is the last one,
     * but this is also the least trusted one. Trusted proxies are stripped.
     *
     * Use this method carefully; you should use getClientIp() instead.
     *
     * @return array The client IP addresses
     *
     * @see getClientIp()
     */
    public function getClientIps()
    {
        $ip = $this->server->get('REMOTE_ADDR');

        if (!$this->isFromTrustedProxy()) {
            return array($ip);
        }

        return $this->getTrustedValues(self::HEADER_X_FORWARDED_FOR, $ip) ?: array($ip);
    }

    /**
     * Returns the client IP address.
     *
     * This method can read the client IP address from the "X-Forwarded-For" header
     * when trusted proxies were set via "setTrustedProxies()". The "X-Forwarded-For"
     * header value is a comma+space separated list of IP addresses, the left-most
     * being the original client, and each successive proxy that passed the request
     * adding the IP address where it received the request from.
     *
     * @return string|null The client IP address
     *
     * @see getClientIps()
     * @see http://en.wikipedia.org/wiki/X-Forwarded-For
     */
    public function getClientIp()
    {
        $ipAddresses = $this->getClientIps();

        return $ipAddresses[0];
    }

    /**
     * Returns current script name.
     *
     * @return string
     */
    public function getScriptName()
    {
        return $this->server->get('SCRIPT_NAME', $this->server->get('ORIG_SCRIPT_NAME', ''));
    }

    /**
     * Returns the path being requested relative to the executed script.
     *
     * The path info always starts with a /.
     *
     * Suppose this request is instantiated from /mysite on localhost:
     *
     *  * http://localhost/mysite              returns an empty string
     *  * http://localhost/mysite/about        returns '/about'
     *  * http://localhost/mysite/enco%20ded   returns '/enco%20ded'
     *  * http://localhost/mysite/about?var=1  returns '/about'
     *
     * @return string The raw path (i.e. not urldecoded)
     */
    public function getPathInfo()
    {
        if (null === $this->pathInfo) {
            $this->pathInfo = $this->preparePathInfo();
        }

        return $this->pathInfo;
    }

    /**
     * Returns the root path from which this request is executed.
     *
     * Suppose that an index.php file instantiates this request object:
     *
     *  * http://localhost/index.php         returns an empty string
     *  * http://localhost/index.php/page    returns an empty string
     *  * http://localhost/web/index.php     returns '/web'
     *  * http://localhost/we%20b/index.php  returns '/we%20b'
     *
     * @return string The raw path (i.e. not urldecoded)
     */
    public function getBasePath()
    {
        if (null === $this->basePath) {
            $this->basePath = $this->prepareBasePath();
        }

        return $this->basePath;
    }

    /**
     * Returns the root URL from which this request is executed.
     *
     * The base URL never ends with a /.
     *
     * This is similar to getBasePath(), except that it also includes the
     * script filename (e.g. index.php) if one exists.
     *
     * @return string The raw URL (i.e. not urldecoded)
     */
    public function getBaseUrl()
    {
        if (null === $this->baseUrl) {
            $this->baseUrl = $this->prepareBaseUrl();
        }

        return $this->baseUrl;
    }

    /**
     * Gets the request's scheme.
     *
     * @return string
     */
    public function getScheme()
    {
        return $this->isSecure() ? 'https' : 'http';
    }

    /**
     * Returns the port on which the request is made.
     *
     * This method can read the client port from the "X-Forwarded-Port" header
     * when trusted proxies were set via "setTrustedProxies()".
     *
     * The "X-Forwarded-Port" header must contain the client port.
     *
     * @return int|string can be a string if fetched from the server bag
     */
    public function getPort()
    {
        if ($this->isFromTrustedProxy() && $host = $this->getTrustedValues(self::HEADER_X_FORWARDED_PORT)) {
            $host = $host[0];
        } elseif ($this->isFromTrustedProxy() && $host = $this->getTrustedValues(self::HEADER_X_FORWARDED_HOST)) {
            $host = $host[0];
        } elseif (!$host = $this->headers->get('HOST')) {
            return $this->server->get('SERVER_PORT');
        }

        if ('[' === $host[0]) {
            $pos = strpos($host, ':', strrpos($host, ']'));
        } else {
            $pos = strrpos($host, ':');
        }

        if (false !== $pos) {
            return (int) substr($host, $pos + 1);
        }

        return 'https' === $this->getScheme() ? 443 : 80;
    }

    /**
     * Returns the user.
     *
     * @return string|null
     */
    public function getUser()
    {
        return $this->headers->get('PHP_AUTH_USER');
    }

    /**
     * Returns the password.
     *
     * @return string|null
     */
    public function getPassword()
    {
        return $this->headers->get('PHP_AUTH_PW');
    }

    /**
     * Gets the user info.
     *
     * @return string A user name and, optionally, scheme-specific information about how to gain authorization to access the server
     */
    public function getUserInfo()
    {
        $userinfo = $this->getUser();

        $pass = $this->getPassword();
        if ('' != $pass) {
            $userinfo .= ":$pass";
        }

        return $userinfo;
    }

    /**
     * Returns the HTTP host being requested.
     *
     * The port name will be appended to the host if it's non-standard.
     *
     * @return string
     */
    public function getHttpHost()
    {
        $scheme = $this->getScheme();
        $port = $this->getPort();

        if (('http' == $scheme && 80 == $port) || ('https' == $scheme && 443 == $port)) {
            return $this->getHost();
        }

        return $this->getHost().':'.$port;
    }

    /**
     * Returns the requested URI (path and query string).
     *
     * @return string The raw URI (i.e. not URI decoded)
     */
    public function getRequestUri()
    {
        if (null === $this->requestUri) {
            $this->requestUri = $this->prepareRequestUri();
        }

        return $this->requestUri;
    }

    /**
     * Gets the scheme and HTTP host.
     *
     * If the URL was called with basic authentication, the user
     * and the password are not added to the generated string.
     *
     * @return string The scheme and HTTP host
     */
    public function getSchemeAndHttpHost()
    {
        return $this->getScheme().'://'.$this->getHttpHost();
    }

    /**
     * Generates a normalized URI (URL) for the Request.
     *
     * @return string A normalized URI (URL) for the Request
     *
     * @see getQueryString()
     */
    public function getUri()
    {
        if (null !== $qs = $this->getQueryString()) {
            $qs = '?'.$qs;
        }

        return $this->getSchemeAndHttpHost().$this->getBaseUrl().$this->getPathInfo().$qs;
    }

    /**
     * Generates a normalized URI for the given path.
     *
     * @param string $path A path to use instead of the current one
     *
     * @return string The normalized URI for the path
     */
    public function getUriForPath($path)
    {
        return $this->getSchemeAndHttpHost().$this->getBaseUrl().$path;
    }

    /**
     * Returns the path as relative reference from the current Request path.
     *
     * Only the URIs path component (no schema, host etc.) is relevant and must be given.
     * Both paths must be absolute and not contain relative parts.
     * Relative URLs from one resource to another are useful when generating self-contained downloadable document archives.
     * Furthermore, they can be used to reduce the link size in documents.
     *
     * Example target paths, given a base path of "/a/b/c/d":
     * - "/a/b/c/d"     -> ""
     * - "/a/b/c/"      -> "./"
     * - "/a/b/"        -> "../"
     * - "/a/b/c/other" -> "other"
     * - "/a/x/y"       -> "../../x/y"
     *
     * @param string $path The target path
     *
     * @return string The relative target path
     */
    public function getRelativeUriForPath($path)
    {
        // be sure that we are dealing with an absolute path
        if (!isset($path[0]) || '/' !== $path[0]) {
            return $path;
        }

        if ($path === $basePath = $this->getPathInfo()) {
            return '';
        }

        $sourceDirs = explode('/', isset($basePath[0]) && '/' === $basePath[0] ? substr($basePath, 1) : $basePath);
        $targetDirs = explode('/', isset($path[0]) && '/' === $path[0] ? substr($path, 1) : $path);
        array_pop($sourceDirs);
        $targetFile = array_pop($targetDirs);

        foreach ($sourceDirs as $i => $dir) {
            if (isset($targetDirs[$i]) && $dir === $targetDirs[$i]) {
                unset($sourceDirs[$i], $targetDirs[$i]);
            } else {
                break;
            }
        }

        $targetDirs[] = $targetFile;
        $path = str_repeat('../', \count($sourceDirs)).implode('/', $targetDirs);

        // A reference to the same base directory or an empty subdirectory must be prefixed with "./".
        // This also applies to a segment with a colon character (e.g., "file:colon") that cannot be used
        // as the first segment of a relative-path reference, as it would be mistaken for a scheme name
        // (see http://tools.ietf.org/html/rfc3986#section-4.2).
        return !isset($path[0]) || '/' === $path[0]
            || false !== ($colonPos = strpos($path, ':')) && ($colonPos < ($slashPos = strpos($path, '/')) || false === $slashPos)
            ? "./$path" : $path;
    }

    /**
     * Generates the normalized query string for the Request.
     *
     * It builds a normalized query string, where keys/value pairs are alphabetized
     * and have consistent escaping.
     *
     * @return string|null A normalized query string for the Request
     */
    public function getQueryString()
    {
        $qs = static::normalizeQueryString($this->server->get('QUERY_STRING'));

        return '' === $qs ? null : $qs;
    }

    /**
     * Checks whether the request is secure or not.
     *
     * This method can read the client protocol from the "X-Forwarded-Proto" header
     * when trusted proxies were set via "setTrustedProxies()".
     *
     * The "X-Forwarded-Proto" header must contain the protocol: "https" or "http".
     *
     * @return bool
     */
    public function isSecure()
    {
<<<<<<< HEAD
        if ($this->isFromTrustedProxy() && $proto = $this->getTrustedValues(self::HEADER_X_FORWARDED_PROTO)) {
            return in_array(strtolower($proto[0]), array('https', 'on', 'ssl', '1'), true);
=======
        if ($this->isFromTrustedProxy() && $proto = $this->getTrustedValues(self::HEADER_CLIENT_PROTO)) {
            return \in_array(strtolower($proto[0]), array('https', 'on', 'ssl', '1'), true);
>>>>>>> f5939a83
        }

        $https = $this->server->get('HTTPS');

        return !empty($https) && 'off' !== strtolower($https);
    }

    /**
     * Returns the host name.
     *
     * This method can read the client host name from the "X-Forwarded-Host" header
     * when trusted proxies were set via "setTrustedProxies()".
     *
     * The "X-Forwarded-Host" header must contain the client host name.
     *
     * @return string
     *
     * @throws SuspiciousOperationException when the host name is invalid or not trusted
     */
    public function getHost()
    {
        if ($this->isFromTrustedProxy() && $host = $this->getTrustedValues(self::HEADER_X_FORWARDED_HOST)) {
            $host = $host[0];
        } elseif (!$host = $this->headers->get('HOST')) {
            if (!$host = $this->server->get('SERVER_NAME')) {
                $host = $this->server->get('SERVER_ADDR', '');
            }
        }

        // trim and remove port number from host
        // host is lowercase as per RFC 952/2181
        $host = strtolower(preg_replace('/:\d+$/', '', trim($host)));

        // as the host can come from the user (HTTP_HOST and depending on the configuration, SERVER_NAME too can come from the user)
        // check that it does not contain forbidden characters (see RFC 952 and RFC 2181)
        // use preg_replace() instead of preg_match() to prevent DoS attacks with long host names
        if ($host && '' !== preg_replace('/(?:^\[)?[a-zA-Z0-9-:\]_]+\.?/', '', $host)) {
            if (!$this->isHostValid) {
                return '';
            }
            $this->isHostValid = false;

            throw new SuspiciousOperationException(sprintf('Invalid Host "%s".', $host));
        }

        if (\count(self::$trustedHostPatterns) > 0) {
            // to avoid host header injection attacks, you should provide a list of trusted host patterns

            if (\in_array($host, self::$trustedHosts)) {
                return $host;
            }

            foreach (self::$trustedHostPatterns as $pattern) {
                if (preg_match($pattern, $host)) {
                    self::$trustedHosts[] = $host;

                    return $host;
                }
            }

            if (!$this->isHostValid) {
                return '';
            }
            $this->isHostValid = false;

            throw new SuspiciousOperationException(sprintf('Untrusted Host "%s".', $host));
        }

        return $host;
    }

    /**
     * Sets the request method.
     *
     * @param string $method
     */
    public function setMethod($method)
    {
        $this->method = null;
        $this->server->set('REQUEST_METHOD', $method);
    }

    /**
     * Gets the request "intended" method.
     *
     * If the X-HTTP-Method-Override header is set, and if the method is a POST,
     * then it is used to determine the "real" intended HTTP method.
     *
     * The _method request parameter can also be used to determine the HTTP method,
     * but only if enableHttpMethodParameterOverride() has been called.
     *
     * The method is always an uppercased string.
     *
     * @return string The request method
     *
     * @see getRealMethod()
     */
    public function getMethod()
    {
        if (null === $this->method) {
            $this->method = strtoupper($this->server->get('REQUEST_METHOD', 'GET'));

            if ('POST' === $this->method) {
                if ($method = $this->headers->get('X-HTTP-METHOD-OVERRIDE')) {
                    $this->method = strtoupper($method);
                } elseif (self::$httpMethodParameterOverride) {
                    $this->method = strtoupper($this->request->get('_method', $this->query->get('_method', 'POST')));
                }
            }
        }

        return $this->method;
    }

    /**
     * Gets the "real" request method.
     *
     * @return string The request method
     *
     * @see getMethod()
     */
    public function getRealMethod()
    {
        return strtoupper($this->server->get('REQUEST_METHOD', 'GET'));
    }

    /**
     * Gets the mime type associated with the format.
     *
     * @param string $format The format
     *
     * @return string|null The associated mime type (null if not found)
     */
    public function getMimeType($format)
    {
        if (null === static::$formats) {
            static::initializeFormats();
        }

        return isset(static::$formats[$format]) ? static::$formats[$format][0] : null;
    }

    /**
     * Gets the mime types associated with the format.
     *
     * @param string $format The format
     *
     * @return array The associated mime types
     */
    public static function getMimeTypes($format)
    {
        if (null === static::$formats) {
            static::initializeFormats();
        }

        return isset(static::$formats[$format]) ? static::$formats[$format] : array();
    }

    /**
     * Gets the format associated with the mime type.
     *
     * @param string $mimeType The associated mime type
     *
     * @return string|null The format (null if not found)
     */
    public function getFormat($mimeType)
    {
        $canonicalMimeType = null;
        if (false !== $pos = strpos($mimeType, ';')) {
            $canonicalMimeType = substr($mimeType, 0, $pos);
        }

        if (null === static::$formats) {
            static::initializeFormats();
        }

        foreach (static::$formats as $format => $mimeTypes) {
            if (\in_array($mimeType, (array) $mimeTypes)) {
                return $format;
            }
            if (null !== $canonicalMimeType && \in_array($canonicalMimeType, (array) $mimeTypes)) {
                return $format;
            }
        }
    }

    /**
     * Associates a format with mime types.
     *
     * @param string       $format    The format
     * @param string|array $mimeTypes The associated mime types (the preferred one must be the first as it will be used as the content type)
     */
    public function setFormat($format, $mimeTypes)
    {
        if (null === static::$formats) {
            static::initializeFormats();
        }

        static::$formats[$format] = \is_array($mimeTypes) ? $mimeTypes : array($mimeTypes);
    }

    /**
     * Gets the request format.
     *
     * Here is the process to determine the format:
     *
     *  * format defined by the user (with setRequestFormat())
     *  * _format request attribute
     *  * $default
     *
     * @param string $default The default format
     *
     * @return string The request format
     */
    public function getRequestFormat($default = 'html')
    {
        if (null === $this->format) {
            $this->format = $this->attributes->get('_format');
        }

        return null === $this->format ? $default : $this->format;
    }

    /**
     * Sets the request format.
     *
     * @param string $format The request format
     */
    public function setRequestFormat($format)
    {
        $this->format = $format;
    }

    /**
     * Gets the format associated with the request.
     *
     * @return string|null The format (null if no content type is present)
     */
    public function getContentType()
    {
        return $this->getFormat($this->headers->get('CONTENT_TYPE'));
    }

    /**
     * Sets the default locale.
     *
     * @param string $locale
     */
    public function setDefaultLocale($locale)
    {
        $this->defaultLocale = $locale;

        if (null === $this->locale) {
            $this->setPhpDefaultLocale($locale);
        }
    }

    /**
     * Get the default locale.
     *
     * @return string
     */
    public function getDefaultLocale()
    {
        return $this->defaultLocale;
    }

    /**
     * Sets the locale.
     *
     * @param string $locale
     */
    public function setLocale($locale)
    {
        $this->setPhpDefaultLocale($this->locale = $locale);
    }

    /**
     * Get the locale.
     *
     * @return string
     */
    public function getLocale()
    {
        return null === $this->locale ? $this->defaultLocale : $this->locale;
    }

    /**
     * Checks if the request method is of specified type.
     *
     * @param string $method Uppercase request method (GET, POST etc)
     *
     * @return bool
     */
    public function isMethod($method)
    {
        return $this->getMethod() === strtoupper($method);
    }

    /**
     * Checks whether or not the method is safe.
     *
     * @see https://tools.ietf.org/html/rfc7231#section-4.2.1
     *
     * @param bool $andCacheable Adds the additional condition that the method should be cacheable. True by default.
     *
     * @return bool
     */
    public function isMethodSafe(/* $andCacheable = true */)
    {
<<<<<<< HEAD
        if (!func_num_args() || func_get_arg(0)) {
            // setting $andCacheable to false should be deprecated in 4.1
            throw new \BadMethodCallException('Checking only for cacheable HTTP methods with Symfony\Component\HttpFoundation\Request::isMethodSafe() is not supported.');
=======
        if (!\func_num_args() || func_get_arg(0)) {
            // This deprecation should be turned into a BadMethodCallException in 4.0 (without adding the argument in the signature)
            // then setting $andCacheable to false should be deprecated in 4.1
            @trigger_error('Checking only for cacheable HTTP methods with Symfony\Component\HttpFoundation\Request::isMethodSafe() is deprecated since Symfony 3.2 and will throw an exception in 4.0. Disable checking only for cacheable methods by calling the method with `false` as first argument or use the Request::isMethodCacheable() instead.', E_USER_DEPRECATED);

            return \in_array($this->getMethod(), array('GET', 'HEAD'));
>>>>>>> f5939a83
        }

        return \in_array($this->getMethod(), array('GET', 'HEAD', 'OPTIONS', 'TRACE'));
    }

    /**
     * Checks whether or not the method is idempotent.
     *
     * @return bool
     */
    public function isMethodIdempotent()
    {
        return \in_array($this->getMethod(), array('HEAD', 'GET', 'PUT', 'DELETE', 'TRACE', 'OPTIONS', 'PURGE'));
    }

    /**
     * Checks whether the method is cacheable or not.
     *
     * @see https://tools.ietf.org/html/rfc7231#section-4.2.3
     *
     * @return bool
     */
    public function isMethodCacheable()
    {
        return \in_array($this->getMethod(), array('GET', 'HEAD'));
    }

    /**
     * Returns the protocol version.
     *
     * If the application is behind a proxy, the protocol version used in the
     * requests between the client and the proxy and between the proxy and the
     * server might be different. This returns the former (from the "Via" header)
     * if the proxy is trusted (see "setTrustedProxies()"), otherwise it returns
     * the latter (from the "SERVER_PROTOCOL" server parameter).
     *
     * @return string
     */
    public function getProtocolVersion()
    {
        if ($this->isFromTrustedProxy()) {
            preg_match('~^(HTTP/)?([1-9]\.[0-9]) ~', $this->headers->get('Via'), $matches);

            if ($matches) {
                return 'HTTP/'.$matches[2];
            }
        }

        return $this->server->get('SERVER_PROTOCOL');
    }

    /**
     * Returns the request body content.
     *
     * @param bool $asResource If true, a resource will be returned
     *
     * @return string|resource The request body content or a resource to read the body stream
     *
     * @throws \LogicException
     */
    public function getContent($asResource = false)
    {
<<<<<<< HEAD
        $currentContentIsResource = is_resource($this->content);
=======
        $currentContentIsResource = \is_resource($this->content);
        if (\PHP_VERSION_ID < 50600 && false === $this->content) {
            throw new \LogicException('getContent() can only be called once when using the resource return type and PHP below 5.6.');
        }
>>>>>>> f5939a83

        if (true === $asResource) {
            if ($currentContentIsResource) {
                rewind($this->content);

                return $this->content;
            }

            // Content passed in parameter (test)
            if (\is_string($this->content)) {
                $resource = fopen('php://temp', 'r+');
                fwrite($resource, $this->content);
                rewind($resource);

                return $resource;
            }

            $this->content = false;

            return fopen('php://input', 'rb');
        }

        if ($currentContentIsResource) {
            rewind($this->content);

            return stream_get_contents($this->content);
        }

        if (null === $this->content || false === $this->content) {
            $this->content = file_get_contents('php://input');
        }

        return $this->content;
    }

    /**
     * Gets the Etags.
     *
     * @return array The entity tags
     */
    public function getETags()
    {
        return preg_split('/\s*,\s*/', $this->headers->get('if_none_match'), null, PREG_SPLIT_NO_EMPTY);
    }

    /**
     * @return bool
     */
    public function isNoCache()
    {
        return $this->headers->hasCacheControlDirective('no-cache') || 'no-cache' == $this->headers->get('Pragma');
    }

    /**
     * Returns the preferred language.
     *
     * @param array $locales An array of ordered available locales
     *
     * @return string|null The preferred locale
     */
    public function getPreferredLanguage(array $locales = null)
    {
        $preferredLanguages = $this->getLanguages();

        if (empty($locales)) {
            return isset($preferredLanguages[0]) ? $preferredLanguages[0] : null;
        }

        if (!$preferredLanguages) {
            return $locales[0];
        }

        $extendedPreferredLanguages = array();
        foreach ($preferredLanguages as $language) {
            $extendedPreferredLanguages[] = $language;
            if (false !== $position = strpos($language, '_')) {
                $superLanguage = substr($language, 0, $position);
                if (!\in_array($superLanguage, $preferredLanguages)) {
                    $extendedPreferredLanguages[] = $superLanguage;
                }
            }
        }

        $preferredLanguages = array_values(array_intersect($extendedPreferredLanguages, $locales));

        return isset($preferredLanguages[0]) ? $preferredLanguages[0] : $locales[0];
    }

    /**
     * Gets a list of languages acceptable by the client browser.
     *
     * @return array Languages ordered in the user browser preferences
     */
    public function getLanguages()
    {
        if (null !== $this->languages) {
            return $this->languages;
        }

        $languages = AcceptHeader::fromString($this->headers->get('Accept-Language'))->all();
        $this->languages = array();
        foreach ($languages as $lang => $acceptHeaderItem) {
            if (false !== strpos($lang, '-')) {
                $codes = explode('-', $lang);
                if ('i' === $codes[0]) {
                    // Language not listed in ISO 639 that are not variants
                    // of any listed language, which can be registered with the
                    // i-prefix, such as i-cherokee
                    if (\count($codes) > 1) {
                        $lang = $codes[1];
                    }
                } else {
                    for ($i = 0, $max = \count($codes); $i < $max; ++$i) {
                        if (0 === $i) {
                            $lang = strtolower($codes[0]);
                        } else {
                            $lang .= '_'.strtoupper($codes[$i]);
                        }
                    }
                }
            }

            $this->languages[] = $lang;
        }

        return $this->languages;
    }

    /**
     * Gets a list of charsets acceptable by the client browser.
     *
     * @return array List of charsets in preferable order
     */
    public function getCharsets()
    {
        if (null !== $this->charsets) {
            return $this->charsets;
        }

        return $this->charsets = array_keys(AcceptHeader::fromString($this->headers->get('Accept-Charset'))->all());
    }

    /**
     * Gets a list of encodings acceptable by the client browser.
     *
     * @return array List of encodings in preferable order
     */
    public function getEncodings()
    {
        if (null !== $this->encodings) {
            return $this->encodings;
        }

        return $this->encodings = array_keys(AcceptHeader::fromString($this->headers->get('Accept-Encoding'))->all());
    }

    /**
     * Gets a list of content types acceptable by the client browser.
     *
     * @return array List of content types in preferable order
     */
    public function getAcceptableContentTypes()
    {
        if (null !== $this->acceptableContentTypes) {
            return $this->acceptableContentTypes;
        }

        return $this->acceptableContentTypes = array_keys(AcceptHeader::fromString($this->headers->get('Accept'))->all());
    }

    /**
     * Returns true if the request is a XMLHttpRequest.
     *
     * It works if your JavaScript library sets an X-Requested-With HTTP header.
     * It is known to work with common JavaScript frameworks:
     *
     * @see http://en.wikipedia.org/wiki/List_of_Ajax_frameworks#JavaScript
     *
     * @return bool true if the request is an XMLHttpRequest, false otherwise
     */
    public function isXmlHttpRequest()
    {
        return 'XMLHttpRequest' == $this->headers->get('X-Requested-With');
    }

    /*
     * The following methods are derived from code of the Zend Framework (1.10dev - 2010-01-24)
     *
     * Code subject to the new BSD license (http://framework.zend.com/license/new-bsd).
     *
     * Copyright (c) 2005-2010 Zend Technologies USA Inc. (http://www.zend.com)
     */

    protected function prepareRequestUri()
    {
        $requestUri = '';

        if ($this->headers->has('X_ORIGINAL_URL')) {
            // IIS with Microsoft Rewrite Module
            $requestUri = $this->headers->get('X_ORIGINAL_URL');
            $this->headers->remove('X_ORIGINAL_URL');
            $this->server->remove('HTTP_X_ORIGINAL_URL');
            $this->server->remove('UNENCODED_URL');
            $this->server->remove('IIS_WasUrlRewritten');
        } elseif ($this->headers->has('X_REWRITE_URL')) {
            // IIS with ISAPI_Rewrite
            $requestUri = $this->headers->get('X_REWRITE_URL');
            $this->headers->remove('X_REWRITE_URL');
        } elseif ('1' == $this->server->get('IIS_WasUrlRewritten') && '' != $this->server->get('UNENCODED_URL')) {
            // IIS7 with URL Rewrite: make sure we get the unencoded URL (double slash problem)
            $requestUri = $this->server->get('UNENCODED_URL');
            $this->server->remove('UNENCODED_URL');
            $this->server->remove('IIS_WasUrlRewritten');
        } elseif ($this->server->has('REQUEST_URI')) {
            $requestUri = $this->server->get('REQUEST_URI');
            // HTTP proxy reqs setup request URI with scheme and host [and port] + the URL path, only use URL path
            $schemeAndHttpHost = $this->getSchemeAndHttpHost();
            if (0 === strpos($requestUri, $schemeAndHttpHost)) {
                $requestUri = substr($requestUri, \strlen($schemeAndHttpHost));
            }
        } elseif ($this->server->has('ORIG_PATH_INFO')) {
            // IIS 5.0, PHP as CGI
            $requestUri = $this->server->get('ORIG_PATH_INFO');
            if ('' != $this->server->get('QUERY_STRING')) {
                $requestUri .= '?'.$this->server->get('QUERY_STRING');
            }
            $this->server->remove('ORIG_PATH_INFO');
        }

        // normalize the request URI to ease creating sub-requests from this request
        $this->server->set('REQUEST_URI', $requestUri);

        return $requestUri;
    }

    /**
     * Prepares the base URL.
     *
     * @return string
     */
    protected function prepareBaseUrl()
    {
        $filename = basename($this->server->get('SCRIPT_FILENAME'));

        if (basename($this->server->get('SCRIPT_NAME')) === $filename) {
            $baseUrl = $this->server->get('SCRIPT_NAME');
        } elseif (basename($this->server->get('PHP_SELF')) === $filename) {
            $baseUrl = $this->server->get('PHP_SELF');
        } elseif (basename($this->server->get('ORIG_SCRIPT_NAME')) === $filename) {
            $baseUrl = $this->server->get('ORIG_SCRIPT_NAME'); // 1and1 shared hosting compatibility
        } else {
            // Backtrack up the script_filename to find the portion matching
            // php_self
            $path = $this->server->get('PHP_SELF', '');
            $file = $this->server->get('SCRIPT_FILENAME', '');
            $segs = explode('/', trim($file, '/'));
            $segs = array_reverse($segs);
            $index = 0;
            $last = \count($segs);
            $baseUrl = '';
            do {
                $seg = $segs[$index];
                $baseUrl = '/'.$seg.$baseUrl;
                ++$index;
            } while ($last > $index && (false !== $pos = strpos($path, $baseUrl)) && 0 != $pos);
        }

        // Does the baseUrl have anything in common with the request_uri?
        $requestUri = $this->getRequestUri();
        if ('' !== $requestUri && '/' !== $requestUri[0]) {
            $requestUri = '/'.$requestUri;
        }

        if ($baseUrl && false !== $prefix = $this->getUrlencodedPrefix($requestUri, $baseUrl)) {
            // full $baseUrl matches
            return $prefix;
        }

        if ($baseUrl && false !== $prefix = $this->getUrlencodedPrefix($requestUri, rtrim(\dirname($baseUrl), '/'.DIRECTORY_SEPARATOR).'/')) {
            // directory portion of $baseUrl matches
            return rtrim($prefix, '/'.DIRECTORY_SEPARATOR);
        }

        $truncatedRequestUri = $requestUri;
        if (false !== $pos = strpos($requestUri, '?')) {
            $truncatedRequestUri = substr($requestUri, 0, $pos);
        }

        $basename = basename($baseUrl);
        if (empty($basename) || !strpos(rawurldecode($truncatedRequestUri), $basename)) {
            // no match whatsoever; set it blank
            return '';
        }

        // If using mod_rewrite or ISAPI_Rewrite strip the script filename
        // out of baseUrl. $pos !== 0 makes sure it is not matching a value
        // from PATH_INFO or QUERY_STRING
        if (\strlen($requestUri) >= \strlen($baseUrl) && (false !== $pos = strpos($requestUri, $baseUrl)) && 0 !== $pos) {
            $baseUrl = substr($requestUri, 0, $pos + \strlen($baseUrl));
        }

        return rtrim($baseUrl, '/'.DIRECTORY_SEPARATOR);
    }

    /**
     * Prepares the base path.
     *
     * @return string base path
     */
    protected function prepareBasePath()
    {
        $baseUrl = $this->getBaseUrl();
        if (empty($baseUrl)) {
            return '';
        }

        $filename = basename($this->server->get('SCRIPT_FILENAME'));
        if (basename($baseUrl) === $filename) {
            $basePath = \dirname($baseUrl);
        } else {
            $basePath = $baseUrl;
        }

        if ('\\' === DIRECTORY_SEPARATOR) {
            $basePath = str_replace('\\', '/', $basePath);
        }

        return rtrim($basePath, '/');
    }

    /**
     * Prepares the path info.
     *
     * @return string path info
     */
    protected function preparePathInfo()
    {
        if (null === ($requestUri = $this->getRequestUri())) {
            return '/';
        }

        // Remove the query string from REQUEST_URI
        if (false !== $pos = strpos($requestUri, '?')) {
            $requestUri = substr($requestUri, 0, $pos);
        }
        if ('' !== $requestUri && '/' !== $requestUri[0]) {
            $requestUri = '/'.$requestUri;
        }

        if (null === ($baseUrl = $this->getBaseUrl())) {
            return $requestUri;
        }

        $pathInfo = substr($requestUri, \strlen($baseUrl));
        if (false === $pathInfo || '' === $pathInfo) {
            // If substr() returns false then PATH_INFO is set to an empty string
            return '/';
        }

        return (string) $pathInfo;
    }

    /**
     * Initializes HTTP request formats.
     */
    protected static function initializeFormats()
    {
        static::$formats = array(
            'html' => array('text/html', 'application/xhtml+xml'),
            'txt' => array('text/plain'),
            'js' => array('application/javascript', 'application/x-javascript', 'text/javascript'),
            'css' => array('text/css'),
            'json' => array('application/json', 'application/x-json'),
            'jsonld' => array('application/ld+json'),
            'xml' => array('text/xml', 'application/xml', 'application/x-xml'),
            'rdf' => array('application/rdf+xml'),
            'atom' => array('application/atom+xml'),
            'rss' => array('application/rss+xml'),
            'form' => array('application/x-www-form-urlencoded'),
        );
    }

    private function setPhpDefaultLocale(string $locale)
    {
        // if either the class Locale doesn't exist, or an exception is thrown when
        // setting the default locale, the intl module is not installed, and
        // the call can be ignored:
        try {
            if (class_exists('Locale', false)) {
                \Locale::setDefault($locale);
            }
        } catch (\Exception $e) {
        }
    }

    /*
     * Returns the prefix as encoded in the string when the string starts with
     * the given prefix, false otherwise.
     *
     * @return string|false The prefix as it is encoded in $string, or false
     */
    private function getUrlencodedPrefix(string $string, string $prefix)
    {
        if (0 !== strpos(rawurldecode($string), $prefix)) {
            return false;
        }

        $len = \strlen($prefix);

        if (preg_match(sprintf('#^(%%[[:xdigit:]]{2}|.){%d}#', $len), $string, $match)) {
            return $match[0];
        }

        return false;
    }

    private static function createRequestFromFactory(array $query = array(), array $request = array(), array $attributes = array(), array $cookies = array(), array $files = array(), array $server = array(), $content = null)
    {
        if (self::$requestFactory) {
            $request = \call_user_func(self::$requestFactory, $query, $request, $attributes, $cookies, $files, $server, $content);

            if (!$request instanceof self) {
                throw new \LogicException('The Request factory must return an instance of Symfony\Component\HttpFoundation\Request.');
            }

            return $request;
        }

        return new static($query, $request, $attributes, $cookies, $files, $server, $content);
    }

    /**
     * Indicates whether this request originated from a trusted proxy.
     *
     * This can be useful to determine whether or not to trust the
     * contents of a proxy-specific header.
     *
     * @return bool true if the request came from a trusted proxy, false otherwise
     */
    public function isFromTrustedProxy()
    {
        return self::$trustedProxies && IpUtils::checkIp($this->server->get('REMOTE_ADDR'), self::$trustedProxies);
    }

    private function getTrustedValues($type, $ip = null)
    {
        $clientValues = array();
        $forwardedValues = array();

        if ((self::$trustedHeaderSet & $type) && $this->headers->has(self::$trustedHeaders[$type])) {
            foreach (explode(',', $this->headers->get(self::$trustedHeaders[$type])) as $v) {
                $clientValues[] = (self::HEADER_X_FORWARDED_PORT === $type ? '0.0.0.0:' : '').trim($v);
            }
        }

        if ((self::$trustedHeaderSet & self::HEADER_FORWARDED) && $this->headers->has(self::$trustedHeaders[self::HEADER_FORWARDED])) {
            $forwardedValues = $this->headers->get(self::$trustedHeaders[self::HEADER_FORWARDED]);
            $forwardedValues = preg_match_all(sprintf('{(?:%s)=(?:"?\[?)([a-zA-Z0-9\.:_\-/]*+)}', self::$forwardedParams[$type]), $forwardedValues, $matches) ? $matches[1] : array();
        }

        if (null !== $ip) {
            $clientValues = $this->normalizeAndFilterClientIps($clientValues, $ip);
            $forwardedValues = $this->normalizeAndFilterClientIps($forwardedValues, $ip);
        }

        if ($forwardedValues === $clientValues || !$clientValues) {
            return $forwardedValues;
        }

        if (!$forwardedValues) {
            return $clientValues;
        }

        if (!$this->isForwardedValid) {
            return null !== $ip ? array('0.0.0.0', $ip) : array();
        }
        $this->isForwardedValid = false;

        throw new ConflictingHeadersException(sprintf('The request has both a trusted "%s" header and a trusted "%s" header, conflicting with each other. You should either configure your proxy to remove one of them, or configure your project to distrust the offending one.', self::$trustedHeaders[self::HEADER_FORWARDED], self::$trustedHeaders[$type]));
    }

    private function normalizeAndFilterClientIps(array $clientIps, $ip)
    {
        if (!$clientIps) {
            return array();
        }
        $clientIps[] = $ip; // Complete the IP chain with the IP the request actually came from
        $firstTrustedIp = null;

        foreach ($clientIps as $key => $clientIp) {
            // Remove port (unfortunately, it does happen)
            if (preg_match('{((?:\d+\.){3}\d+)\:\d+}', $clientIp, $match)) {
                $clientIps[$key] = $clientIp = $match[1];
            }

            if (!filter_var($clientIp, FILTER_VALIDATE_IP)) {
                unset($clientIps[$key]);

                continue;
            }

            if (IpUtils::checkIp($clientIp, self::$trustedProxies)) {
                unset($clientIps[$key]);

                // Fallback to this when the client IP falls into the range of trusted proxies
                if (null === $firstTrustedIp) {
                    $firstTrustedIp = $clientIp;
                }
            }
        }

        // Now the IP chain contains only untrusted proxies and the client IP
        return $clientIps ? array_reverse($clientIps) : array($firstTrustedIp);
    }
}<|MERGE_RESOLUTION|>--- conflicted
+++ resolved
@@ -564,20 +564,6 @@
     public static function setTrustedProxies(array $proxies, int $trustedHeaderSet)
     {
         self::$trustedProxies = $proxies;
-<<<<<<< HEAD
-=======
-
-        if (2 > \func_num_args()) {
-            @trigger_error(sprintf('The %s() method expects a bit field of Request::HEADER_* as second argument since Symfony 3.3. Defining it will be required in 4.0. ', __METHOD__), E_USER_DEPRECATED);
-
-            return;
-        }
-        $trustedHeaderSet = (int) func_get_arg(1);
-
-        foreach (self::$trustedHeaderNames as $header => $name) {
-            self::$trustedHeaders[$header] = $header & $trustedHeaderSet ? $name : null;
-        }
->>>>>>> f5939a83
         self::$trustedHeaderSet = $trustedHeaderSet;
     }
 
@@ -628,81 +614,6 @@
     }
 
     /**
-<<<<<<< HEAD
-=======
-     * Sets the name for trusted headers.
-     *
-     * The following header keys are supported:
-     *
-     *  * Request::HEADER_CLIENT_IP:    defaults to X-Forwarded-For   (see getClientIp())
-     *  * Request::HEADER_CLIENT_HOST:  defaults to X-Forwarded-Host  (see getHost())
-     *  * Request::HEADER_CLIENT_PORT:  defaults to X-Forwarded-Port  (see getPort())
-     *  * Request::HEADER_CLIENT_PROTO: defaults to X-Forwarded-Proto (see getScheme() and isSecure())
-     *  * Request::HEADER_FORWARDED:    defaults to Forwarded         (see RFC 7239)
-     *
-     * Setting an empty value allows to disable the trusted header for the given key.
-     *
-     * @param string $key   The header key
-     * @param string $value The header name
-     *
-     * @throws \InvalidArgumentException
-     *
-     * @deprecated since version 3.3, to be removed in 4.0. Use the $trustedHeaderSet argument of the Request::setTrustedProxies() method instead.
-     */
-    public static function setTrustedHeaderName($key, $value)
-    {
-        @trigger_error(sprintf('The "%s()" method is deprecated since Symfony 3.3 and will be removed in 4.0. Use the $trustedHeaderSet argument of the Request::setTrustedProxies() method instead.', __METHOD__), E_USER_DEPRECATED);
-
-        if ('forwarded' === $key) {
-            $key = self::HEADER_FORWARDED;
-        } elseif ('client_ip' === $key) {
-            $key = self::HEADER_CLIENT_IP;
-        } elseif ('client_host' === $key) {
-            $key = self::HEADER_CLIENT_HOST;
-        } elseif ('client_proto' === $key) {
-            $key = self::HEADER_CLIENT_PROTO;
-        } elseif ('client_port' === $key) {
-            $key = self::HEADER_CLIENT_PORT;
-        } elseif (!array_key_exists($key, self::$trustedHeaders)) {
-            throw new \InvalidArgumentException(sprintf('Unable to set the trusted header name for key "%s".', $key));
-        }
-
-        self::$trustedHeaders[$key] = $value;
-
-        if (null !== $value) {
-            self::$trustedHeaderNames[$key] = $value;
-            self::$trustedHeaderSet |= $key;
-        } else {
-            self::$trustedHeaderSet &= ~$key;
-        }
-    }
-
-    /**
-     * Gets the trusted proxy header name.
-     *
-     * @param string $key The header key
-     *
-     * @return string The header name
-     *
-     * @throws \InvalidArgumentException
-     *
-     * @deprecated since version 3.3, to be removed in 4.0. Use the Request::getTrustedHeaderSet() method instead.
-     */
-    public static function getTrustedHeaderName($key)
-    {
-        if (2 > \func_num_args() || func_get_arg(1)) {
-            @trigger_error(sprintf('The "%s()" method is deprecated since Symfony 3.3 and will be removed in 4.0. Use the Request::getTrustedHeaderSet() method instead.', __METHOD__), E_USER_DEPRECATED);
-        }
-
-        if (!array_key_exists($key, self::$trustedHeaders)) {
-            throw new \InvalidArgumentException(sprintf('Unable to get the trusted header name for key "%s".', $key));
-        }
-
-        return self::$trustedHeaders[$key];
-    }
-
-    /**
->>>>>>> f5939a83
      * Normalizes a query string.
      *
      * It builds a normalized query string, where keys/value pairs are alphabetized,
@@ -1202,13 +1113,8 @@
      */
     public function isSecure()
     {
-<<<<<<< HEAD
         if ($this->isFromTrustedProxy() && $proto = $this->getTrustedValues(self::HEADER_X_FORWARDED_PROTO)) {
-            return in_array(strtolower($proto[0]), array('https', 'on', 'ssl', '1'), true);
-=======
-        if ($this->isFromTrustedProxy() && $proto = $this->getTrustedValues(self::HEADER_CLIENT_PROTO)) {
             return \in_array(strtolower($proto[0]), array('https', 'on', 'ssl', '1'), true);
->>>>>>> f5939a83
         }
 
         $https = $this->server->get('HTTPS');
@@ -1519,18 +1425,9 @@
      */
     public function isMethodSafe(/* $andCacheable = true */)
     {
-<<<<<<< HEAD
-        if (!func_num_args() || func_get_arg(0)) {
+        if (!\func_num_args() || func_get_arg(0)) {
             // setting $andCacheable to false should be deprecated in 4.1
             throw new \BadMethodCallException('Checking only for cacheable HTTP methods with Symfony\Component\HttpFoundation\Request::isMethodSafe() is not supported.');
-=======
-        if (!\func_num_args() || func_get_arg(0)) {
-            // This deprecation should be turned into a BadMethodCallException in 4.0 (without adding the argument in the signature)
-            // then setting $andCacheable to false should be deprecated in 4.1
-            @trigger_error('Checking only for cacheable HTTP methods with Symfony\Component\HttpFoundation\Request::isMethodSafe() is deprecated since Symfony 3.2 and will throw an exception in 4.0. Disable checking only for cacheable methods by calling the method with `false` as first argument or use the Request::isMethodCacheable() instead.', E_USER_DEPRECATED);
-
-            return \in_array($this->getMethod(), array('GET', 'HEAD'));
->>>>>>> f5939a83
         }
 
         return \in_array($this->getMethod(), array('GET', 'HEAD', 'OPTIONS', 'TRACE'));
@@ -1593,14 +1490,7 @@
      */
     public function getContent($asResource = false)
     {
-<<<<<<< HEAD
-        $currentContentIsResource = is_resource($this->content);
-=======
         $currentContentIsResource = \is_resource($this->content);
-        if (\PHP_VERSION_ID < 50600 && false === $this->content) {
-            throw new \LogicException('getContent() can only be called once when using the resource return type and PHP below 5.6.');
-        }
->>>>>>> f5939a83
 
         if (true === $asResource) {
             if ($currentContentIsResource) {
