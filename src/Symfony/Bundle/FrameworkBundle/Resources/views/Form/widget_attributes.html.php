<<<<<<< HEAD
id="<?php echo $view->escape($id) ?>" name="<?php echo $view->escape($full_name) ?>"<?php if ($read_only): ?> readonly="readonly"<?php endif ?>
<?php if ($disabled): ?> disabled="disabled"<?php endif ?>
<?php if ($required): ?> required="required"<?php endif ?>
<?php foreach ($attr as $k => $v): ?>
<?php if ('readonly' === $k) { continue; } ?>
=======
id="<?php echo $view->escape($id) ?>" name="<?php echo $view->escape($full_name) ?>" <?php if ($read_only): ?>readonly="readonly" <?php endif ?>
<?php if ($disabled): ?>disabled="disabled" <?php endif ?>
<?php if ($required): ?>required="required" <?php endif ?>
<?php foreach ($attr as $k => $v): ?>
<?php if ('readonly' === $k && $read_only): continue; endif ?>
>>>>>>> 5083a351
<?php if (in_array($k, array('placeholder', 'title'), true)): ?>
<?php printf(' %s="%s"', $view->escape($k), $view->escape(false !== $translation_domain ? $view['translator']->trans($v, array(), $translation_domain) : $v)) ?>
<?php elseif ($v === true): ?>
<?php printf(' %s="%s"', $view->escape($k), $view->escape($k)) ?>
<?php elseif ($v !== false): ?>
<?php printf(' %s="%s"', $view->escape($k), $view->escape($v)) ?>
<?php endif ?>
<?php endforeach ?><|MERGE_RESOLUTION|>--- conflicted
+++ resolved
@@ -1,16 +1,8 @@
-<<<<<<< HEAD
 id="<?php echo $view->escape($id) ?>" name="<?php echo $view->escape($full_name) ?>"<?php if ($read_only): ?> readonly="readonly"<?php endif ?>
 <?php if ($disabled): ?> disabled="disabled"<?php endif ?>
 <?php if ($required): ?> required="required"<?php endif ?>
 <?php foreach ($attr as $k => $v): ?>
-<?php if ('readonly' === $k) { continue; } ?>
-=======
-id="<?php echo $view->escape($id) ?>" name="<?php echo $view->escape($full_name) ?>" <?php if ($read_only): ?>readonly="readonly" <?php endif ?>
-<?php if ($disabled): ?>disabled="disabled" <?php endif ?>
-<?php if ($required): ?>required="required" <?php endif ?>
-<?php foreach ($attr as $k => $v): ?>
 <?php if ('readonly' === $k && $read_only): continue; endif ?>
->>>>>>> 5083a351
 <?php if (in_array($k, array('placeholder', 'title'), true)): ?>
 <?php printf(' %s="%s"', $view->escape($k), $view->escape(false !== $translation_domain ? $view['translator']->trans($v, array(), $translation_domain) : $v)) ?>
 <?php elseif ($v === true): ?>
