<?php

/*
 * This file is part of the Symfony package.
 *
 * (c) Fabien Potencier <fabien@symfony.com>
 *
 * For the full copyright and license information, please view the LICENSE
 * file that was distributed with this source code.
 */

namespace Symfony\Component\Runtime;

use Symfony\Component\Console\Application;
use Symfony\Component\Console\Command\Command;
use Symfony\Component\Console\Input\ArgvInput;
use Symfony\Component\Console\Input\InputInterface;
use Symfony\Component\Console\Output\ConsoleOutput;
use Symfony\Component\Console\Output\OutputInterface;
use Symfony\Component\Dotenv\Dotenv;
use Symfony\Component\HttpFoundation\Request;
use Symfony\Component\HttpFoundation\Response;
use Symfony\Component\HttpKernel\HttpKernelInterface;
use Symfony\Component\Runtime\Internal\MissingDotenv;
use Symfony\Component\Runtime\Internal\SymfonyErrorHandler;
use Symfony\Component\Runtime\Runner\Symfony\ConsoleApplicationRunner;
use Symfony\Component\Runtime\Runner\Symfony\HttpKernelRunner;
use Symfony\Component\Runtime\Runner\Symfony\ResponseRunner;

// Help opcache.preload discover always-needed symbols
class_exists(MissingDotenv::class, false) || class_exists(Dotenv::class) || class_exists(MissingDotenv::class);

/**
 * Knows the basic conventions to run Symfony apps.
 *
 * In addition to the options managed by GenericRuntime, it accepts the following options:
 *  - "env" to define the name of the environment the app runs in;
 *  - "disable_dotenv" to disable looking for .env files;
 *  - "dotenv_path" to define the path of dot-env files - defaults to ".env";
 *  - "prod_envs" to define the names of the production envs - defaults to ["prod"];
 *  - "test_envs" to define the names of the test envs - defaults to ["test"];
 *  - "use_putenv" to tell Dotenv to set env vars using putenv() (NOT RECOMMENDED.)
 *  - "dotenv_overload" to tell Dotenv to override existing vars
 *
 * When the "debug" / "env" options are not defined, they will fallback to the
 * "APP_DEBUG" / "APP_ENV" environment variables, and to the "--env|-e" / "--no-debug"
 * command line arguments if "symfony/console" is installed.
 *
 * When the "symfony/dotenv" component is installed, .env files are loaded.
 * When "symfony/error-handler" is installed, it is registered in debug mode.
 *
 * On top of the base arguments provided by GenericRuntime,
 * this runtime can feed the app-callable with arguments of type:
 *  - Request from "symfony/http-foundation" if the component is installed;
 *  - Application, Command, InputInterface and/or OutputInterface
 *    from "symfony/console" if the component is installed.
 *
 * This runtime can handle app-callables that return instances of either:
 *  - HttpKernelInterface,
 *  - Response,
 *  - Application,
 *  - Command,
 *  - int|string|null as handled by GenericRuntime.
 *
 * @author Nicolas Grekas <p@tchwork.com>
 */
class SymfonyRuntime extends GenericRuntime
{
    private $input;
    private $output;
    private $console;
    private $command;

    /**
     * @param array {
     *   debug?: ?bool,
     *   env?: ?string,
     *   disable_dotenv?: ?bool,
     *   project_dir?: ?string,
     *   prod_envs?: ?string[],
     *   dotenv_path?: ?string,
     *   test_envs?: ?string[],
     *   use_putenv?: ?bool,
     *   runtimes?: ?array,
     *   error_handler?: string|false,
     *   env_var_name?: string,
     *   debug_var_name?: string,
     *   dotenv_overload?: ?bool,
     * } $options
     */
    public function __construct(array $options = [])
    {
        $envKey = $options['env_var_name'] ??= 'APP_ENV';
        $debugKey = $options['debug_var_name'] ??= 'APP_DEBUG';

        if (isset($options['env'])) {
            $_SERVER[$envKey] = $options['env'];
        } elseif (isset($_SERVER['argv']) && class_exists(ArgvInput::class)) {
            $this->options = $options;
            $this->getInput();
        }

        if (!($options['disable_dotenv'] ?? false) && isset($options['project_dir']) && !class_exists(MissingDotenv::class, false)) {
            (new Dotenv($envKey, $debugKey))
                ->setProdEnvs((array) ($options['prod_envs'] ?? ['prod']))
                ->usePutenv($options['use_putenv'] ?? false)
                ->bootEnv($options['project_dir'].'/'.($options['dotenv_path'] ?? '.env'), 'dev', (array) ($options['test_envs'] ?? ['test']), $options['dotenv_overload'] ?? false);

            if ($this->input && ($options['dotenv_overload'] ?? false)) {
                if ($this->input->getParameterOption(['--env', '-e'], $_SERVER[$envKey], true) !== $_SERVER[$envKey]) {
                    throw new \LogicException(sprintf('Cannot use "--env" or "-e" when the "%s" file defines "%s" and the "dotenv_overload" runtime option is true.', $options['dotenv_path'] ?? '.env', $envKey));
                }

                if ($_SERVER[$debugKey] && $this->input->hasParameterOption('--no-debug', true)) {
                    putenv($debugKey.'='.$_SERVER[$debugKey] = $_ENV[$debugKey] = '0');
                }
            }
<<<<<<< HEAD
            $options['debug'] ??= '1' === $_SERVER[$debugKey];
=======

            $options['debug'] ?? $options['debug'] = '1' === $_SERVER[$debugKey];
>>>>>>> 42cef49c
            $options['disable_dotenv'] = true;
        } else {
            $_SERVER[$envKey] ??= $_ENV[$envKey] ?? 'dev';
            $_SERVER[$debugKey] ??= $_ENV[$debugKey] ?? !\in_array($_SERVER[$envKey], (array) ($options['prod_envs'] ?? ['prod']), true);
        }

        $options['error_handler'] ??= SymfonyErrorHandler::class;

        parent::__construct($options);
    }

    public function getRunner(?object $application): RunnerInterface
    {
        if ($application instanceof HttpKernelInterface) {
            return new HttpKernelRunner($application, Request::createFromGlobals());
        }

        if ($application instanceof Response) {
            return new ResponseRunner($application);
        }

        if ($application instanceof Command) {
            $console = $this->console ??= new Application();
            $console->setName($application->getName() ?: $console->getName());

            if (!$application->getName() || !$console->has($application->getName())) {
                $application->setName($_SERVER['argv'][0]);
                $console->add($application);
            }

            $console->setDefaultCommand($application->getName(), true);
            $console->getDefinition()->addOptions($application->getDefinition()->getOptions());

            return $this->getRunner($console);
        }

        if ($application instanceof Application) {
            if (!\in_array(\PHP_SAPI, ['cli', 'phpdbg', 'embed'], true)) {
                echo 'Warning: The console should be invoked via the CLI version of PHP, not the '.\PHP_SAPI.' SAPI'.\PHP_EOL;
            }

            set_time_limit(0);
            $defaultEnv = !isset($this->options['env']) ? ($_SERVER[$this->options['env_var_name']] ?? 'dev') : null;
            $output = $this->output ??= new ConsoleOutput();

            return new ConsoleApplicationRunner($application, $defaultEnv, $this->getInput(), $output);
        }

        if ($this->command) {
            $this->getInput()->bind($this->command->getDefinition());
        }

        return parent::getRunner($application);
    }

    protected function getArgument(\ReflectionParameter $parameter, ?string $type): mixed
    {
        return match ($type) {
            Request::class => Request::createFromGlobals(),
            InputInterface::class => $this->getInput(),
            OutputInterface::class => $this->output ??= new ConsoleOutput(),
            Application::class => $this->console ??= new Application(),
            Command::class => $this->command ??= new Command(),
            default => parent::getArgument($parameter, $type),
        };

    }

    protected static function register(GenericRuntime $runtime): GenericRuntime
    {
        $self = new self($runtime->options + ['runtimes' => []]);
        $self->options['runtimes'] += [
            HttpKernelInterface::class => $self,
            Request::class => $self,
            Response::class => $self,
            Application::class => $self,
            Command::class => $self,
            InputInterface::class => $self,
            OutputInterface::class => $self,
        ];
        $runtime->options = $self->options;

        return $self;
    }

    private function getInput(): ArgvInput
    {
        if (null !== $this->input) {
            return $this->input;
        }

        $input = new ArgvInput();

        if (isset($this->options['env'])) {
            return $this->input = $input;
        }

        if (null !== $env = $input->getParameterOption(['--env', '-e'], null, true)) {
            putenv($this->options['env_var_name'].'='.$_SERVER[$this->options['env_var_name']] = $_ENV[$this->options['env_var_name']] = $env);
        }

        if ($input->hasParameterOption('--no-debug', true)) {
            putenv($this->options['debug_var_name'].'='.$_SERVER[$this->options['debug_var_name']] = $_ENV[$this->options['debug_var_name']] = '0');
        }

        return $this->input = $input;
    }
}<|MERGE_RESOLUTION|>--- conflicted
+++ resolved
@@ -115,12 +115,8 @@
                     putenv($debugKey.'='.$_SERVER[$debugKey] = $_ENV[$debugKey] = '0');
                 }
             }
-<<<<<<< HEAD
+
             $options['debug'] ??= '1' === $_SERVER[$debugKey];
-=======
-
-            $options['debug'] ?? $options['debug'] = '1' === $_SERVER[$debugKey];
->>>>>>> 42cef49c
             $options['disable_dotenv'] = true;
         } else {
             $_SERVER[$envKey] ??= $_ENV[$envKey] ?? 'dev';
