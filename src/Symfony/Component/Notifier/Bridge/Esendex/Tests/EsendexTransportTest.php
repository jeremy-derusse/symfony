<?php

/*
 * This file is part of the Symfony package.
 *
 * (c) Fabien Potencier <fabien@symfony.com>
 *
 * For the full copyright and license information, please view the LICENSE
 * file that was distributed with this source code.
 */

namespace Symfony\Component\Notifier\Bridge\Esendex\Tests;

use Symfony\Component\HttpClient\MockHttpClient;
use Symfony\Component\Notifier\Bridge\Esendex\EsendexTransport;
use Symfony\Component\Notifier\Exception\TransportException;
use Symfony\Component\Notifier\Message\ChatMessage;
use Symfony\Component\Notifier\Message\SmsMessage;
use Symfony\Component\Notifier\Test\TransportTestCase;
<<<<<<< HEAD
=======
use Symfony\Component\Notifier\Tests\Fixtures\DummyHttpClient;
use Symfony\Component\Notifier\Tests\Fixtures\DummyMessage;
use Symfony\Component\Notifier\Transport\TransportInterface;
>>>>>>> a9c2bce6
use Symfony\Component\Uid\Uuid;
use Symfony\Contracts\HttpClient\HttpClientInterface;
use Symfony\Contracts\HttpClient\ResponseInterface;

final class EsendexTransportTest extends TransportTestCase
{
<<<<<<< HEAD
    public function createTransport(HttpClientInterface $client = null): EsendexTransport
=======
    /**
     * @return EsendexTransport
     */
    public static function createTransport(HttpClientInterface $client = null): TransportInterface
>>>>>>> a9c2bce6
    {
        return (new EsendexTransport('email', 'password', 'testAccountReference', 'testFrom', $client ?? new DummyHttpClient()))->setHost('host.test');
    }

    public static function toStringProvider(): iterable
    {
        yield ['esendex://host.test?accountreference=testAccountReference&from=testFrom', self::createTransport()];
    }

    public static function supportedMessagesProvider(): iterable
    {
        yield [new SmsMessage('0611223344', 'Hello!')];
    }

    public static function unsupportedMessagesProvider(): iterable
    {
        yield [new ChatMessage('Hello!')];
        yield [new DummyMessage()];
    }

    public function testSendWithErrorResponseThrowsTransportException()
    {
        $response = $this->createMock(ResponseInterface::class);
        $response->expects($this->exactly(2))
            ->method('getStatusCode')
            ->willReturn(500);

        $client = new MockHttpClient(static function () use ($response): ResponseInterface {
            return $response;
        });

        $transport = self::createTransport($client);

        $this->expectException(TransportException::class);
        $this->expectExceptionMessage('Unable to send the SMS: error 500.');

        $transport->send(new SmsMessage('phone', 'testMessage'));
    }

    public function testSendWithErrorResponseContainingDetailsThrowsTransportException()
    {
        $response = $this->createMock(ResponseInterface::class);
        $response->expects($this->exactly(2))
            ->method('getStatusCode')
            ->willReturn(500);
        $response->expects($this->once())
            ->method('getContent')
            ->willReturn(json_encode(['errors' => [['code' => 'accountreference_invalid', 'description' => 'Invalid Account Reference EX0000000']]]));

        $client = new MockHttpClient(static function () use ($response): ResponseInterface {
            return $response;
        });

        $transport = self::createTransport($client);

        $this->expectException(TransportException::class);
        $this->expectExceptionMessage('Unable to send the SMS: error 500. Details from Esendex: accountreference_invalid: "Invalid Account Reference EX0000000".');

        $transport->send(new SmsMessage('phone', 'testMessage'));
    }

    public function testSendWithSuccessfulResponseDispatchesMessageEvent()
    {
        $messageId = Uuid::v4()->toRfc4122();
        $response = $this->createMock(ResponseInterface::class);
        $response->expects($this->exactly(2))
            ->method('getStatusCode')
            ->willReturn(200);
        $response->expects($this->once())
            ->method('getContent')
            ->willReturn(json_encode(['batch' => ['messageheaders' => [['id' => $messageId]]]]));

        $client = new MockHttpClient(static function () use ($response): ResponseInterface {
            return $response;
        });

        $transport = self::createTransport($client);

        $sentMessage = $transport->send(new SmsMessage('phone', 'testMessage'));

        $this->assertSame($messageId, $sentMessage->getMessageId());
    }
}<|MERGE_RESOLUTION|>--- conflicted
+++ resolved
@@ -17,26 +17,15 @@
 use Symfony\Component\Notifier\Message\ChatMessage;
 use Symfony\Component\Notifier\Message\SmsMessage;
 use Symfony\Component\Notifier\Test\TransportTestCase;
-<<<<<<< HEAD
-=======
 use Symfony\Component\Notifier\Tests\Fixtures\DummyHttpClient;
 use Symfony\Component\Notifier\Tests\Fixtures\DummyMessage;
-use Symfony\Component\Notifier\Transport\TransportInterface;
->>>>>>> a9c2bce6
 use Symfony\Component\Uid\Uuid;
 use Symfony\Contracts\HttpClient\HttpClientInterface;
 use Symfony\Contracts\HttpClient\ResponseInterface;
 
 final class EsendexTransportTest extends TransportTestCase
 {
-<<<<<<< HEAD
-    public function createTransport(HttpClientInterface $client = null): EsendexTransport
-=======
-    /**
-     * @return EsendexTransport
-     */
-    public static function createTransport(HttpClientInterface $client = null): TransportInterface
->>>>>>> a9c2bce6
+    public static function createTransport(HttpClientInterface $client = null): EsendexTransport
     {
         return (new EsendexTransport('email', 'password', 'testAccountReference', 'testFrom', $client ?? new DummyHttpClient()))->setHost('host.test');
     }
