--- conflicted
+++ resolved
@@ -30,9 +30,6 @@
         \Locale::setDefault('de_DE');
     }
 
-<<<<<<< HEAD
-    public function testDefaultFormatting(): void
-=======
     protected function tearDown()
     {
         parent::tearDown();
@@ -40,8 +37,7 @@
         \Locale::setDefault($this->defaultLocale);
     }
 
-    public function testDefaultFormatting()
->>>>>>> 3fcec72a
+    public function testDefaultFormatting(): void
     {
         $form = $this->factory->create(static::TESTED_TYPE);
         $form->setData('12345.67890');
