<?php

/*
 * This file is part of the Symfony package.
 *
 * (c) Fabien Potencier <fabien@symfony.com>
 *
 * For the full copyright and license information, please view the LICENSE
 * file that was distributed with this source code.
 */

namespace Symfony\Component\HttpKernel\Tests\DataCollector\Util;

use PHPUnit\Framework\TestCase;
use Symfony\Component\HttpKernel\DataCollector\Util\ValueExporter;

<<<<<<< HEAD
/**
 * @group legacy
 */
class ValueExporterTest extends \PHPUnit_Framework_TestCase
=======
class ValueExporterTest extends TestCase
>>>>>>> 33bae93a
{
    /**
     * @var ValueExporter
     */
    private $valueExporter;

    protected function setUp()
    {
        $this->valueExporter = new ValueExporter();
    }

    public function testDateTime()
    {
        $dateTime = new \DateTime('2014-06-10 07:35:40', new \DateTimeZone('UTC'));
        $this->assertSame('Object(DateTime) - 2014-06-10T07:35:40+00:00', $this->valueExporter->exportValue($dateTime));
    }

    public function testDateTimeImmutable()
    {
        $dateTime = new \DateTimeImmutable('2014-06-10 07:35:40', new \DateTimeZone('UTC'));
        $this->assertSame('Object(DateTimeImmutable) - 2014-06-10T07:35:40+00:00', $this->valueExporter->exportValue($dateTime));
    }

    public function testIncompleteClass()
    {
        $foo = new \__PHP_Incomplete_Class();
        $array = new \ArrayObject($foo);
        $array['__PHP_Incomplete_Class_Name'] = 'AppBundle/Foo';
        $this->assertSame('__PHP_Incomplete_Class(AppBundle/Foo)', $this->valueExporter->exportValue($foo));
    }
}<|MERGE_RESOLUTION|>--- conflicted
+++ resolved
@@ -14,14 +14,10 @@
 use PHPUnit\Framework\TestCase;
 use Symfony\Component\HttpKernel\DataCollector\Util\ValueExporter;
 
-<<<<<<< HEAD
 /**
  * @group legacy
  */
-class ValueExporterTest extends \PHPUnit_Framework_TestCase
-=======
 class ValueExporterTest extends TestCase
->>>>>>> 33bae93a
 {
     /**
      * @var ValueExporter
