--- conflicted
+++ resolved
@@ -39,11 +39,9 @@
      */
     public function buildForm(FormBuilderInterface $builder, array $options)
     {
-<<<<<<< HEAD
         parent::buildForm($builder, $options);
-=======
+
         $isDataOptionSet = array_key_exists('data', $options);
->>>>>>> 0211c387
 
         $builder
             ->setRequired($options['required'])
