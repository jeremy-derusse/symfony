--- conflicted
+++ resolved
@@ -35,16 +35,7 @@
     public const SCHEME_PATH = '/schema/routing/routing-1.0.xsd';
 
     /**
-<<<<<<< HEAD
-     * @return RouteCollection A RouteCollection instance
-=======
-     * Loads an XML file.
-     *
-     * @param string      $file An XML file path
-     * @param string|null $type The resource type
-     *
      * @return RouteCollection
->>>>>>> 09a8d4a0
      *
      * @throws \InvalidArgumentException when the file cannot be loaded or when the XML cannot be
      *                                   parsed because it does not validate against the scheme
