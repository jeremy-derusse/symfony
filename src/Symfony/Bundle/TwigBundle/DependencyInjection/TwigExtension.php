<?php

/*
 * This file is part of the Symfony package.
 *
 * (c) Fabien Potencier <fabien@symfony.com>
 *
 * For the full copyright and license information, please view the LICENSE
 * file that was distributed with this source code.
 */

namespace Symfony\Bundle\TwigBundle\DependencyInjection;

use Symfony\Component\Config\FileLocator;
use Symfony\Component\DependencyInjection\ContainerBuilder;
use Symfony\Component\DependencyInjection\Reference;
use Symfony\Component\DependencyInjection\Loader\XmlFileLoader;
use Symfony\Component\HttpKernel\DependencyInjection\Extension;

/**
 * TwigExtension.
 *
 * @author Fabien Potencier <fabien@symfony.com>
 * @author Jeremy Mikola <jmikola@gmail.com>
 */
class TwigExtension extends Extension
{
    /**
     * Responds to the twig configuration parameter.
     *
     * @param array            $configs
     * @param ContainerBuilder $container
     */
    public function load(array $configs, ContainerBuilder $container)
    {
        $loader = new XmlFileLoader($container, new FileLocator(__DIR__.'/../Resources/config'));
        $loader->load('twig.xml');

        foreach ($configs as &$config) {
            if (isset($config['globals'])) {
                foreach ($config['globals'] as $name => $value) {
                    if (is_array($value) && isset($value['key'])) {
                        $config['globals'][$name] = array(
                            'key'   => $name,
                            'value' => $config['globals'][$name]
                        );
                    }
                }
            }
        }

        $configuration = $this->getConfiguration($configs, $container);

        $config = $this->processConfiguration($configuration, $configs);

        $container->setParameter('twig.exception_listener.controller', $config['exception_controller']);

        $container->setParameter('twig.form.resources', $config['form']['resources']);

        $reflClass = new \ReflectionClass('Symfony\Bridge\Twig\Extension\FormExtension');
<<<<<<< HEAD
        $container->getDefinition('twig.loader')->addMethodCall('addPath', array(dirname(dirname($reflClass->getFileName())) . '/Resources/views/Form'));
=======
        $container->getDefinition('twig.loader')->addMethodCall('addPath', array(dirname(dirname($reflClass->getFileName())).'/Resources/views/Form'));
>>>>>>> 167779e5

        if (!empty($config['globals'])) {
            $def = $container->getDefinition('twig');
            foreach ($config['globals'] as $key => $global) {
                if (isset($global['type']) && 'service' === $global['type']) {
                    $def->addMethodCall('addGlobal', array($key, new Reference($global['id'])));
                } else {
                    $def->addMethodCall('addGlobal', array($key, $global['value']));
                }
            }
        }

        unset(
            $config['form'],
            $config['globals'],
            $config['extensions']
        );

        $container->setParameter('twig.options', $config);

        if ($container->getParameter('kernel.debug')) {
            $loader->load('debug.xml');

            $container->setDefinition('templating.engine.twig', $container->findDefinition('debug.templating.engine.twig'));
            $container->setAlias('debug.templating.engine.twig', 'templating.engine.twig');
        }

        if (!isset($config['autoescape'])) {
            $container->findDefinition('templating.engine.twig')->addMethodCall('setDefaultEscapingStrategy', array(array(new Reference('templating.engine.twig'), 'guessDefaultEscapingStrategy')));
        }

        $this->addClassesToCompile(array(
            'Twig_Environment',
            'Twig_ExtensionInterface',
            'Twig_Extension',
            'Twig_Extension_Core',
            'Twig_Extension_Escaper',
            'Twig_Extension_Optimizer',
            'Twig_LoaderInterface',
            'Twig_Markup',
            'Twig_TemplateInterface',
            'Twig_Template',
        ));
    }

    /**
     * Returns the base path for the XSD files.
     *
     * @return string The XSD base path
     */
    public function getXsdValidationBasePath()
    {
        return __DIR__.'/../Resources/config/schema';
    }

    public function getNamespace()
    {
        return 'http://symfony.com/schema/dic/twig';
    }
}<|MERGE_RESOLUTION|>--- conflicted
+++ resolved
@@ -58,11 +58,7 @@
         $container->setParameter('twig.form.resources', $config['form']['resources']);
 
         $reflClass = new \ReflectionClass('Symfony\Bridge\Twig\Extension\FormExtension');
-<<<<<<< HEAD
-        $container->getDefinition('twig.loader')->addMethodCall('addPath', array(dirname(dirname($reflClass->getFileName())) . '/Resources/views/Form'));
-=======
         $container->getDefinition('twig.loader')->addMethodCall('addPath', array(dirname(dirname($reflClass->getFileName())).'/Resources/views/Form'));
->>>>>>> 167779e5
 
         if (!empty($config['globals'])) {
             $def = $container->getDefinition('twig');
