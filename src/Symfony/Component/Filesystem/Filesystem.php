<?php

/*
 * This file is part of the Symfony package.
 *
 * (c) Fabien Potencier <fabien@symfony.com>
 *
 * For the full copyright and license information, please view the LICENSE
 * file that was distributed with this source code.
 */

namespace Symfony\Component\Filesystem;

use Symfony\Component\Filesystem\Exception\FileNotFoundException;
use Symfony\Component\Filesystem\Exception\InvalidArgumentException;
use Symfony\Component\Filesystem\Exception\IOException;

/**
 * Provides basic utility to manipulate the file system.
 *
 * @author Fabien Potencier <fabien@symfony.com>
 */
class Filesystem
{
    private static $lastError;

    /**
     * Copies a file.
     *
     * If the target file is older than the origin file, it's always overwritten.
     * If the target file is newer, it is overwritten only when the
     * $overwriteNewerFiles option is set to true.
     *
     * @throws FileNotFoundException When originFile doesn't exist
     * @throws IOException           When copy fails
     */
    public function copy(string $originFile, string $targetFile, bool $overwriteNewerFiles = false)
    {
        $originIsLocal = stream_is_local($originFile) || 0 === stripos($originFile, 'file://');
        if ($originIsLocal && !is_file($originFile)) {
            throw new FileNotFoundException(sprintf('Failed to copy "%s" because file does not exist.', $originFile), 0, null, $originFile);
        }

        $this->mkdir(\dirname($targetFile));

        $doCopy = true;
        if (!$overwriteNewerFiles && null === parse_url($originFile, \PHP_URL_HOST) && is_file($targetFile)) {
            $doCopy = filemtime($originFile) > filemtime($targetFile);
        }

        if ($doCopy) {
            // https://bugs.php.net/64634
            if (!$source = self::box('fopen', $originFile, 'r')) {
                throw new IOException(sprintf('Failed to copy "%s" to "%s" because source file could not be opened for reading: ', $originFile, $targetFile).self::$lastError, 0, null, $originFile);
            }

            // Stream context created to allow files overwrite when using FTP stream wrapper - disabled by default
<<<<<<< HEAD
            if (!$target = self::box('fopen', $targetFile, 'w', null, stream_context_create(['ftp' => ['overwrite' => true]]))) {
                throw new IOException(sprintf('Failed to copy "%s" to "%s" because target file could not be opened for writing: ', $originFile, $targetFile).self::$lastError, 0, null, $originFile);
=======
            if (false === $target = @fopen($targetFile, 'w', false, stream_context_create(['ftp' => ['overwrite' => true]]))) {
                throw new IOException(sprintf('Failed to copy "%s" to "%s" because target file could not be opened for writing.', $originFile, $targetFile), 0, null, $originFile);
>>>>>>> b5d1cbcd
            }

            $bytesCopied = stream_copy_to_stream($source, $target);
            fclose($source);
            fclose($target);
            unset($source, $target);

            if (!is_file($targetFile)) {
                throw new IOException(sprintf('Failed to copy "%s" to "%s".', $originFile, $targetFile), 0, null, $originFile);
            }

            if ($originIsLocal) {
                // Like `cp`, preserve executable permission bits
                self::box('chmod', $targetFile, fileperms($targetFile) | (fileperms($originFile) & 0111));

                if ($bytesCopied !== $bytesOrigin = filesize($originFile)) {
                    throw new IOException(sprintf('Failed to copy the whole content of "%s" to "%s" (%g of %g bytes copied).', $originFile, $targetFile, $bytesCopied, $bytesOrigin), 0, null, $originFile);
                }
            }
        }
    }

    /**
     * Creates a directory recursively.
     *
     * @param string|iterable $dirs The directory path
     *
     * @throws IOException On any directory creation failure
     */
    public function mkdir($dirs, int $mode = 0777)
    {
        foreach ($this->toIterable($dirs) as $dir) {
            if (is_dir($dir)) {
                continue;
            }

            if (!self::box('mkdir', $dir, $mode, true) && !is_dir($dir)) {
                throw new IOException(sprintf('Failed to create "%s": ', $dir).self::$lastError, 0, null, $dir);
            }
        }
    }

    /**
     * Checks the existence of files or directories.
     *
     * @param string|iterable $files A filename, an array of files, or a \Traversable instance to check
     *
     * @return bool true if the file exists, false otherwise
     */
    public function exists($files)
    {
        $maxPathLength = \PHP_MAXPATHLEN - 2;

        foreach ($this->toIterable($files) as $file) {
            if (\strlen($file) > $maxPathLength) {
                throw new IOException(sprintf('Could not check if file exist because path length exceeds %d characters.', $maxPathLength), 0, null, $file);
            }

            if (!file_exists($file)) {
                return false;
            }
        }

        return true;
    }

    /**
     * Sets access and modification time of file.
     *
     * @param string|iterable $files A filename, an array of files, or a \Traversable instance to create
     * @param int|null        $time  The touch time as a Unix timestamp, if not supplied the current system time is used
     * @param int|null        $atime The access time as a Unix timestamp, if not supplied the current system time is used
     *
     * @throws IOException When touch fails
     */
    public function touch($files, int $time = null, int $atime = null)
    {
        foreach ($this->toIterable($files) as $file) {
            if (!($time ? self::box('touch', $file, $time, $atime) : self::box('touch', $file))) {
                throw new IOException(sprintf('Failed to touch "%s": ', $file).self::$lastError, 0, null, $file);
            }
        }
    }

    /**
     * Removes files or directories.
     *
     * @param string|iterable $files A filename, an array of files, or a \Traversable instance to remove
     *
     * @throws IOException When removal fails
     */
    public function remove($files)
    {
        if ($files instanceof \Traversable) {
            $files = iterator_to_array($files, false);
        } elseif (!\is_array($files)) {
            $files = [$files];
        }

        self::doRemove($files, false);
    }

    private static function doRemove(array $files, bool $isRecursive): void
    {
        $files = array_reverse($files);
        foreach ($files as $file) {
            if (is_link($file)) {
                // See https://bugs.php.net/52176
                if (!(self::box('unlink', $file) || '\\' !== \DIRECTORY_SEPARATOR || self::box('rmdir', $file)) && file_exists($file)) {
                    throw new IOException(sprintf('Failed to remove symlink "%s": ', $file).self::$lastError);
                }
            } elseif (is_dir($file)) {
                if (!$isRecursive) {
                    $tmpName = \dirname(realpath($file)).'/.'.strrev(strtr(base64_encode(random_bytes(2)), '/=', '-.'));

                    if (file_exists($tmpName)) {
                        try {
                            self::doRemove([$tmpName], true);
                        } catch (IOException $e) {
                        }
                    }

                    if (!file_exists($tmpName) && self::box('rename', $file, $tmpName)) {
                        $origFile = $file;
                        $file = $tmpName;
                    } else {
                        $origFile = null;
                    }
                }

                $files = new \FilesystemIterator($file, \FilesystemIterator::CURRENT_AS_PATHNAME | \FilesystemIterator::SKIP_DOTS);
                self::doRemove(iterator_to_array($files, true), true);

                if (!self::box('rmdir', $file) && file_exists($file) && !$isRecursive) {
                    $lastError = self::$lastError;

                    if (null !== $origFile && self::box('rename', $file, $origFile)) {
                        $file = $origFile;
                    }

                    throw new IOException(sprintf('Failed to remove directory "%s": ', $file).$lastError);
                }
            } elseif (!self::box('unlink', $file) && (false !== strpos(self::$lastError, 'Permission denied') || file_exists($file))) {
                throw new IOException(sprintf('Failed to remove file "%s": ', $file).self::$lastError);
            }
        }
    }

    /**
     * Change mode for an array of files or directories.
     *
     * @param string|iterable $files     A filename, an array of files, or a \Traversable instance to change mode
     * @param int             $mode      The new mode (octal)
     * @param int             $umask     The mode mask (octal)
     * @param bool            $recursive Whether change the mod recursively or not
     *
     * @throws IOException When the change fails
     */
    public function chmod($files, int $mode, int $umask = 0000, bool $recursive = false)
    {
        foreach ($this->toIterable($files) as $file) {
            if ((\PHP_VERSION_ID < 80000 || \is_int($mode)) && !self::box('chmod', $file, $mode & ~$umask)) {
                throw new IOException(sprintf('Failed to chmod file "%s": ', $file).self::$lastError, 0, null, $file);
            }
            if ($recursive && is_dir($file) && !is_link($file)) {
                $this->chmod(new \FilesystemIterator($file), $mode, $umask, true);
            }
        }
    }

    /**
     * Change the owner of an array of files or directories.
     *
     * @param string|iterable $files     A filename, an array of files, or a \Traversable instance to change owner
     * @param string|int      $user      A user name or number
     * @param bool            $recursive Whether change the owner recursively or not
     *
     * @throws IOException When the change fails
     */
    public function chown($files, $user, bool $recursive = false)
    {
        foreach ($this->toIterable($files) as $file) {
            if ($recursive && is_dir($file) && !is_link($file)) {
                $this->chown(new \FilesystemIterator($file), $user, true);
            }
            if (is_link($file) && \function_exists('lchown')) {
                if (!self::box('lchown', $file, $user)) {
                    throw new IOException(sprintf('Failed to chown file "%s": ', $file).self::$lastError, 0, null, $file);
                }
            } else {
                if (!self::box('chown', $file, $user)) {
                    throw new IOException(sprintf('Failed to chown file "%s": ', $file).self::$lastError, 0, null, $file);
                }
            }
        }
    }

    /**
     * Change the group of an array of files or directories.
     *
     * @param string|iterable $files     A filename, an array of files, or a \Traversable instance to change group
     * @param string|int      $group     A group name or number
     * @param bool            $recursive Whether change the group recursively or not
     *
     * @throws IOException When the change fails
     */
    public function chgrp($files, $group, bool $recursive = false)
    {
        foreach ($this->toIterable($files) as $file) {
            if ($recursive && is_dir($file) && !is_link($file)) {
                $this->chgrp(new \FilesystemIterator($file), $group, true);
            }
            if (is_link($file) && \function_exists('lchgrp')) {
                if (!self::box('lchgrp', $file, $group)) {
                    throw new IOException(sprintf('Failed to chgrp file "%s": ', $file).self::$lastError, 0, null, $file);
                }
            } else {
                if (!self::box('chgrp', $file, $group)) {
                    throw new IOException(sprintf('Failed to chgrp file "%s": ', $file).self::$lastError, 0, null, $file);
                }
            }
        }
    }

    /**
     * Renames a file or a directory.
     *
     * @throws IOException When target file or directory already exists
     * @throws IOException When origin cannot be renamed
     */
    public function rename(string $origin, string $target, bool $overwrite = false)
    {
        // we check that target does not exist
        if (!$overwrite && $this->isReadable($target)) {
            throw new IOException(sprintf('Cannot rename because the target "%s" already exists.', $target), 0, null, $target);
        }

        if (!self::box('rename', $origin, $target)) {
            if (is_dir($origin)) {
                // See https://bugs.php.net/54097 & https://php.net/rename#113943
                $this->mirror($origin, $target, null, ['override' => $overwrite, 'delete' => $overwrite]);
                $this->remove($origin);

                return;
            }
            throw new IOException(sprintf('Cannot rename "%s" to "%s": ', $origin, $target).self::$lastError, 0, null, $target);
        }
    }

    /**
     * Tells whether a file exists and is readable.
     *
     * @throws IOException When windows path is longer than 258 characters
     */
    private function isReadable(string $filename): bool
    {
        $maxPathLength = \PHP_MAXPATHLEN - 2;

        if (\strlen($filename) > $maxPathLength) {
            throw new IOException(sprintf('Could not check if file is readable because path length exceeds %d characters.', $maxPathLength), 0, null, $filename);
        }

        return is_readable($filename);
    }

    /**
     * Creates a symbolic link or copy a directory.
     *
     * @throws IOException When symlink fails
     */
    public function symlink(string $originDir, string $targetDir, bool $copyOnWindows = false)
    {
        if ('\\' === \DIRECTORY_SEPARATOR) {
            $originDir = strtr($originDir, '/', '\\');
            $targetDir = strtr($targetDir, '/', '\\');

            if ($copyOnWindows) {
                $this->mirror($originDir, $targetDir);

                return;
            }
        }

        $this->mkdir(\dirname($targetDir));

        if (is_link($targetDir)) {
            if (readlink($targetDir) === $originDir) {
                return;
            }
            $this->remove($targetDir);
        }

        if (!self::box('symlink', $originDir, $targetDir)) {
            $this->linkException($originDir, $targetDir, 'symbolic');
        }
    }

    /**
     * Creates a hard link, or several hard links to a file.
     *
     * @param string|string[] $targetFiles The target file(s)
     *
     * @throws FileNotFoundException When original file is missing or not a file
     * @throws IOException           When link fails, including if link already exists
     */
    public function hardlink(string $originFile, $targetFiles)
    {
        if (!$this->exists($originFile)) {
            throw new FileNotFoundException(null, 0, null, $originFile);
        }

        if (!is_file($originFile)) {
            throw new FileNotFoundException(sprintf('Origin file "%s" is not a file.', $originFile));
        }

        foreach ($this->toIterable($targetFiles) as $targetFile) {
            if (is_file($targetFile)) {
                if (fileinode($originFile) === fileinode($targetFile)) {
                    continue;
                }
                $this->remove($targetFile);
            }

            if (!self::box('link', $originFile, $targetFile)) {
                $this->linkException($originFile, $targetFile, 'hard');
            }
        }
    }

    /**
     * @param string $linkType Name of the link type, typically 'symbolic' or 'hard'
     */
    private function linkException(string $origin, string $target, string $linkType)
    {
        if (self::$lastError) {
            if ('\\' === \DIRECTORY_SEPARATOR && false !== strpos(self::$lastError, 'error code(1314)')) {
                throw new IOException(sprintf('Unable to create "%s" link due to error code 1314: \'A required privilege is not held by the client\'. Do you have the required Administrator-rights?', $linkType), 0, null, $target);
            }
        }
        throw new IOException(sprintf('Failed to create "%s" link from "%s" to "%s": ', $linkType, $origin, $target).self::$lastError, 0, null, $target);
    }

    /**
     * Resolves links in paths.
     *
     * With $canonicalize = false (default)
     *      - if $path does not exist or is not a link, returns null
     *      - if $path is a link, returns the next direct target of the link without considering the existence of the target
     *
     * With $canonicalize = true
     *      - if $path does not exist, returns null
     *      - if $path exists, returns its absolute fully resolved final version
     *
     * @return string|null
     */
    public function readlink(string $path, bool $canonicalize = false)
    {
        if (!$canonicalize && !is_link($path)) {
            return null;
        }

        if ($canonicalize) {
            if (!$this->exists($path)) {
                return null;
            }

            if ('\\' === \DIRECTORY_SEPARATOR) {
                $path = readlink($path);
            }

            return realpath($path);
        }

        if ('\\' === \DIRECTORY_SEPARATOR) {
            return realpath($path);
        }

        return readlink($path);
    }

    /**
     * Given an existing path, convert it to a path relative to a given starting path.
     *
     * @return string Path of target relative to starting path
     */
    public function makePathRelative(string $endPath, string $startPath)
    {
        if (!$this->isAbsolutePath($startPath)) {
            throw new InvalidArgumentException(sprintf('The start path "%s" is not absolute.', $startPath));
        }

        if (!$this->isAbsolutePath($endPath)) {
            throw new InvalidArgumentException(sprintf('The end path "%s" is not absolute.', $endPath));
        }

        // Normalize separators on Windows
        if ('\\' === \DIRECTORY_SEPARATOR) {
            $endPath = str_replace('\\', '/', $endPath);
            $startPath = str_replace('\\', '/', $startPath);
        }

        $splitDriveLetter = function ($path) {
            return (\strlen($path) > 2 && ':' === $path[1] && '/' === $path[2] && ctype_alpha($path[0]))
                ? [substr($path, 2), strtoupper($path[0])]
                : [$path, null];
        };

        $splitPath = function ($path) {
            $result = [];

            foreach (explode('/', trim($path, '/')) as $segment) {
                if ('..' === $segment) {
                    array_pop($result);
                } elseif ('.' !== $segment && '' !== $segment) {
                    $result[] = $segment;
                }
            }

            return $result;
        };

        [$endPath, $endDriveLetter] = $splitDriveLetter($endPath);
        [$startPath, $startDriveLetter] = $splitDriveLetter($startPath);

        $startPathArr = $splitPath($startPath);
        $endPathArr = $splitPath($endPath);

        if ($endDriveLetter && $startDriveLetter && $endDriveLetter != $startDriveLetter) {
            // End path is on another drive, so no relative path exists
            return $endDriveLetter.':/'.($endPathArr ? implode('/', $endPathArr).'/' : '');
        }

        // Find for which directory the common path stops
        $index = 0;
        while (isset($startPathArr[$index]) && isset($endPathArr[$index]) && $startPathArr[$index] === $endPathArr[$index]) {
            ++$index;
        }

        // Determine how deep the start path is relative to the common path (ie, "web/bundles" = 2 levels)
        if (1 === \count($startPathArr) && '' === $startPathArr[0]) {
            $depth = 0;
        } else {
            $depth = \count($startPathArr) - $index;
        }

        // Repeated "../" for each level need to reach the common path
        $traverser = str_repeat('../', $depth);

        $endPathRemainder = implode('/', \array_slice($endPathArr, $index));

        // Construct $endPath from traversing to the common path, then to the remaining $endPath
        $relativePath = $traverser.('' !== $endPathRemainder ? $endPathRemainder.'/' : '');

        return '' === $relativePath ? './' : $relativePath;
    }

    /**
     * Mirrors a directory to another.
     *
     * Copies files and directories from the origin directory into the target directory. By default:
     *
     *  - existing files in the target directory will be overwritten, except if they are newer (see the `override` option)
     *  - files in the target directory that do not exist in the source directory will not be deleted (see the `delete` option)
     *
     * @param \Traversable|null $iterator Iterator that filters which files and directories to copy, if null a recursive iterator is created
     * @param array             $options  An array of boolean options
     *                                    Valid options are:
     *                                    - $options['override'] If true, target files newer than origin files are overwritten (see copy(), defaults to false)
     *                                    - $options['copy_on_windows'] Whether to copy files instead of links on Windows (see symlink(), defaults to false)
     *                                    - $options['delete'] Whether to delete files that are not in the source directory (defaults to false)
     *
     * @throws IOException When file type is unknown
     */
    public function mirror(string $originDir, string $targetDir, \Traversable $iterator = null, array $options = [])
    {
        $targetDir = rtrim($targetDir, '/\\');
        $originDir = rtrim($originDir, '/\\');
        $originDirLen = \strlen($originDir);

        if (!$this->exists($originDir)) {
            throw new IOException(sprintf('The origin directory specified "%s" was not found.', $originDir), 0, null, $originDir);
        }

        // Iterate in destination folder to remove obsolete entries
        if ($this->exists($targetDir) && isset($options['delete']) && $options['delete']) {
            $deleteIterator = $iterator;
            if (null === $deleteIterator) {
                $flags = \FilesystemIterator::SKIP_DOTS;
                $deleteIterator = new \RecursiveIteratorIterator(new \RecursiveDirectoryIterator($targetDir, $flags), \RecursiveIteratorIterator::CHILD_FIRST);
            }
            $targetDirLen = \strlen($targetDir);
            foreach ($deleteIterator as $file) {
                $origin = $originDir.substr($file->getPathname(), $targetDirLen);
                if (!$this->exists($origin)) {
                    $this->remove($file);
                }
            }
        }

        $copyOnWindows = $options['copy_on_windows'] ?? false;

        if (null === $iterator) {
            $flags = $copyOnWindows ? \FilesystemIterator::SKIP_DOTS | \FilesystemIterator::FOLLOW_SYMLINKS : \FilesystemIterator::SKIP_DOTS;
            $iterator = new \RecursiveIteratorIterator(new \RecursiveDirectoryIterator($originDir, $flags), \RecursiveIteratorIterator::SELF_FIRST);
        }

        $this->mkdir($targetDir);
        $filesCreatedWhileMirroring = [];

        foreach ($iterator as $file) {
            if ($file->getPathname() === $targetDir || $file->getRealPath() === $targetDir || isset($filesCreatedWhileMirroring[$file->getRealPath()])) {
                continue;
            }

            $target = $targetDir.substr($file->getPathname(), $originDirLen);
            $filesCreatedWhileMirroring[$target] = true;

            if (!$copyOnWindows && is_link($file)) {
                $this->symlink($file->getLinkTarget(), $target);
            } elseif (is_dir($file)) {
                $this->mkdir($target);
            } elseif (is_file($file)) {
                $this->copy($file, $target, $options['override'] ?? false);
            } else {
                throw new IOException(sprintf('Unable to guess "%s" file type.', $file), 0, null, $file);
            }
        }
    }

    /**
     * Returns whether the file path is an absolute path.
     *
     * @return bool
     */
    public function isAbsolutePath(string $file)
    {
        return '' !== $file && (strspn($file, '/\\', 0, 1)
            || (\strlen($file) > 3 && ctype_alpha($file[0])
                && ':' === $file[1]
                && strspn($file, '/\\', 2, 1)
            )
            || null !== parse_url($file, \PHP_URL_SCHEME)
        );
    }

    /**
     * Creates a temporary file with support for custom stream wrappers.
     *
     * @param string $prefix The prefix of the generated temporary filename
     *                       Note: Windows uses only the first three characters of prefix
     * @param string $suffix The suffix of the generated temporary filename
     *
     * @return string The new temporary filename (with path), or throw an exception on failure
     */
    public function tempnam(string $dir, string $prefix/*, string $suffix = ''*/)
    {
        $suffix = \func_num_args() > 2 ? func_get_arg(2) : '';
        [$scheme, $hierarchy] = $this->getSchemeAndHierarchy($dir);

        // If no scheme or scheme is "file" or "gs" (Google Cloud) create temp file in local filesystem
        if ((null === $scheme || 'file' === $scheme || 'gs' === $scheme) && '' === $suffix) {
            // If tempnam failed or no scheme return the filename otherwise prepend the scheme
            if ($tmpFile = self::box('tempnam', $hierarchy, $prefix)) {
                if (null !== $scheme && 'gs' !== $scheme) {
                    return $scheme.'://'.$tmpFile;
                }

                return $tmpFile;
            }

            throw new IOException('A temporary file could not be created: '.self::$lastError);
        }

        // Loop until we create a valid temp file or have reached 10 attempts
        for ($i = 0; $i < 10; ++$i) {
            // Create a unique filename
            $tmpFile = $dir.'/'.$prefix.uniqid(mt_rand(), true).$suffix;

            // Use fopen instead of file_exists as some streams do not support stat
            // Use mode 'x+' to atomically check existence and create to avoid a TOCTOU vulnerability
            if (!$handle = self::box('fopen', $tmpFile, 'x+')) {
                continue;
            }

            // Close the file if it was successfully opened
            self::box('fclose', $handle);

            return $tmpFile;
        }

        throw new IOException('A temporary file could not be created: '.self::$lastError);
    }

    /**
     * Atomically dumps content into a file.
     *
     * @param string|resource $content The data to write into the file
     *
     * @throws IOException if the file cannot be written to
     */
    public function dumpFile(string $filename, $content)
    {
        if (\is_array($content)) {
            throw new \TypeError(sprintf('Argument 2 passed to "%s()" must be string or resource, array given.', __METHOD__));
        }

        $dir = \dirname($filename);

        if (!is_dir($dir)) {
            $this->mkdir($dir);
        }

        if (!is_writable($dir)) {
            throw new IOException(sprintf('Unable to write to the "%s" directory.', $dir), 0, null, $dir);
        }

        // Will create a temp file with 0600 access rights
        // when the filesystem supports chmod.
        $tmpFile = $this->tempnam($dir, basename($filename));

        try {
            if (false === self::box('file_put_contents', $tmpFile, $content)) {
                throw new IOException(sprintf('Failed to write file "%s": ', $filename).self::$lastError, 0, null, $filename);
            }

            self::box('chmod', $tmpFile, file_exists($filename) ? fileperms($filename) : 0666 & ~umask());

            $this->rename($tmpFile, $filename, true);
        } finally {
            if (file_exists($tmpFile)) {
                self::box('unlink', $tmpFile);
            }
        }
    }

    /**
     * Appends content to an existing file.
     *
     * @param string|resource $content The content to append
     *
     * @throws IOException If the file is not writable
     */
    public function appendToFile(string $filename, $content)
    {
        if (\is_array($content)) {
            throw new \TypeError(sprintf('Argument 2 passed to "%s()" must be string or resource, array given.', __METHOD__));
        }

        $dir = \dirname($filename);

        if (!is_dir($dir)) {
            $this->mkdir($dir);
        }

        if (!is_writable($dir)) {
            throw new IOException(sprintf('Unable to write to the "%s" directory.', $dir), 0, null, $dir);
        }

        if (false === self::box('file_put_contents', $filename, $content, \FILE_APPEND)) {
            throw new IOException(sprintf('Failed to write file "%s": ', $filename).self::$lastError, 0, null, $filename);
        }
    }

    private function toIterable($files): iterable
    {
        return \is_array($files) || $files instanceof \Traversable ? $files : [$files];
    }

    /**
     * Gets a 2-tuple of scheme (may be null) and hierarchical part of a filename (e.g. file:///tmp -> [file, tmp]).
     */
    private function getSchemeAndHierarchy(string $filename): array
    {
        $components = explode('://', $filename, 2);

        return 2 === \count($components) ? [$components[0], $components[1]] : [null, $components[0]];
    }

    /**
     * @param mixed ...$args
     *
     * @return mixed
     */
    private static function box(callable $func, ...$args)
    {
        self::$lastError = null;
        set_error_handler(__CLASS__.'::handleError');
        try {
            $result = $func(...$args);
            restore_error_handler();

            return $result;
        } catch (\Throwable $e) {
        }
        restore_error_handler();

        throw $e;
    }

    /**
     * @internal
     */
    public static function handleError($type, $msg)
    {
        self::$lastError = $msg;
    }
}<|MERGE_RESOLUTION|>--- conflicted
+++ resolved
@@ -55,13 +55,8 @@
             }
 
             // Stream context created to allow files overwrite when using FTP stream wrapper - disabled by default
-<<<<<<< HEAD
-            if (!$target = self::box('fopen', $targetFile, 'w', null, stream_context_create(['ftp' => ['overwrite' => true]]))) {
+            if (!$target = self::box('fopen', $targetFile, 'w', false, stream_context_create(['ftp' => ['overwrite' => true]]))) {
                 throw new IOException(sprintf('Failed to copy "%s" to "%s" because target file could not be opened for writing: ', $originFile, $targetFile).self::$lastError, 0, null, $originFile);
-=======
-            if (false === $target = @fopen($targetFile, 'w', false, stream_context_create(['ftp' => ['overwrite' => true]]))) {
-                throw new IOException(sprintf('Failed to copy "%s" to "%s" because target file could not be opened for writing.', $originFile, $targetFile), 0, null, $originFile);
->>>>>>> b5d1cbcd
             }
 
             $bytesCopied = stream_copy_to_stream($source, $target);
