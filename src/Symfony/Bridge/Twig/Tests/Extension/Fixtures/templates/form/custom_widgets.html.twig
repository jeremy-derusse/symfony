--- conflicted
+++ resolved
@@ -6,30 +6,14 @@
 
 {% block _names_entry_label -%}
     {% if label is empty %}
-<<<<<<< HEAD
-        {% set label = name|humanize %}
-    {% endif %}
-    <label>Custom label: {{ label|trans(label_translation_parameters, translation_domain) }}</label>
-{% endspaceless %}
-{% endblock _names_entry_label %}
-=======
         {%- set label = name|humanize -%}
     {% endif -%}
-    <label>Custom label: {{ label|trans({}, translation_domain) }}</label>
+    <label>Custom label: {{ label|trans(label_translation_parameters, translation_domain) }}</label>
 {%- endblock _names_entry_label %}
->>>>>>> a5951cef
 
 {% block _name_c_entry_label -%}
     {% if label is empty %}
-<<<<<<< HEAD
-        {% set label = name|humanize %}
-    {% endif %}
-    <label>Custom name label: {{ label|trans(label_translation_parameters, translation_domain) }}</label>
-{% endspaceless %}
-{% endblock _name_c_entry_label %}
-=======
         {%- set label = name|humanize -%}
     {% endif -%}
-    <label>Custom name label: {{ label|trans({}, translation_domain) }}</label>
-{%- endblock _name_c_entry_label %}
->>>>>>> a5951cef
+    <label>Custom name label: {{ label|trans(label_translation_parameters, translation_domain) }}</label>
+{%- endblock _name_c_entry_label %}