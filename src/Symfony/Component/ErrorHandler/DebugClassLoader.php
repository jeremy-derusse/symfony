<?php

/*
 * This file is part of the Symfony package.
 *
 * (c) Fabien Potencier <fabien@symfony.com>
 *
 * For the full copyright and license information, please view the LICENSE
 * file that was distributed with this source code.
 */

namespace Symfony\Component\ErrorHandler;

use Composer\InstalledVersions;
use Doctrine\Common\Persistence\Proxy as LegacyProxy;
use Doctrine\Persistence\Proxy;
use Mockery\MockInterface;
use Phake\IMock;
use PHPUnit\Framework\MockObject\Matcher\StatelessInvocation;
use PHPUnit\Framework\MockObject\MockObject;
use Prophecy\Prophecy\ProphecySubjectInterface;
use ProxyManager\Proxy\ProxyInterface;
use Symfony\Component\ErrorHandler\Internal\TentativeTypes;

/**
 * Autoloader checking if the class is really defined in the file found.
 *
 * The ClassLoader will wrap all registered autoloaders
 * and will throw an exception if a file is found but does
 * not declare the class.
 *
 * It can also patch classes to turn docblocks into actual return types.
 * This behavior is controlled by the SYMFONY_PATCH_TYPE_DECLARATIONS env var,
 * which is a url-encoded array with the follow parameters:
 *  - "force": any value enables deprecation notices - can be any of:
 *      - "phpdoc" to patch only docblock annotations
 *      - "2" to add all possible return types
 *      - "1" to add return types but only to tests/final/internal/private methods
 *  - "php": the target version of PHP - e.g. "7.1" doesn't generate "object" types
 *  - "deprecations": "1" to trigger a deprecation notice when a child class misses a
 *                    return type while the parent declares an "@return" annotation
 *
 * Note that patching doesn't care about any coding style so you'd better to run
 * php-cs-fixer after, with rules "phpdoc_trim_consecutive_blank_line_separation"
 * and "no_superfluous_phpdoc_tags" enabled typically.
 *
 * @author Fabien Potencier <fabien@symfony.com>
 * @author Christophe Coevoet <stof@notk.org>
 * @author Nicolas Grekas <p@tchwork.com>
 * @author Guilhem Niot <guilhem.niot@gmail.com>
 */
class DebugClassLoader
{
    private const SPECIAL_RETURN_TYPES = [
        'void' => 'void',
        'null' => 'null',
        'resource' => 'resource',
        'boolean' => 'bool',
        'true' => 'bool',
        'false' => 'false',
        'integer' => 'int',
        'array' => 'array',
        'bool' => 'bool',
        'callable' => 'callable',
        'float' => 'float',
        'int' => 'int',
        'iterable' => 'iterable',
        'object' => 'object',
        'string' => 'string',
        'self' => 'self',
        'parent' => 'parent',
        'mixed' => 'mixed',
<<<<<<< HEAD
=======
        'list' => 'array',
        'class-string' => 'string',
    ] + (\PHP_VERSION_ID >= 80000 ? [
>>>>>>> dd947dbe
        'static' => 'static',
        '$this' => 'static',
        'list' => 'array',
    ];

    private const BUILTIN_RETURN_TYPES = [
        'void' => true,
        'array' => true,
        'false' => true,
        'bool' => true,
        'callable' => true,
        'float' => true,
        'int' => true,
        'iterable' => true,
        'object' => true,
        'string' => true,
        'self' => true,
        'parent' => true,
        'mixed' => true,
        'static' => true,
    ];

    private const MAGIC_METHODS = [
        '__isset' => 'bool',
        '__sleep' => 'array',
        '__toString' => 'string',
        '__debugInfo' => 'array',
        '__serialize' => 'array',
    ];

    private $classLoader;
    private $isFinder;
    private $loaded = [];
    private $patchTypes;

    private static $caseCheck;
    private static $checkedClasses = [];
    private static $final = [];
    private static $finalMethods = [];
    private static $deprecated = [];
    private static $internal = [];
    private static $internalMethods = [];
    private static $annotatedParameters = [];
    private static $darwinCache = ['/' => ['/', []]];
    private static $method = [];
    private static $returnTypes = [];
    private static $methodTraits = [];
    private static $fileOffsets = [];

    public function __construct(callable $classLoader)
    {
        $this->classLoader = $classLoader;
        $this->isFinder = \is_array($classLoader) && method_exists($classLoader[0], 'findFile');
        parse_str(getenv('SYMFONY_PATCH_TYPE_DECLARATIONS') ?: '', $this->patchTypes);
        $this->patchTypes += [
            'force' => null,
            'php' => \PHP_MAJOR_VERSION.'.'.\PHP_MINOR_VERSION,
            'deprecations' => \PHP_VERSION_ID >= 70400,
        ];

        if ('phpdoc' === $this->patchTypes['force']) {
            $this->patchTypes['force'] = 'docblock';
        }

        if (!isset(self::$caseCheck)) {
            $file = is_file(__FILE__) ? __FILE__ : rtrim(realpath('.'), \DIRECTORY_SEPARATOR);
            $i = strrpos($file, \DIRECTORY_SEPARATOR);
            $dir = substr($file, 0, 1 + $i);
            $file = substr($file, 1 + $i);
            $test = strtoupper($file) === $file ? strtolower($file) : strtoupper($file);
            $test = realpath($dir.$test);

            if (false === $test || false === $i) {
                // filesystem is case sensitive
                self::$caseCheck = 0;
            } elseif (substr($test, -\strlen($file)) === $file) {
                // filesystem is case insensitive and realpath() normalizes the case of characters
                self::$caseCheck = 1;
            } elseif ('Darwin' === \PHP_OS_FAMILY) {
                // on MacOSX, HFS+ is case insensitive but realpath() doesn't normalize the case of characters
                self::$caseCheck = 2;
            } else {
                // filesystem case checks failed, fallback to disabling them
                self::$caseCheck = 0;
            }
        }
    }

    public function getClassLoader(): callable
    {
        return $this->classLoader;
    }

    /**
     * Wraps all autoloaders.
     */
    public static function enable(): void
    {
        // Ensures we don't hit https://bugs.php.net/42098
        class_exists(\Symfony\Component\ErrorHandler\ErrorHandler::class);
        class_exists(\Psr\Log\LogLevel::class);

        if (!\is_array($functions = spl_autoload_functions())) {
            return;
        }

        foreach ($functions as $function) {
            spl_autoload_unregister($function);
        }

        foreach ($functions as $function) {
            if (!\is_array($function) || !$function[0] instanceof self) {
                $function = [new static($function), 'loadClass'];
            }

            spl_autoload_register($function);
        }
    }

    /**
     * Disables the wrapping.
     */
    public static function disable(): void
    {
        if (!\is_array($functions = spl_autoload_functions())) {
            return;
        }

        foreach ($functions as $function) {
            spl_autoload_unregister($function);
        }

        foreach ($functions as $function) {
            if (\is_array($function) && $function[0] instanceof self) {
                $function = $function[0]->getClassLoader();
            }

            spl_autoload_register($function);
        }
    }

    public static function checkClasses(): bool
    {
        if (!\is_array($functions = spl_autoload_functions())) {
            return false;
        }

        $loader = null;

        foreach ($functions as $function) {
            if (\is_array($function) && $function[0] instanceof self) {
                $loader = $function[0];
                break;
            }
        }

        if (null === $loader) {
            return false;
        }

        static $offsets = [
            'get_declared_interfaces' => 0,
            'get_declared_traits' => 0,
            'get_declared_classes' => 0,
        ];

        foreach ($offsets as $getSymbols => $i) {
            $symbols = $getSymbols();

            for (; $i < \count($symbols); ++$i) {
                if (!is_subclass_of($symbols[$i], MockObject::class)
                    && !is_subclass_of($symbols[$i], ProphecySubjectInterface::class)
                    && !is_subclass_of($symbols[$i], Proxy::class)
                    && !is_subclass_of($symbols[$i], ProxyInterface::class)
                    && !is_subclass_of($symbols[$i], LegacyProxy::class)
                    && !is_subclass_of($symbols[$i], MockInterface::class)
                    && !is_subclass_of($symbols[$i], IMock::class)
                ) {
                    $loader->checkClass($symbols[$i]);
                }
            }

            $offsets[$getSymbols] = $i;
        }

        return true;
    }

    public function findFile(string $class): ?string
    {
        return $this->isFinder ? ($this->classLoader[0]->findFile($class) ?: null) : null;
    }

    /**
     * Loads the given class or interface.
     *
     * @throws \RuntimeException
     */
    public function loadClass(string $class): void
    {
        $e = error_reporting(error_reporting() | \E_PARSE | \E_ERROR | \E_CORE_ERROR | \E_COMPILE_ERROR);

        try {
            if ($this->isFinder && !isset($this->loaded[$class])) {
                $this->loaded[$class] = true;
                if (!$file = $this->classLoader[0]->findFile($class) ?: '') {
                    // no-op
                } elseif (\function_exists('opcache_is_script_cached') && @opcache_is_script_cached($file)) {
                    include $file;

                    return;
                } elseif (false === include $file) {
                    return;
                }
            } else {
                ($this->classLoader)($class);
                $file = '';
            }
        } finally {
            error_reporting($e);
        }

        $this->checkClass($class, $file);
    }

    private function checkClass(string $class, string $file = null): void
    {
        $exists = null === $file || class_exists($class, false) || interface_exists($class, false) || trait_exists($class, false);

        if (null !== $file && $class && '\\' === $class[0]) {
            $class = substr($class, 1);
        }

        if ($exists) {
            if (isset(self::$checkedClasses[$class])) {
                return;
            }
            self::$checkedClasses[$class] = true;

            $refl = new \ReflectionClass($class);
            if (null === $file && $refl->isInternal()) {
                return;
            }
            $name = $refl->getName();

            if ($name !== $class && 0 === strcasecmp($name, $class)) {
                throw new \RuntimeException(sprintf('Case mismatch between loaded and declared class names: "%s" vs "%s".', $class, $name));
            }

            $deprecations = $this->checkAnnotations($refl, $name);

            foreach ($deprecations as $message) {
                @trigger_error($message, \E_USER_DEPRECATED);
            }
        }

        if (!$file) {
            return;
        }

        if (!$exists) {
            if (false !== strpos($class, '/')) {
                throw new \RuntimeException(sprintf('Trying to autoload a class with an invalid name "%s". Be careful that the namespace separator is "\" in PHP, not "/".', $class));
            }

            throw new \RuntimeException(sprintf('The autoloader expected class "%s" to be defined in file "%s". The file was found but the class was not in it, the class name or namespace probably has a typo.', $class, $file));
        }

        if (self::$caseCheck && $message = $this->checkCase($refl, $file, $class)) {
            throw new \RuntimeException(sprintf('Case mismatch between class and real file names: "%s" vs "%s" in "%s".', $message[0], $message[1], $message[2]));
        }
    }

    public function checkAnnotations(\ReflectionClass $refl, string $class): array
    {
        if (
            'Symfony\Bridge\PhpUnit\Legacy\SymfonyTestsListenerForV7' === $class
            || 'Symfony\Bridge\PhpUnit\Legacy\SymfonyTestsListenerForV6' === $class
        ) {
            return [];
        }
        $deprecations = [];

        $className = false !== strpos($class, "@anonymous\0") ? (get_parent_class($class) ?: key(class_implements($class)) ?: 'class').'@anonymous' : $class;

        // Don't trigger deprecations for classes in the same vendor
        if ($class !== $className) {
            $vendor = preg_match('/^namespace ([^;\\\\\s]++)[;\\\\]/m', @file_get_contents($refl->getFileName()), $vendor) ? $vendor[1].'\\' : '';
            $vendorLen = \strlen($vendor);
        } elseif (2 > $vendorLen = 1 + (strpos($class, '\\') ?: strpos($class, '_'))) {
            $vendorLen = 0;
            $vendor = '';
        } else {
            $vendor = str_replace('_', '\\', substr($class, 0, $vendorLen));
        }

        $parent = get_parent_class($class) ?: null;
        self::$returnTypes[$class] = [];
        $classIsTemplate = false;

        // Detect annotations on the class
        if ($doc = $this->parsePhpDoc($refl)) {
            $classIsTemplate = isset($doc['template']);

            foreach (['final', 'deprecated', 'internal'] as $annotation) {
                if (null !== $description = $doc[$annotation][0] ?? null) {
                    self::${$annotation}[$class] = '' !== $description ? ' '.$description.(preg_match('/[.!]$/', $description) ? '' : '.') : '.';
                }
            }

            if ($refl->isInterface() && isset($doc['method'])) {
                foreach ($doc['method'] as $name => [$static, $returnType, $signature, $description]) {
                    self::$method[$class][] = [$class, $static, $returnType, $name.$signature, $description];

                    if ('' !== $returnType) {
                        $this->setReturnType($returnType, $refl->name, $name, $refl->getFileName(), $parent);
                    }
                }
            }
        }

        $parentAndOwnInterfaces = $this->getOwnInterfaces($class, $parent);
        if ($parent) {
            $parentAndOwnInterfaces[$parent] = $parent;

            if (!isset(self::$checkedClasses[$parent])) {
                $this->checkClass($parent);
            }

            if (isset(self::$final[$parent])) {
                $deprecations[] = sprintf('The "%s" class is considered final%s It may change without further notice as of its next major version. You should not extend it from "%s".', $parent, self::$final[$parent], $className);
            }
        }

        // Detect if the parent is annotated
        foreach ($parentAndOwnInterfaces + class_uses($class, false) as $use) {
            if (!isset(self::$checkedClasses[$use])) {
                $this->checkClass($use);
            }
            if (isset(self::$deprecated[$use]) && strncmp($vendor, str_replace('_', '\\', $use), $vendorLen) && !isset(self::$deprecated[$class])) {
                $type = class_exists($class, false) ? 'class' : (interface_exists($class, false) ? 'interface' : 'trait');
                $verb = class_exists($use, false) || interface_exists($class, false) ? 'extends' : (interface_exists($use, false) ? 'implements' : 'uses');

                $deprecations[] = sprintf('The "%s" %s %s "%s" that is deprecated%s', $className, $type, $verb, $use, self::$deprecated[$use]);
            }
            if (isset(self::$internal[$use]) && strncmp($vendor, str_replace('_', '\\', $use), $vendorLen)) {
                $deprecations[] = sprintf('The "%s" %s is considered internal%s It may change without further notice. You should not use it from "%s".', $use, class_exists($use, false) ? 'class' : (interface_exists($use, false) ? 'interface' : 'trait'), self::$internal[$use], $className);
            }
            if (isset(self::$method[$use])) {
                if ($refl->isAbstract()) {
                    if (isset(self::$method[$class])) {
                        self::$method[$class] = array_merge(self::$method[$class], self::$method[$use]);
                    } else {
                        self::$method[$class] = self::$method[$use];
                    }
                } elseif (!$refl->isInterface()) {
                    if (!strncmp($vendor, str_replace('_', '\\', $use), $vendorLen)
                        && 0 === strpos($className, 'Symfony\\')
                        && (!class_exists(InstalledVersions::class)
                            || 'symfony/symfony' !== InstalledVersions::getRootPackage()['name'])
                    ) {
                        // skip "same vendor" @method deprecations for Symfony\* classes unless symfony/symfony is being tested
                        continue;
                    }
                    $hasCall = $refl->hasMethod('__call');
                    $hasStaticCall = $refl->hasMethod('__callStatic');
                    foreach (self::$method[$use] as [$interface, $static, $returnType, $name, $description]) {
                        if ($static ? $hasStaticCall : $hasCall) {
                            continue;
                        }
                        $realName = substr($name, 0, strpos($name, '('));
                        if (!$refl->hasMethod($realName) || !($methodRefl = $refl->getMethod($realName))->isPublic() || ($static && !$methodRefl->isStatic()) || (!$static && $methodRefl->isStatic())) {
                            $deprecations[] = sprintf('Class "%s" should implement method "%s::%s%s"%s', $className, ($static ? 'static ' : '').$interface, $name, $returnType ? ': '.$returnType : '', null === $description ? '.' : ': '.$description);
                        }
                    }
                }
            }
        }

        if (trait_exists($class)) {
            $file = $refl->getFileName();

            foreach ($refl->getMethods() as $method) {
                if ($method->getFileName() === $file) {
                    self::$methodTraits[$file][$method->getStartLine()] = $class;
                }
            }

            return $deprecations;
        }

        // Inherit @final, @internal, @param and @return annotations for methods
        self::$finalMethods[$class] = [];
        self::$internalMethods[$class] = [];
        self::$annotatedParameters[$class] = [];
        foreach ($parentAndOwnInterfaces as $use) {
            foreach (['finalMethods', 'internalMethods', 'annotatedParameters', 'returnTypes'] as $property) {
                if (isset(self::${$property}[$use])) {
                    self::${$property}[$class] = self::${$property}[$class] ? self::${$property}[$use] + self::${$property}[$class] : self::${$property}[$use];
                }
            }

            if (null !== (TentativeTypes::RETURN_TYPES[$use] ?? null)) {
                foreach (TentativeTypes::RETURN_TYPES[$use] as $method => $returnType) {
                    $returnType = explode('|', $returnType);
                    foreach ($returnType as $i => $t) {
                        if ('?' !== $t && !isset(self::BUILTIN_RETURN_TYPES[$t])) {
                            $returnType[$i] = '\\'.$t;
                        }
                    }
                    $returnType = implode('|', $returnType);

                    self::$returnTypes[$class] += [$method => [$returnType, 0 === strpos($returnType, '?') ? substr($returnType, 1).'|null' : $returnType, $use, '']];
                }
            }
        }

        foreach ($refl->getMethods() as $method) {
            if ($method->class !== $class) {
                continue;
            }

            if (null === $ns = self::$methodTraits[$method->getFileName()][$method->getStartLine()] ?? null) {
                $ns = $vendor;
                $len = $vendorLen;
            } elseif (2 > $len = 1 + (strpos($ns, '\\') ?: strpos($ns, '_'))) {
                $len = 0;
                $ns = '';
            } else {
                $ns = str_replace('_', '\\', substr($ns, 0, $len));
            }

            if ($parent && isset(self::$finalMethods[$parent][$method->name])) {
                [$declaringClass, $message] = self::$finalMethods[$parent][$method->name];
                $deprecations[] = sprintf('The "%s::%s()" method is considered final%s It may change without further notice as of its next major version. You should not extend it from "%s".', $declaringClass, $method->name, $message, $className);
            }

            if (isset(self::$internalMethods[$class][$method->name])) {
                [$declaringClass, $message] = self::$internalMethods[$class][$method->name];
                if (strncmp($ns, $declaringClass, $len)) {
                    $deprecations[] = sprintf('The "%s::%s()" method is considered internal%s It may change without further notice. You should not extend it from "%s".', $declaringClass, $method->name, $message, $className);
                }
            }

            // To read method annotations
            $doc = $this->parsePhpDoc($method);

            if (($classIsTemplate || isset($doc['template'])) && $method->hasReturnType()) {
                unset($doc['return']);
            }

            if (isset(self::$annotatedParameters[$class][$method->name])) {
                $definedParameters = [];
                foreach ($method->getParameters() as $parameter) {
                    $definedParameters[$parameter->name] = true;
                }

                foreach (self::$annotatedParameters[$class][$method->name] as $parameterName => $deprecation) {
                    if (!isset($definedParameters[$parameterName]) && !isset($doc['param'][$parameterName])) {
                        $deprecations[] = sprintf($deprecation, $className);
                    }
                }
            }

            $forcePatchTypes = $this->patchTypes['force'];

            if ($canAddReturnType = null !== $forcePatchTypes && false === strpos($method->getFileName(), \DIRECTORY_SEPARATOR.'vendor'.\DIRECTORY_SEPARATOR)) {
                if ('void' !== (self::MAGIC_METHODS[$method->name] ?? 'void')) {
                    $this->patchTypes['force'] = $forcePatchTypes ?: 'docblock';
                }

                $canAddReturnType = 2 === (int) $forcePatchTypes
                    || false !== stripos($method->getFileName(), \DIRECTORY_SEPARATOR.'Tests'.\DIRECTORY_SEPARATOR)
                    || $refl->isFinal()
                    || $method->isFinal()
                    || $method->isPrivate()
                    || ('.' === (self::$internal[$class] ?? null) && !$refl->isAbstract())
                    || '.' === (self::$final[$class] ?? null)
                    || '' === ($doc['final'][0] ?? null)
                    || '' === ($doc['internal'][0] ?? null)
                ;
            }

            if (null !== ($returnType = self::$returnTypes[$class][$method->name] ?? null) && 'docblock' === $this->patchTypes['force'] && !$method->hasReturnType() && isset(TentativeTypes::RETURN_TYPES[$returnType[2]][$method->name])) {
                $this->patchReturnTypeWillChange($method);
            }

            if (null !== ($returnType ?? $returnType = self::MAGIC_METHODS[$method->name] ?? null) && !$method->hasReturnType() && !isset($doc['return'])) {
                [$normalizedType, $returnType, $declaringClass, $declaringFile] = \is_string($returnType) ? [$returnType, $returnType, '', ''] : $returnType;

                if ($canAddReturnType && 'docblock' !== $this->patchTypes['force']) {
                    $this->patchMethod($method, $returnType, $declaringFile, $normalizedType);
                }
                if (!isset($doc['deprecated']) && strncmp($ns, $declaringClass, $len)) {
                    if ('docblock' === $this->patchTypes['force']) {
                        $this->patchMethod($method, $returnType, $declaringFile, $normalizedType);
                    } elseif ('' !== $declaringClass && $this->patchTypes['deprecations']) {
                        $deprecations[] = sprintf('Method "%s::%s()" might add "%s" as a native return type declaration in the future. Do the same in %s "%s" now to avoid errors or add an explicit @return annotation to suppress this message.', $declaringClass, $method->name, $normalizedType, interface_exists($declaringClass) ? 'implementation' : 'child class', $className);
                    }
                }
            }

            if (!$doc) {
                $this->patchTypes['force'] = $forcePatchTypes;

                continue;
            }

            if (isset($doc['return']) || 'void' !== (self::MAGIC_METHODS[$method->name] ?? 'void')) {
                $this->setReturnType($doc['return'] ?? self::MAGIC_METHODS[$method->name], $method->class, $method->name, $method->getFileName(), $parent, $method->getReturnType());

                if (isset(self::$returnTypes[$class][$method->name][0]) && $canAddReturnType) {
                    $this->fixReturnStatements($method, self::$returnTypes[$class][$method->name][0]);
                }

                if ($method->isPrivate()) {
                    unset(self::$returnTypes[$class][$method->name]);
                }
            }

            $this->patchTypes['force'] = $forcePatchTypes;

            if ($method->isPrivate()) {
                continue;
            }

            $finalOrInternal = false;

            foreach (['final', 'internal'] as $annotation) {
                if (null !== $description = $doc[$annotation][0] ?? null) {
                    self::${$annotation.'Methods'}[$class][$method->name] = [$class, '' !== $description ? ' '.$description.(preg_match('/[[:punct:]]$/', $description) ? '' : '.') : '.'];
                    $finalOrInternal = true;
                }
            }

            if ($finalOrInternal || $method->isConstructor() || !isset($doc['param']) || StatelessInvocation::class === $class) {
                continue;
            }
            if (!isset(self::$annotatedParameters[$class][$method->name])) {
                $definedParameters = [];
                foreach ($method->getParameters() as $parameter) {
                    $definedParameters[$parameter->name] = true;
                }
            }
            foreach ($doc['param'] as $parameterName => $parameterType) {
                if (!isset($definedParameters[$parameterName])) {
                    self::$annotatedParameters[$class][$method->name][$parameterName] = sprintf('The "%%s::%s()" method will require a new "%s$%s" argument in the next major version of its %s "%s", not defining it is deprecated.', $method->name, $parameterType ? $parameterType.' ' : '', $parameterName, interface_exists($className) ? 'interface' : 'parent class', $className);
                }
            }
        }

        return $deprecations;
    }

    public function checkCase(\ReflectionClass $refl, string $file, string $class): ?array
    {
        $real = explode('\\', $class.strrchr($file, '.'));
        $tail = explode(\DIRECTORY_SEPARATOR, str_replace('/', \DIRECTORY_SEPARATOR, $file));

        $i = \count($tail) - 1;
        $j = \count($real) - 1;

        while (isset($tail[$i], $real[$j]) && $tail[$i] === $real[$j]) {
            --$i;
            --$j;
        }

        array_splice($tail, 0, $i + 1);

        if (!$tail) {
            return null;
        }

        $tail = \DIRECTORY_SEPARATOR.implode(\DIRECTORY_SEPARATOR, $tail);
        $tailLen = \strlen($tail);
        $real = $refl->getFileName();

        if (2 === self::$caseCheck) {
            $real = $this->darwinRealpath($real);
        }

        if (0 === substr_compare($real, $tail, -$tailLen, $tailLen, true)
            && 0 !== substr_compare($real, $tail, -$tailLen, $tailLen, false)
        ) {
            return [substr($tail, -$tailLen + 1), substr($real, -$tailLen + 1), substr($real, 0, -$tailLen + 1)];
        }

        return null;
    }

    /**
     * `realpath` on MacOSX doesn't normalize the case of characters.
     */
    private function darwinRealpath(string $real): string
    {
        $i = 1 + strrpos($real, '/');
        $file = substr($real, $i);
        $real = substr($real, 0, $i);

        if (isset(self::$darwinCache[$real])) {
            $kDir = $real;
        } else {
            $kDir = strtolower($real);

            if (isset(self::$darwinCache[$kDir])) {
                $real = self::$darwinCache[$kDir][0];
            } else {
                $dir = getcwd();

                if (!@chdir($real)) {
                    return $real.$file;
                }

                $real = getcwd().'/';
                chdir($dir);

                $dir = $real;
                $k = $kDir;
                $i = \strlen($dir) - 1;
                while (!isset(self::$darwinCache[$k])) {
                    self::$darwinCache[$k] = [$dir, []];
                    self::$darwinCache[$dir] = &self::$darwinCache[$k];

                    while ('/' !== $dir[--$i]) {
                    }
                    $k = substr($k, 0, ++$i);
                    $dir = substr($dir, 0, $i--);
                }
            }
        }

        $dirFiles = self::$darwinCache[$kDir][1];

        if (!isset($dirFiles[$file]) && ') : eval()\'d code' === substr($file, -17)) {
            // Get the file name from "file_name.php(123) : eval()'d code"
            $file = substr($file, 0, strrpos($file, '(', -17));
        }

        if (isset($dirFiles[$file])) {
            return $real.$dirFiles[$file];
        }

        $kFile = strtolower($file);

        if (!isset($dirFiles[$kFile])) {
            foreach (scandir($real, 2) as $f) {
                if ('.' !== $f[0]) {
                    $dirFiles[$f] = $f;
                    if ($f === $file) {
                        $kFile = $k = $file;
                    } elseif ($f !== $k = strtolower($f)) {
                        $dirFiles[$k] = $f;
                    }
                }
            }
            self::$darwinCache[$kDir][1] = $dirFiles;
        }

        return $real.$dirFiles[$kFile];
    }

    /**
     * `class_implements` includes interfaces from the parents so we have to manually exclude them.
     *
     * @return string[]
     */
    private function getOwnInterfaces(string $class, ?string $parent): array
    {
        $ownInterfaces = class_implements($class, false);

        if ($parent) {
            foreach (class_implements($parent, false) as $interface) {
                unset($ownInterfaces[$interface]);
            }
        }

        foreach ($ownInterfaces as $interface) {
            foreach (class_implements($interface) as $interface) {
                unset($ownInterfaces[$interface]);
            }
        }

        return $ownInterfaces;
    }

    private function setReturnType(string $types, string $class, string $method, string $filename, ?string $parent, \ReflectionType $returnType = null): void
    {
        if ('__construct' === $method) {
            return;
        }

        if ($nullable = 0 === strpos($types, 'null|')) {
            $types = substr($types, 5);
        } elseif ($nullable = '|null' === substr($types, -5)) {
            $types = substr($types, 0, -5);
        }
        $arrayType = ['array' => 'array'];
        $typesMap = [];
        $glue = false !== strpos($types, '&') ? '&' : '|';
        foreach (explode($glue, $types) as $t) {
            $t = self::SPECIAL_RETURN_TYPES[strtolower($t)] ?? $t;
            $typesMap[$this->normalizeType($t, $class, $parent, $returnType)][$t] = $t;
        }

        if (isset($typesMap['array'])) {
            if (isset($typesMap['Traversable']) || isset($typesMap['\Traversable'])) {
                $typesMap['iterable'] = $arrayType !== $typesMap['array'] ? $typesMap['array'] : ['iterable'];
                unset($typesMap['array'], $typesMap['Traversable'], $typesMap['\Traversable']);
            } elseif ($arrayType !== $typesMap['array'] && isset(self::$returnTypes[$class][$method]) && !$returnType) {
                return;
            }
        }

        if (isset($typesMap['array']) && isset($typesMap['iterable'])) {
            if ($arrayType !== $typesMap['array']) {
                $typesMap['iterable'] = $typesMap['array'];
            }
            unset($typesMap['array']);
        }

        $iterable = $object = true;
        foreach ($typesMap as $n => $t) {
            if ('null' !== $n) {
                $iterable = $iterable && (\in_array($n, ['array', 'iterable']) || false !== strpos($n, 'Iterator'));
                $object = $object && (\in_array($n, ['callable', 'object', '$this', 'static']) || !isset(self::SPECIAL_RETURN_TYPES[$n]));
            }
        }

        $phpTypes = [];
        $docTypes = [];

        foreach ($typesMap as $n => $t) {
            if ('null' === $n) {
                $nullable = true;
                continue;
            }

            $docTypes[] = $t;

            if ('mixed' === $n || 'void' === $n) {
                $nullable = false;
                $phpTypes = ['' => $n];
                continue;
            }

            if ('resource' === $n) {
                // there is no native type for "resource"
                return;
            }

            if (!isset($phpTypes[''])) {
                $phpTypes[] = $n;
            }
        }
        $docTypes = array_merge([], ...$docTypes);

        if (!$phpTypes) {
            return;
        }

        if (1 < \count($phpTypes)) {
            if ($iterable && '8.0' > $this->patchTypes['php']) {
                $phpTypes = $docTypes = ['iterable'];
            } elseif ($object && 'object' === $this->patchTypes['force']) {
                $phpTypes = $docTypes = ['object'];
            } elseif ('8.0' > $this->patchTypes['php']) {
                // ignore multi-types return declarations
                return;
            }
        }

        $phpType = sprintf($nullable ? (1 < \count($phpTypes) ? '%s|null' : '?%s') : '%s', implode($glue, $phpTypes));
        $docType = sprintf($nullable ? '%s|null' : '%s', implode($glue, $docTypes));

        self::$returnTypes[$class][$method] = [$phpType, $docType, $class, $filename];
    }

    private function normalizeType(string $type, string $class, ?string $parent, ?\ReflectionType $returnType): string
    {
        if (isset(self::SPECIAL_RETURN_TYPES[$lcType = strtolower($type)])) {
            if ('parent' === $lcType = self::SPECIAL_RETURN_TYPES[$lcType]) {
                $lcType = null !== $parent ? '\\'.$parent : 'parent';
            } elseif ('self' === $lcType) {
                $lcType = '\\'.$class;
            }

            return $lcType;
        }

        // We could resolve "use" statements to return the FQDN
        // but this would be too expensive for a runtime checker

        if ('[]' !== substr($type, -2)) {
            return $type;
        }

        if ($returnType instanceof \ReflectionNamedType) {
            $type = $returnType->getName();

            if ('mixed' !== $type) {
                return isset(self::SPECIAL_RETURN_TYPES[$type]) ? $type : '\\'.$type;
            }
        }

        return 'array';
    }

    /**
     * Utility method to add #[ReturnTypeWillChange] where php triggers deprecations.
     */
    private function patchReturnTypeWillChange(\ReflectionMethod $method)
    {
        if (\PHP_VERSION_ID >= 80000 && \count($method->getAttributes(\ReturnTypeWillChange::class))) {
            return;
        }

        if (!is_file($file = $method->getFileName())) {
            return;
        }

        $fileOffset = self::$fileOffsets[$file] ?? 0;

        $code = file($file);

        $startLine = $method->getStartLine() + $fileOffset - 2;

        if (false !== stripos($code[$startLine], 'ReturnTypeWillChange')) {
            return;
        }

        $code[$startLine] .= "    #[\\ReturnTypeWillChange]\n";
        self::$fileOffsets[$file] = 1 + $fileOffset;
        file_put_contents($file, $code);
    }

    /**
     * Utility method to add @return annotations to the Symfony code-base where it triggers self-deprecations.
     */
    private function patchMethod(\ReflectionMethod $method, string $returnType, string $declaringFile, string $normalizedType)
    {
        static $patchedMethods = [];
        static $useStatements = [];

        if (!is_file($file = $method->getFileName()) || isset($patchedMethods[$file][$startLine = $method->getStartLine()])) {
            return;
        }

        $patchedMethods[$file][$startLine] = true;
        $fileOffset = self::$fileOffsets[$file] ?? 0;
        $startLine += $fileOffset - 2;
        if ($nullable = '|null' === substr($returnType, -5)) {
            $returnType = substr($returnType, 0, -5);
        }
        $glue = false !== strpos($returnType, '&') ? '&' : '|';
        $returnType = explode($glue, $returnType);
        $code = file($file);

        foreach ($returnType as $i => $type) {
            if (preg_match('/((?:\[\])+)$/', $type, $m)) {
                $type = substr($type, 0, -\strlen($m[1]));
                $format = '%s'.$m[1];
            } else {
                $format = null;
            }

            if (isset(self::SPECIAL_RETURN_TYPES[$type]) || ('\\' === $type[0] && !$p = strrpos($type, '\\', 1))) {
                continue;
            }

            [$namespace, $useOffset, $useMap] = $useStatements[$file] ?? $useStatements[$file] = self::getUseStatements($file);

            if ('\\' !== $type[0]) {
                [$declaringNamespace, , $declaringUseMap] = $useStatements[$declaringFile] ?? $useStatements[$declaringFile] = self::getUseStatements($declaringFile);

                $p = strpos($type, '\\', 1);
                $alias = $p ? substr($type, 0, $p) : $type;

                if (isset($declaringUseMap[$alias])) {
                    $type = '\\'.$declaringUseMap[$alias].($p ? substr($type, $p) : '');
                } else {
                    $type = '\\'.$declaringNamespace.$type;
                }

                $p = strrpos($type, '\\', 1);
            }

            $alias = substr($type, 1 + $p);
            $type = substr($type, 1);

            if (!isset($useMap[$alias]) && (class_exists($c = $namespace.$alias) || interface_exists($c) || trait_exists($c))) {
                $useMap[$alias] = $c;
            }

            if (!isset($useMap[$alias])) {
                $useStatements[$file][2][$alias] = $type;
                $code[$useOffset] = "use $type;\n".$code[$useOffset];
                ++$fileOffset;
            } elseif ($useMap[$alias] !== $type) {
                $alias .= 'FIXME';
                $useStatements[$file][2][$alias] = $type;
                $code[$useOffset] = "use $type as $alias;\n".$code[$useOffset];
                ++$fileOffset;
            }

            $returnType[$i] = null !== $format ? sprintf($format, $alias) : $alias;
        }

        if ('docblock' === $this->patchTypes['force'] || ('object' === $normalizedType && '7.1' === $this->patchTypes['php'])) {
            $returnType = implode($glue, $returnType).($nullable ? '|null' : '');

            if (false !== strpos($code[$startLine], '#[')) {
                --$startLine;
            }

            if ($method->getDocComment()) {
                $code[$startLine] = "     * @return $returnType\n".$code[$startLine];
            } else {
                $code[$startLine] .= <<<EOTXT
    /**
     * @return $returnType
     */

EOTXT;
            }

            $fileOffset += substr_count($code[$startLine], "\n") - 1;
        }

        self::$fileOffsets[$file] = $fileOffset;
        file_put_contents($file, $code);

        $this->fixReturnStatements($method, $normalizedType);
    }

    private static function getUseStatements(string $file): array
    {
        $namespace = '';
        $useMap = [];
        $useOffset = 0;

        if (!is_file($file)) {
            return [$namespace, $useOffset, $useMap];
        }

        $file = file($file);

        for ($i = 0; $i < \count($file); ++$i) {
            if (preg_match('/^(class|interface|trait|abstract) /', $file[$i])) {
                break;
            }

            if (0 === strpos($file[$i], 'namespace ')) {
                $namespace = substr($file[$i], \strlen('namespace '), -2).'\\';
                $useOffset = $i + 2;
            }

            if (0 === strpos($file[$i], 'use ')) {
                $useOffset = $i;

                for (; 0 === strpos($file[$i], 'use '); ++$i) {
                    $u = explode(' as ', substr($file[$i], 4, -2), 2);

                    if (1 === \count($u)) {
                        $p = strrpos($u[0], '\\');
                        $useMap[substr($u[0], false !== $p ? 1 + $p : 0)] = $u[0];
                    } else {
                        $useMap[$u[1]] = $u[0];
                    }
                }

                break;
            }
        }

        return [$namespace, $useOffset, $useMap];
    }

    private function fixReturnStatements(\ReflectionMethod $method, string $returnType)
    {
        if ('docblock' !== $this->patchTypes['force']) {
            if ('7.1' === $this->patchTypes['php'] && 'object' === ltrim($returnType, '?')) {
                return;
            }

            if ('7.4' > $this->patchTypes['php'] && $method->hasReturnType()) {
                return;
            }

            if ('8.0' > $this->patchTypes['php'] && (false !== strpos($returnType, '|') || \in_array($returnType, ['mixed', 'static'], true))) {
                return;
            }

            if ('8.1' > $this->patchTypes['php'] && false !== strpos($returnType, '&')) {
                return;
            }
        }

        if (!is_file($file = $method->getFileName())) {
            return;
        }

        $fixedCode = $code = file($file);
        $i = (self::$fileOffsets[$file] ?? 0) + $method->getStartLine();

        if ('?' !== $returnType && 'docblock' !== $this->patchTypes['force']) {
            $fixedCode[$i - 1] = preg_replace('/\)(?::[^;\n]++)?(;?\n)/', "): $returnType\\1", $code[$i - 1]);
        }

        $end = $method->isGenerator() ? $i : $method->getEndLine();
        for (; $i < $end; ++$i) {
            if ('void' === $returnType) {
                $fixedCode[$i] = str_replace('    return null;', '    return;', $code[$i]);
            } elseif ('mixed' === $returnType || '?' === $returnType[0]) {
                $fixedCode[$i] = str_replace('    return;', '    return null;', $code[$i]);
            } else {
                $fixedCode[$i] = str_replace('    return;', "    return $returnType!?;", $code[$i]);
            }
        }

        if ($fixedCode !== $code) {
            file_put_contents($file, $fixedCode);
        }
    }

    /**
     * @param \ReflectionClass|\ReflectionMethod|\ReflectionProperty $reflector
     */
    private function parsePhpDoc(\Reflector $reflector): array
    {
        if (!$doc = $reflector->getDocComment()) {
            return [];
        }

        $tagName = '';
        $tagContent = '';

        $tags = [];

        foreach (explode("\n", substr($doc, 3, -2)) as $line) {
            $line = ltrim($line);
            $line = ltrim($line, '*');

            if ('' === $line = trim($line)) {
                if ('' !== $tagName) {
                    $tags[$tagName][] = $tagContent;
                }
                $tagName = $tagContent = '';
                continue;
            }

            if ('@' === $line[0]) {
                if ('' !== $tagName) {
                    $tags[$tagName][] = $tagContent;
                    $tagContent = '';
                }

                if (preg_match('{^@([-a-zA-Z0-9_:]++)(\s|$)}', $line, $m)) {
                    $tagName = $m[1];
                    $tagContent = str_replace("\t", ' ', ltrim(substr($line, 2 + \strlen($tagName))));
                } else {
                    $tagName = '';
                }
            } elseif ('' !== $tagName) {
                $tagContent .= ' '.str_replace("\t", ' ', $line);
            }
        }

        if ('' !== $tagName) {
            $tags[$tagName][] = $tagContent;
        }

        foreach ($tags['method'] ?? [] as $i => $method) {
            unset($tags['method'][$i]);

            $parts = preg_split('{(\s++|\((?:[^()]*+|(?R))*\)(?: *: *[^ ]++)?|<(?:[^<>]*+|(?R))*>|\{(?:[^{}]*+|(?R))*\})}', $method, -1, \PREG_SPLIT_DELIM_CAPTURE);
            $returnType = '';
            $static = 'static' === $parts[0];

            for ($i = $static ? 2 : 0; null !== $p = $parts[$i] ?? null; $i += 2) {
                if (\in_array($p, ['', '|', '&', 'callable'], true) || \in_array(substr($returnType, -1), ['|', '&'], true)) {
                    $returnType .= trim($parts[$i - 1] ?? '').$p;
                    continue;
                }

                $signature = '(' === ($parts[$i + 1][0] ?? '(') ? $parts[$i + 1] ?? '()' : null;

                if (null === $signature && '' === $returnType) {
                    $returnType = $p;
                    continue;
                }

                if ($static && 2 === $i) {
                    $static = false;
                    $returnType = 'static';
                }

                if (\in_array($description = trim(implode('', \array_slice($parts, 2 + $i))), ['', '.'], true)) {
                    $description = null;
                } elseif (!preg_match('/[.!]$/', $description)) {
                    $description .= '.';
                }

                $tags['method'][$p] = [$static, $returnType, $signature ?? '()', $description];
                break;
            }
        }

        foreach ($tags['param'] ?? [] as $i => $param) {
            unset($tags['param'][$i]);

            if (\strlen($param) !== strcspn($param, '<{(')) {
                $param = preg_replace('{\(([^()]*+|(?R))*\)(?: *: *[^ ]++)?|<([^<>]*+|(?R))*>|\{([^{}]*+|(?R))*\}}', '', $param);
            }

            if (false === $i = strpos($param, '$')) {
                continue;
            }

            $type = 0 === $i ? '' : rtrim(substr($param, 0, $i), ' &');
            $param = substr($param, 1 + $i, (strpos($param, ' ', $i) ?: (1 + $i + \strlen($param))) - $i - 1);

            $tags['param'][$param] = $type;
        }

        foreach (['var', 'return'] as $k) {
            if (null === $v = $tags[$k][0] ?? null) {
                continue;
            }
            if (\strlen($v) !== strcspn($v, '<{(')) {
                $v = preg_replace('{\(([^()]*+|(?R))*\)(?: *: *[^ ]++)?|<([^<>]*+|(?R))*>|\{([^{}]*+|(?R))*\}}', '', $v);
            }

            $tags[$k] = substr($v, 0, strpos($v, ' ') ?: \strlen($v)) ?: null;
        }

        return $tags;
    }
}<|MERGE_RESOLUTION|>--- conflicted
+++ resolved
@@ -70,15 +70,10 @@
         'self' => 'self',
         'parent' => 'parent',
         'mixed' => 'mixed',
-<<<<<<< HEAD
-=======
-        'list' => 'array',
-        'class-string' => 'string',
-    ] + (\PHP_VERSION_ID >= 80000 ? [
->>>>>>> dd947dbe
         'static' => 'static',
         '$this' => 'static',
         'list' => 'array',
+        'class-string' => 'string',
     ];
 
     private const BUILTIN_RETURN_TYPES = [
