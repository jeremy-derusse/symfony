<?php

/*
 * This file is part of the Symfony package.
 *
 * (c) Fabien Potencier <fabien@symfony.com>
 *
 * For the full copyright and license information, please view the LICENSE
 * file that was distributed with this source code.
 */

namespace Symfony\Bundle\FrameworkBundle\Command;

use Symfony\Component\Console\Input\InputArgument;
use Symfony\Component\Console\Input\InputInterface;
use Symfony\Component\Console\Output\OutputInterface;
use Symfony\Component\Console\Style\SymfonyStyle;

/**
 * A console command for autowiring information.
 *
 * @author Ryan Weaver <ryan@knpuniversity.com>
 *
 * @internal
 */
class DebugAutowiringCommand extends ContainerDebugCommand
{
    protected static $defaultName = 'debug:autowiring';

    /**
     * {@inheritdoc}
     */
    protected function configure()
    {
        $this
            ->setDefinition(array(
                new InputArgument('search', InputArgument::OPTIONAL, 'A search filter'),
            ))
            ->setDescription('Lists classes/interfaces you can use for autowiring')
            ->setHelp(<<<'EOF'
The <info>%command.name%</info> command displays all classes and interfaces that
you can use as type-hints for autowiring:

  <info>php %command.full_name%</info>

You can also pass a search term to filter the list:

  <info>php %command.full_name% log</info>

EOF
            )
        ;
    }

    /**
     * {@inheritdoc}
     */
    protected function execute(InputInterface $input, OutputInterface $output)
    {
        $io = new SymfonyStyle($input, $output);
        $errorIo = $io->getErrorStyle();

        $builder = $this->getContainerBuilder();
        $serviceIds = $builder->getServiceIds();
        $serviceIds = array_filter($serviceIds, array($this, 'filterToServiceTypes'));

        if ($search = $input->getArgument('search')) {
            $serviceIds = array_filter($serviceIds, function ($serviceId) use ($search) {
<<<<<<< HEAD
                return false !== stripos(str_replace('\\', '', $serviceId), $search);
=======
                return false !== stripos($serviceId, $search) && 0 !== strpos($serviceId, '.');
>>>>>>> 7a2a4d94
            });

            if (empty($serviceIds)) {
                $errorIo->error(sprintf('No autowirable classes or interfaces found matching "%s"', $search));

                return 1;
            }
        }

        asort($serviceIds);

        $io->title('Autowirable Services');
        $io->text('The following classes & interfaces can be used as type-hints when autowiring:');
        if ($search) {
            $io->text(sprintf('(only showing classes/interfaces matching <comment>%s</comment>)', $search));
        }
        $io->newLine();
        $tableRows = array();
        $hasAlias = array();
        foreach ($serviceIds as $serviceId) {
            if ($builder->hasAlias($serviceId)) {
                $tableRows[] = array(sprintf('<fg=cyan>%s</fg=cyan>', $serviceId));
                $tableRows[] = array(sprintf('    alias to %s', $builder->getAlias($serviceId)));
                $hasAlias[(string) $builder->getAlias($serviceId)] = true;
            } else {
                $tableRows[$serviceId] = array(sprintf('<fg=cyan>%s</fg=cyan>', $serviceId));
            }
        }

        $io->table(array(), array_diff_key($tableRows, $hasAlias));
    }
}<|MERGE_RESOLUTION|>--- conflicted
+++ resolved
@@ -66,11 +66,7 @@
 
         if ($search = $input->getArgument('search')) {
             $serviceIds = array_filter($serviceIds, function ($serviceId) use ($search) {
-<<<<<<< HEAD
-                return false !== stripos(str_replace('\\', '', $serviceId), $search);
-=======
-                return false !== stripos($serviceId, $search) && 0 !== strpos($serviceId, '.');
->>>>>>> 7a2a4d94
+                return false !== stripos(str_replace('\\', '', $serviceId), $search) && 0 !== strpos($serviceId, '.');
             });
 
             if (empty($serviceIds)) {
