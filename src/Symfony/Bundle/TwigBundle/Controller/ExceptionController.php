--- conflicted
+++ resolved
@@ -62,13 +62,8 @@
 
         $code = $exception->getStatusCode();
 
-<<<<<<< HEAD
-        return Response::create($this->twig->render(
+        return new Response($this->twig->render(
             $this->findTemplate($request, $request->getRequestFormat(), $code, $showException),
-=======
-        return new Response($this->twig->render(
-            (string) $this->findTemplate($request, $request->getRequestFormat(), $code, $this->debug),
->>>>>>> 374b7180
             array(
                 'status_code' => $code,
                 'status_text' => isset(Response::$statusTexts[$code]) ? Response::$statusTexts[$code] : '',
