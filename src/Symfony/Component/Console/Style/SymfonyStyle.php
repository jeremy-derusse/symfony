<?php

/*
 * This file is part of the Symfony package.
 *
 * (c) Fabien Potencier <fabien@symfony.com>
 *
 * For the full copyright and license information, please view the LICENSE
 * file that was distributed with this source code.
 */

namespace Symfony\Component\Console\Style;

use Symfony\Component\Console\Exception\InvalidArgumentException;
use Symfony\Component\Console\Exception\RuntimeException;
use Symfony\Component\Console\Formatter\OutputFormatter;
use Symfony\Component\Console\Helper\Helper;
use Symfony\Component\Console\Helper\ProgressBar;
use Symfony\Component\Console\Helper\SymfonyQuestionHelper;
use Symfony\Component\Console\Helper\Table;
use Symfony\Component\Console\Helper\TableCell;
use Symfony\Component\Console\Helper\TableSeparator;
use Symfony\Component\Console\Input\InputInterface;
use Symfony\Component\Console\Output\OutputInterface;
use Symfony\Component\Console\Output\TrimmedBufferOutput;
use Symfony\Component\Console\Question\ChoiceQuestion;
use Symfony\Component\Console\Question\ConfirmationQuestion;
use Symfony\Component\Console\Question\Question;
use Symfony\Component\Console\Terminal;

/**
 * Output decorator helpers for the Symfony Style Guide.
 *
 * @author Kevin Bond <kevinbond@gmail.com>
 */
class SymfonyStyle extends OutputStyle
{
    public const MAX_LINE_LENGTH = 120;

    private $input;
    private $questionHelper;
    private $progressBar;
    private $lineLength;
    private $bufferedOutput;

    public function __construct(InputInterface $input, OutputInterface $output)
    {
        $this->input = $input;
        $this->bufferedOutput = new TrimmedBufferOutput(\DIRECTORY_SEPARATOR === '\\' ? 4 : 2, $output->getVerbosity(), false, clone $output->getFormatter());
        // Windows cmd wraps lines as soon as the terminal width is reached, whether there are following chars or not.
        $width = (new Terminal())->getWidth() ?: self::MAX_LINE_LENGTH;
        $this->lineLength = min($width - (int) (\DIRECTORY_SEPARATOR === '\\'), self::MAX_LINE_LENGTH);

        parent::__construct($output);
    }

    /**
     * Formats a message as a block of text.
     */
    public function block(string|array $messages, ?string $type = null, string $style = null, string $prefix = ' ', bool $padding = false, bool $escape = true)
    {
        $messages = \is_array($messages) ? array_values($messages) : [$messages];

        $this->autoPrependBlock();
        $this->writeln($this->createBlock($messages, $type, $style, $prefix, $padding, $escape));
        $this->newLine();
    }

    /**
     * {@inheritdoc}
     */
    public function title(string $message)
    {
        $this->autoPrependBlock();
        $this->writeln([
            sprintf('<comment>%s</>', OutputFormatter::escapeTrailingBackslash($message)),
            sprintf('<comment>%s</>', str_repeat('=', Helper::width(Helper::removeDecoration($this->getFormatter(), $message)))),
        ]);
        $this->newLine();
    }

    /**
     * {@inheritdoc}
     */
    public function section(string $message)
    {
        $this->autoPrependBlock();
        $this->writeln([
            sprintf('<comment>%s</>', OutputFormatter::escapeTrailingBackslash($message)),
            sprintf('<comment>%s</>', str_repeat('-', Helper::width(Helper::removeDecoration($this->getFormatter(), $message)))),
        ]);
        $this->newLine();
    }

    /**
     * {@inheritdoc}
     */
    public function listing(array $elements)
    {
        $this->autoPrependText();
        $elements = array_map(function ($element) {
            return sprintf(' * %s', $element);
        }, $elements);

        $this->writeln($elements);
        $this->newLine();
    }

    /**
     * {@inheritdoc}
     */
    public function text(string|array $message)
    {
        $this->autoPrependText();

        $messages = \is_array($message) ? array_values($message) : [$message];
        foreach ($messages as $message) {
            $this->writeln(sprintf(' %s', $message));
        }
    }

    /**
     * Formats a command comment.
     */
    public function comment(string|array $message)
    {
        $this->block($message, null, null, '<fg=default;bg=default> // </>', false, false);
    }

    /**
     * {@inheritdoc}
     */
    public function success(string|array $message)
    {
        $this->block($message, 'OK', 'fg=black;bg=green', ' ', true);
    }

    /**
     * {@inheritdoc}
     */
    public function error(string|array $message)
    {
        $this->block($message, 'ERROR', 'fg=white;bg=red', ' ', true);
    }

    /**
     * {@inheritdoc}
     */
    public function warning(string|array $message)
    {
        $this->block($message, 'WARNING', 'fg=black;bg=yellow', ' ', true);
    }

    /**
     * {@inheritdoc}
     */
    public function note(string|array $message)
    {
        $this->block($message, 'NOTE', 'fg=yellow', ' ! ');
    }

    /**
     * Formats an info message.
     */
    public function info(string|array $message)
    {
        $this->block($message, 'INFO', 'fg=green', ' ', true);
    }

    /**
     * {@inheritdoc}
     */
    public function caution(string|array $message)
    {
        $this->block($message, 'CAUTION', 'fg=white;bg=red', ' ! ', true);
    }

    /**
     * {@inheritdoc}
     */
    public function table(array $headers, array $rows)
    {
        $style = clone Table::getStyleDefinition('symfony-style-guide');
        $style->setCellHeaderFormat('<info>%s</info>');

        $table = new Table($this);
        $table->setHeaders($headers);
        $table->setRows($rows);
        $table->setStyle($style);

        $table->render();
        $this->newLine();
    }

    /**
     * Formats a horizontal table.
     */
    public function horizontalTable(array $headers, array $rows)
    {
        $style = clone Table::getStyleDefinition('symfony-style-guide');
        $style->setCellHeaderFormat('<info>%s</info>');

        $table = new Table($this);
        $table->setHeaders($headers);
        $table->setRows($rows);
        $table->setStyle($style);
        $table->setHorizontal(true);

        $table->render();
        $this->newLine();
    }

    /**
     * Formats a list of key/value horizontally.
     *
     * Each row can be one of:
     * * 'A title'
     * * ['key' => 'value']
     * * new TableSeparator()
     */
    public function definitionList(string|array|TableSeparator ...$list)
    {
        $style = clone Table::getStyleDefinition('symfony-style-guide');
        $style->setCellHeaderFormat('<info>%s</info>');

        $table = new Table($this);
        $headers = [];
        $row = [];
        foreach ($list as $value) {
            if ($value instanceof TableSeparator) {
                $headers[] = $value;
                $row[] = $value;
                continue;
            }
            if (\is_string($value)) {
                $headers[] = new TableCell($value, ['colspan' => 2]);
                $row[] = null;
                continue;
            }
            if (!\is_array($value)) {
                throw new InvalidArgumentException('Value should be an array, string, or an instance of TableSeparator.');
            }
            $headers[] = key($value);
            $row[] = current($value);
        }

        $table->setHeaders($headers);
        $table->setRows([$row]);
        $table->setHorizontal();
        $table->setStyle($style);

        $table->render();
        $this->newLine();
    }

    /**
     * {@inheritdoc}
     */
    public function ask(string $question, string $default = null, callable $validator = null)
    {
        $question = new Question($question, $default);
        $question->setValidator($validator);

        return $this->askQuestion($question);
    }

    /**
     * {@inheritdoc}
     */
    public function askHidden(string $question, callable $validator = null)
    {
        $question = new Question($question);

        $question->setHidden(true);
        $question->setValidator($validator);

        return $this->askQuestion($question);
    }

    /**
     * {@inheritdoc}
     */
<<<<<<< HEAD
    public function confirm(string $question, mixed $default = true)
=======
    public function confirm(string $question, bool $default = true)
>>>>>>> 4ee32d32
    {
        return $this->askQuestion(new ConfirmationQuestion($question, $default));
    }

    /**
     * {@inheritdoc}
     */
    public function choice(string $question, array $choices, mixed $default = null)
    {
        if (null !== $default) {
            $values = array_flip($choices);
            $default = $values[$default] ?? $default;
        }

        return $this->askQuestion(new ChoiceQuestion($question, $choices, $default));
    }

    /**
     * {@inheritdoc}
     */
    public function progressStart(int $max = 0)
    {
        $this->progressBar = $this->createProgressBar($max);
        $this->progressBar->start();
    }

    /**
     * {@inheritdoc}
     */
    public function progressAdvance(int $step = 1)
    {
        $this->getProgressBar()->advance($step);
    }

    /**
     * {@inheritdoc}
     */
    public function progressFinish()
    {
        $this->getProgressBar()->finish();
        $this->newLine(2);
        $this->progressBar = null;
    }

    /**
     * {@inheritdoc}
     */
    public function createProgressBar(int $max = 0)
    {
        $progressBar = parent::createProgressBar($max);

        if ('\\' !== \DIRECTORY_SEPARATOR || 'Hyper' === getenv('TERM_PROGRAM')) {
            $progressBar->setEmptyBarCharacter('░'); // light shade character \u2591
            $progressBar->setProgressCharacter('');
            $progressBar->setBarCharacter('▓'); // dark shade character \u2593
        }

        return $progressBar;
    }

    /**
     * @return mixed
     */
    public function askQuestion(Question $question)
    {
        if ($this->input->isInteractive()) {
            $this->autoPrependBlock();
        }

        if (!$this->questionHelper) {
            $this->questionHelper = new SymfonyQuestionHelper();
        }

        $answer = $this->questionHelper->ask($this->input, $this, $question);

        if ($this->input->isInteractive()) {
            $this->newLine();
            $this->bufferedOutput->write("\n");
        }

        return $answer;
    }

    /**
     * {@inheritdoc}
     */
    public function writeln(string|iterable $messages, int $type = self::OUTPUT_NORMAL)
    {
        if (!is_iterable($messages)) {
            $messages = [$messages];
        }

        foreach ($messages as $message) {
            parent::writeln($message, $type);
            $this->writeBuffer($message, true, $type);
        }
    }

    /**
     * {@inheritdoc}
     */
    public function write(string|iterable $messages, bool $newline = false, int $type = self::OUTPUT_NORMAL)
    {
        if (!is_iterable($messages)) {
            $messages = [$messages];
        }

        foreach ($messages as $message) {
            parent::write($message, $newline, $type);
            $this->writeBuffer($message, $newline, $type);
        }
    }

    /**
     * {@inheritdoc}
     */
    public function newLine(int $count = 1)
    {
        parent::newLine($count);
        $this->bufferedOutput->write(str_repeat("\n", $count));
    }

    /**
     * Returns a new instance which makes use of stderr if available.
     *
     * @return self
     */
    public function getErrorStyle()
    {
        return new self($this->input, $this->getErrorOutput());
    }

    private function getProgressBar(): ProgressBar
    {
        if (!$this->progressBar) {
            throw new RuntimeException('The ProgressBar is not started.');
        }

        return $this->progressBar;
    }

    private function autoPrependBlock(): void
    {
        $chars = substr(str_replace(\PHP_EOL, "\n", $this->bufferedOutput->fetch()), -2);

        if (!isset($chars[0])) {
            $this->newLine(); //empty history, so we should start with a new line.

            return;
        }
        //Prepend new line for each non LF chars (This means no blank line was output before)
        $this->newLine(2 - substr_count($chars, "\n"));
    }

    private function autoPrependText(): void
    {
        $fetched = $this->bufferedOutput->fetch();
        //Prepend new line if last char isn't EOL:
        if ("\n" !== substr($fetched, -1)) {
            $this->newLine();
        }
    }

    private function writeBuffer(string $message, bool $newLine, int $type): void
    {
        // We need to know if the last chars are PHP_EOL
        $this->bufferedOutput->write($message, $newLine, $type);
    }

    private function createBlock(iterable $messages, string $type = null, string $style = null, string $prefix = ' ', bool $padding = false, bool $escape = false): array
    {
        $indentLength = 0;
        $prefixLength = Helper::width(Helper::removeDecoration($this->getFormatter(), $prefix));
        $lines = [];

        if (null !== $type) {
            $type = sprintf('[%s] ', $type);
            $indentLength = \strlen($type);
            $lineIndentation = str_repeat(' ', $indentLength);
        }

        // wrap and add newlines for each element
        foreach ($messages as $key => $message) {
            if ($escape) {
                $message = OutputFormatter::escape($message);
            }

            $decorationLength = Helper::width($message) - Helper::width(Helper::removeDecoration($this->getFormatter(), $message));
            $messageLineLength = min($this->lineLength - $prefixLength - $indentLength + $decorationLength, $this->lineLength);
            $messageLines = explode(\PHP_EOL, wordwrap($message, $messageLineLength, \PHP_EOL, true));
            foreach ($messageLines as $messageLine) {
                $lines[] = $messageLine;
            }

            if (\count($messages) > 1 && $key < \count($messages) - 1) {
                $lines[] = '';
            }
        }

        $firstLineIndex = 0;
        if ($padding && $this->isDecorated()) {
            $firstLineIndex = 1;
            array_unshift($lines, '');
            $lines[] = '';
        }

        foreach ($lines as $i => &$line) {
            if (null !== $type) {
                $line = $firstLineIndex === $i ? $type.$line : $lineIndentation.$line;
            }

            $line = $prefix.$line;
            $line .= str_repeat(' ', max($this->lineLength - Helper::width(Helper::removeDecoration($this->getFormatter(), $line)), 0));

            if ($style) {
                $line = sprintf('<%s>%s</>', $style, $line);
            }
        }

        return $lines;
    }
}<|MERGE_RESOLUTION|>--- conflicted
+++ resolved
@@ -280,11 +280,7 @@
     /**
      * {@inheritdoc}
      */
-<<<<<<< HEAD
-    public function confirm(string $question, mixed $default = true)
-=======
     public function confirm(string $question, bool $default = true)
->>>>>>> 4ee32d32
     {
         return $this->askQuestion(new ConfirmationQuestion($question, $default));
     }
