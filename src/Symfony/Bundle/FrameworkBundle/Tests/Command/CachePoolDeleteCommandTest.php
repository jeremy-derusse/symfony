<?php

/*
 * This file is part of the Symfony package.
 *
 * (c) Fabien Potencier <fabien@symfony.com>
 *
 * For the full copyright and license information, please view the LICENSE
 * file that was distributed with this source code.
 */

namespace Symfony\Bundle\FrameworkBundle\Tests\Command;

use PHPUnit\Framework\MockObject\MockObject;
use Psr\Cache\CacheItemPoolInterface;
use Symfony\Bundle\FrameworkBundle\Command\CachePoolDeleteCommand;
use Symfony\Bundle\FrameworkBundle\Console\Application;
use Symfony\Bundle\FrameworkBundle\Tests\TestCase;
use Symfony\Component\Console\Tester\CommandTester;
use Symfony\Component\DependencyInjection\ContainerInterface;
use Symfony\Component\HttpKernel\CacheClearer\Psr6CacheClearer;
use Symfony\Component\HttpKernel\KernelInterface;

class CachePoolDeleteCommandTest extends TestCase
{
    private $cachePool;

    protected function setUp(): void
    {
        $this->cachePool = $this->createMock(CacheItemPoolInterface::class);
    }

    public function testCommandWithValidKey()
    {
        $this->cachePool->expects($this->once())
            ->method('hasItem')
            ->with('bar')
            ->willReturn(true);

        $this->cachePool->expects($this->once())
            ->method('deleteItem')
            ->with('bar')
            ->willReturn(true);

        $tester = $this->getCommandTester($this->getKernel());
        $tester->execute(['pool' => 'foo', 'key' => 'bar']);

        $this->assertStringContainsString('[OK] Cache item "bar" was successfully deleted.', $tester->getDisplay());
    }

    public function testCommandWithInValidKey()
    {
        $this->cachePool->expects($this->once())
            ->method('hasItem')
            ->with('bar')
            ->willReturn(false);

        $this->cachePool->expects($this->never())
            ->method('deleteItem')
            ->with('bar');

        $tester = $this->getCommandTester($this->getKernel());
        $tester->execute(['pool' => 'foo', 'key' => 'bar']);

        $this->assertStringContainsString('[NOTE] Cache item "bar" does not exist in cache pool "foo".', $tester->getDisplay());
    }

    public function testCommandDeleteFailed()
    {
        $this->cachePool->expects($this->once())
            ->method('hasItem')
            ->with('bar')
            ->willReturn(true);

        $this->cachePool->expects($this->once())
            ->method('deleteItem')
            ->with('bar')
            ->willReturn(false);

        $this->expectExceptionMessage('Cache item "bar" could not be deleted.');

        $tester = $this->getCommandTester($this->getKernel());
        $tester->execute(['pool' => 'foo', 'key' => 'bar']);
    }

    /**
     * @return MockObject&KernelInterface
     */
<<<<<<< HEAD
    private function getKernel(): object
=======
    private function getKernel(): KernelInterface
>>>>>>> babb1fef
    {
        $container = $this->createMock(ContainerInterface::class);

        $kernel = $this->createMock(KernelInterface::class);
        $kernel
            ->expects($this->any())
            ->method('getContainer')
            ->willReturn($container);

        $kernel
            ->expects($this->once())
            ->method('getBundles')
            ->willReturn([]);

        return $kernel;
    }

    private function getCommandTester(KernelInterface $kernel): CommandTester
    {
        $application = new Application($kernel);
        $application->add(new CachePoolDeleteCommand(new Psr6CacheClearer(['foo' => $this->cachePool])));

        return new CommandTester($application->find('cache:pool:delete'));
    }
}<|MERGE_RESOLUTION|>--- conflicted
+++ resolved
@@ -86,11 +86,7 @@
     /**
      * @return MockObject&KernelInterface
      */
-<<<<<<< HEAD
-    private function getKernel(): object
-=======
     private function getKernel(): KernelInterface
->>>>>>> babb1fef
     {
         $container = $this->createMock(ContainerInterface::class);
 
