language: php

dist: trusty
sudo: false

git:
    depth: 1

addons:
    apt_packages:
        - parallel
        - language-pack-fr-base
        - ldap-utils
        - slapd

env:
    global:
        - MIN_PHP=5.5.9
        - SYMFONY_PROCESS_PHP_TEST_BINARY=~/.phpenv/versions/5.6/bin/php

matrix:
    include:
        - php: hhvm-3.18
          sudo: required
          group: edge
        - php: 5.5
        - php: 5.6
        - php: 7.0
        - php: 7.1
          env: deps=high
        - php: 7.2
          env: deps=low
    fast_finish: true

cache:
    directories:
        - .phpunit
        - php-$MIN_PHP
        - php-ext

services:
    - memcached
    - mongodb
    - redis-server

before_install:
    - |
      # General configuration
      stty cols 120
      mkdir /tmp/slapd
      slapd -f src/Symfony/Component/Ldap/Tests/Fixtures/conf/slapd.conf -h ldap://localhost:3389 &
      PHP=$TRAVIS_PHP_VERSION
      [ -d ~/.composer ] || mkdir ~/.composer
      cp .composer/* ~/.composer/
      export PHPUNIT=$(readlink -f ./phpunit)
      export PHPUNIT_X="$PHPUNIT --exclude-group tty,benchmark,intl-data"
      export COMPOSER_UP='composer update --no-progress --no-suggest --ansi'

      nanoseconds() {
          local cmd="date"
          local format="+%s%N"
          local os=$(uname)
          if hash gdate > /dev/null 2>&1; then
            cmd="gdate"
          elif [[ "$os" = Darwin ]]; then
            format="+%s000000000"
          fi
          $cmd -u $format
      }
      export -f nanoseconds

      # tfold is a helper to create folded reports
      tfold () {
          local title=$1
          local fold=$(echo $title | sed -r 's/[^-_A-Za-z0-9]+/./g')
          shift
          local id=$(printf %08x $(( RANDOM * RANDOM )))
          local start=$(nanoseconds)
          echo -e "travis_fold:start:$fold"
          echo -e "travis_time:start:$id"
          echo -e "\\e[1;34m$title\\e[0m"

          bash -xc "$*" 2>&1
          local ok=$?
          local end=$(nanoseconds)
          echo -e "\\ntravis_time:end:$id:start=$start,finish=$end,duration=$(($end-$start))"
          (exit $ok) &&
              echo -e "\\e[32mOK\\e[0m $title\\n\\ntravis_fold:end:$fold" ||
              echo -e "\\e[41mKO\\e[0m $title\\n"
          (exit $ok)
      }
      export -f tfold

      # php.ini configuration
      if [[ $PHP = hhvm* ]]; then
          INI=/etc/hhvm/php.ini
      else
          INI=~/.phpenv/versions/$(phpenv version-name)/etc/conf.d/travis.ini
          phpenv config-rm xdebug.ini || echo "xdebug not available"
      fi
      echo date.timezone = Europe/Paris >> $INI
      echo memory_limit = -1 >> $INI
      echo session.gc_probability = 0 >> $INI
      echo opcache.enable_cli = 1 >> $INI
      echo hhvm.jit = 0 >> $INI
      echo apc.enable_cli = 1 >> $INI
      echo extension = redis.so >> $INI
      echo extension = memcached.so >> $INI
      [[ $PHP = 5.* ]] && echo extension = memcache.so >> $INI
      if [[ $PHP = 5.* ]]; then
          echo extension = mongo.so >> $INI
      fi

      # tpecl is a helper to compile and cache php extensions
      tpecl () {
          local ext_name=$1
          local ext_so=$2
          local ext_dir=$(php -r "echo ini_get('extension_dir');")
          local ext_cache=~/php-ext/$(basename $ext_dir)/$ext_name

          if [[ -e $ext_cache/$ext_so ]]; then
              echo extension = $ext_cache/$ext_so >> $INI
          else
              mkdir -p $ext_cache
              echo yes | pecl install -f $ext_name &&
              cp $ext_dir/$ext_so $ext_cache
          fi
      }
      export -f tpecl

      # Matrix lines for intermediate PHP versions are skipped for pull requests
      if [[ ! $deps && ! $PHP = ${MIN_PHP%.*} && ! $PHP = hhvm* && $TRAVIS_PULL_REQUEST != false ]]; then
          deps=skip
          skip=1
      else
          COMPONENTS=$(find src/Symfony -mindepth 3 -type f -name phpunit.xml.dist -printf '%h\n')
      fi

    - |
      # Install sigchild-enabled PHP to test the Process component on the lowest PHP matrix line
      if [[ ! $deps && $PHP = ${MIN_PHP%.*} && ! -d php-$MIN_PHP/sapi ]]; then
          wget http://museum.php.net/php5/php-$MIN_PHP.tar.bz2 -O - | tar -xj &&
          (cd php-$MIN_PHP && ./configure --enable-sigchild --enable-pcntl && make -j2)
      fi

    - |
      # Install extra PHP extensions
      if [[ ! $skip && $PHP = 5.* ]]; then
<<<<<<< HEAD
          ([[ $deps ]] || tfold ext.symfony_debug 'cd src/Symfony/Component/Debug/Resources/ext && phpize && ./configure && make && echo extension = $(pwd)/modules/symfony_debug.so >> '"$INI") &&
          tfold ext.apcu4 'echo yes | pecl install -f apcu-4.0.11'
=======
          ([[ $deps ]] || tfold ext.symfony_debug 'cd src/Symfony/Component/Debug/Resources/ext && phpize && ./configure && make && echo extension = $(pwd)/modules/symfony_debug.so >> '"$INI")
          tfold ext.memcached tpecl memcached-2.1.0 memcached.so
          tfold ext.apcu tpecl apcu-4.0.11 apcu.so
>>>>>>> 8ecf01b5
      elif [[ ! $skip && $PHP = 7.* ]]; then
          tfold ext.apcu tpecl apcu-5.1.6 apcu.so
          tfold ext.mongodb tpecl mongodb-1.4.0RC1 mongodb.so
      fi

    - |
      # Load fixtures
      if [[ ! $skip ]]; then
          ldapadd -h localhost:3389 -D cn=admin,dc=symfony,dc=com -w symfony -f src/Symfony/Component/Ldap/Tests/Fixtures/data/base.ldif &&
          ldapadd -h localhost:3389 -D cn=admin,dc=symfony,dc=com -w symfony -f src/Symfony/Component/Ldap/Tests/Fixtures/data/fixtures.ldif
      fi

install:
    - |
      # Create local composer packages for each patched components and reference them in composer.json files when cross-testing components
      if [[ ! $deps ]]; then
          php .github/build-packages.php HEAD^ src/Symfony/Bridge/PhpUnit
      elif [[ ! $skip ]]; then
          export SYMFONY_DEPRECATIONS_HELPER=weak &&
          cp composer.json composer.json.orig &&
          echo -e '{\n"require":{'"$(grep phpunit-bridge composer.json)"'"php":"*"},"minimum-stability":"dev"}' > composer.json &&
          php .github/build-packages.php HEAD^ $COMPONENTS &&
          mv composer.json composer.json.phpunit &&
          mv composer.json.orig composer.json
      fi

    - |
      # For the master branch, when deps=high, the version before master is checked out and tested with the locally patched components
      if [[ $deps = high && $TRAVIS_BRANCH = master ]]; then
          SYMFONY_VERSION=$(git ls-remote --heads | grep -o '/[1-9].*' | tail -n 1 | sed s/.//) &&
          git fetch origin $SYMFONY_VERSION &&
          git checkout -m FETCH_HEAD &&
          COMPONENTS=$(find src/Symfony -mindepth 3 -type f -name phpunit.xml.dist -printf '%h\n')
      elif [[ ! $skip ]]; then
          SYMFONY_VERSION=$(cat composer.json | grep '^ *"dev-master". *"[1-9]' | grep -o '[0-9.]*')
      fi

    - |
      # Legacy tests are skipped when deps=high and when the current branch version has not the same major version number than the next one
      [[ $deps = high && ${SYMFONY_VERSION%.*} != $(git show $(git ls-remote --heads | grep -FA1 /$SYMFONY_VERSION | tail -n 1):composer.json | grep '^ *"dev-master". *"[1-9]' | grep -o '[0-9]*' | head -n 1) ]] && LEGACY=,legacy

      export COMPOSER_ROOT_VERSION=$SYMFONY_VERSION.x-dev
      if [[ ! $skip && $deps ]]; then mv composer.json.phpunit composer.json; fi

      if [[ ! $skip && $PHP = 7.* ]]; then
          ([[ $deps ]] && cd src/Symfony/Component/HttpFoundation; composer require --dev --no-update mongodb/mongodb)
      fi

    - if [[ ! $skip ]]; then $COMPOSER_UP; fi
    - if [[ ! $skip ]]; then ./phpunit install; fi
    - |
      # phpinfo
      if [[ ! $PHP = hhvm* ]]; then php -i; else hhvm --php -r 'print_r($_SERVER);print_r(ini_get_all());'; fi

    - |
      run_tests () {
          set -e
          if [[ $skip ]]; then
              echo -e "\\n\\e[1;34mIntermediate PHP version $PHP is skipped for pull requests.\\e[0m"
          elif [[ $deps = high ]]; then
              echo "$COMPONENTS" | parallel --gnu -j10% "tfold {} 'cd {} && $COMPOSER_UP && $PHPUNIT_X$LEGACY'"
          elif [[ $deps = low ]]; then
              echo "$COMPONENTS" | parallel --gnu -j10% "tfold {} 'cd {} && $COMPOSER_UP --prefer-lowest --prefer-stable && $PHPUNIT_X'"
          elif [[ $PHP = hhvm* ]]; then
              $PHPUNIT --exclude-group no-hhvm,benchmark,intl-data
          else
              echo "$COMPONENTS" | parallel --gnu "tfold {} $PHPUNIT_X {}"
              tfold tty-group $PHPUNIT --group tty
              if [[ $PHP = ${MIN_PHP%.*} ]]; then
                  echo -e "1\\n0" | xargs -I{} bash -c "tfold src/Symfony/Component/Process.sigchild{} SYMFONY_DEPRECATIONS_HELPER=weak ENHANCE_SIGCHLD={} php-$MIN_PHP/sapi/cli/php .phpunit/phpunit-4.8/phpunit --colors=always src/Symfony/Component/Process/"
              fi
          fi
      }

script:
    - (run_tests)<|MERGE_RESOLUTION|>--- conflicted
+++ resolved
@@ -146,14 +146,8 @@
     - |
       # Install extra PHP extensions
       if [[ ! $skip && $PHP = 5.* ]]; then
-<<<<<<< HEAD
-          ([[ $deps ]] || tfold ext.symfony_debug 'cd src/Symfony/Component/Debug/Resources/ext && phpize && ./configure && make && echo extension = $(pwd)/modules/symfony_debug.so >> '"$INI") &&
-          tfold ext.apcu4 'echo yes | pecl install -f apcu-4.0.11'
-=======
           ([[ $deps ]] || tfold ext.symfony_debug 'cd src/Symfony/Component/Debug/Resources/ext && phpize && ./configure && make && echo extension = $(pwd)/modules/symfony_debug.so >> '"$INI")
-          tfold ext.memcached tpecl memcached-2.1.0 memcached.so
           tfold ext.apcu tpecl apcu-4.0.11 apcu.so
->>>>>>> 8ecf01b5
       elif [[ ! $skip && $PHP = 7.* ]]; then
           tfold ext.apcu tpecl apcu-5.1.6 apcu.so
           tfold ext.mongodb tpecl mongodb-1.4.0RC1 mongodb.so
