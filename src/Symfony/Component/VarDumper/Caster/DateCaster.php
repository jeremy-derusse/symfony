<?php

/*
 * This file is part of the Symfony package.
 *
 * (c) Fabien Potencier <fabien@symfony.com>
 *
 * For the full copyright and license information, please view the LICENSE
 * file that was distributed with this source code.
 */

namespace Symfony\Component\VarDumper\Caster;

use Symfony\Component\VarDumper\Cloner\Stub;

/**
 * Casts DateTimeInterface related classes to array representation.
 *
 * @author Dany Maillard <danymaillard93b@gmail.com>
 *
 * @final
 */
class DateCaster
{
    private const PERIOD_LIMIT = 3;

    public static function castDateTime(\DateTimeInterface $d, array $a, Stub $stub, bool $isNested, int $filter)
    {
        $prefix = Caster::PREFIX_VIRTUAL;
        $location = $d->getTimezone()->getLocation();
        $fromNow = (new \DateTime())->diff($d);

        $title = $d->format('l, F j, Y')
            ."\n".self::formatInterval($fromNow).' from now'
            .($location ? ($d->format('I') ? "\nDST On" : "\nDST Off") : '')
        ;

        unset(
            $a[Caster::PREFIX_DYNAMIC.'date'],
            $a[Caster::PREFIX_DYNAMIC.'timezone'],
            $a[Caster::PREFIX_DYNAMIC.'timezone_type']
        );
        $a[$prefix.'date'] = new ConstStub(self::formatDateTime($d, $location ? ' e (P)' : ' P'), $title);

        $stub->class .= $d->format(' @U');

        return $a;
    }

    public static function castInterval(\DateInterval $interval, array $a, Stub $stub, bool $isNested, int $filter)
    {
        $now = new \DateTimeImmutable();
        $numberOfSeconds = $now->add($interval)->getTimestamp() - $now->getTimestamp();
        $title = number_format($numberOfSeconds, 0, '.', ' ').'s';

        $i = [Caster::PREFIX_VIRTUAL.'interval' => new ConstStub(self::formatInterval($interval), $title)];

        return $filter & Caster::EXCLUDE_VERBOSE ? $i : $i + $a;
    }

    private static function formatInterval(\DateInterval $i): string
    {
        $format = '%R ';

        if (0 === $i->y && 0 === $i->m && ($i->h >= 24 || $i->i >= 60 || $i->s >= 60)) {
            $i = date_diff($d = new \DateTime(), date_add(clone $d, $i)); // recalculate carry over points
            $format .= 0 < $i->days ? '%ad ' : '';
        } else {
            $format .= ($i->y ? '%yy ' : '').($i->m ? '%mm ' : '').($i->d ? '%dd ' : '');
        }

        $format .= $i->h || $i->i || $i->s || $i->f ? '%H:%I:'.self::formatSeconds($i->s, substr($i->f, 2)) : '';
        $format = '%R ' === $format ? '0s' : $format;

        return $i->format(rtrim($format));
    }

    public static function castTimeZone(\DateTimeZone $timeZone, array $a, Stub $stub, bool $isNested, int $filter)
    {
        $location = $timeZone->getLocation();
        $formatted = (new \DateTime('now', $timeZone))->format($location ? 'e (P)' : 'P');
        $title = $location && \extension_loaded('intl') ? \Locale::getDisplayRegion('-'.$location['country_code']) : '';

        $z = [Caster::PREFIX_VIRTUAL.'timezone' => new ConstStub($formatted, $title)];

        return $filter & Caster::EXCLUDE_VERBOSE ? $z : $z + $a;
    }

    public static function castPeriod(\DatePeriod $p, array $a, Stub $stub, bool $isNested, int $filter)
    {
        $dates = [];
<<<<<<< HEAD
        foreach (clone $p as $i => $d) {
            if (self::PERIOD_LIMIT === $i) {
                $now = new \DateTimeImmutable();
                $dates[] = sprintf('%s more', ($end = $p->getEndDate())
                    ? ceil(($end->format('U.u') - $d->format('U.u')) / ((int) $now->add($p->getDateInterval())->format('U.u') - (int) $now->format('U.u')))
                    : $p->recurrences - $i
                );
                break;
=======
        if (\PHP_VERSION_ID >= 70107) { // see https://bugs.php.net/74639
            foreach (clone $p as $i => $d) {
                if (self::PERIOD_LIMIT === $i) {
                    $now = new \DateTimeImmutable('now', new \DateTimeZone('UTC'));
                    $dates[] = sprintf('%s more', ($end = $p->getEndDate())
                        ? ceil(($end->format('U.u') - $d->format('U.u')) / ((int) $now->add($p->getDateInterval())->format('U.u') - (int) $now->format('U.u')))
                        : $p->recurrences - $i
                    );
                    break;
                }
                $dates[] = sprintf('%s) %s', $i + 1, self::formatDateTime($d));
>>>>>>> 1a272919
            }
            $dates[] = sprintf('%s) %s', $i + 1, self::formatDateTime($d));
        }

        $period = sprintf(
            'every %s, from %s (%s) %s',
            self::formatInterval($p->getDateInterval()),
            self::formatDateTime($p->getStartDate()),
            $p->include_start_date ? 'included' : 'excluded',
            ($end = $p->getEndDate()) ? 'to '.self::formatDateTime($end) : 'recurring '.$p->recurrences.' time/s'
        );

        $p = [Caster::PREFIX_VIRTUAL.'period' => new ConstStub($period, implode("\n", $dates))];

        return $filter & Caster::EXCLUDE_VERBOSE ? $p : $p + $a;
    }

    private static function formatDateTime(\DateTimeInterface $d, string $extra = ''): string
    {
        return $d->format('Y-m-d H:i:'.self::formatSeconds($d->format('s'), $d->format('u')).$extra);
    }

    private static function formatSeconds(string $s, string $us): string
    {
        return sprintf('%02d.%s', $s, 0 === ($len = \strlen($t = rtrim($us, '0'))) ? '0' : ($len <= 3 ? str_pad($t, 3, '0') : $us));
    }
}<|MERGE_RESOLUTION|>--- conflicted
+++ resolved
@@ -89,28 +89,14 @@
     public static function castPeriod(\DatePeriod $p, array $a, Stub $stub, bool $isNested, int $filter)
     {
         $dates = [];
-<<<<<<< HEAD
         foreach (clone $p as $i => $d) {
             if (self::PERIOD_LIMIT === $i) {
-                $now = new \DateTimeImmutable();
+                $now = new \DateTimeImmutable('now', new \DateTimeZone('UTC'));
                 $dates[] = sprintf('%s more', ($end = $p->getEndDate())
                     ? ceil(($end->format('U.u') - $d->format('U.u')) / ((int) $now->add($p->getDateInterval())->format('U.u') - (int) $now->format('U.u')))
                     : $p->recurrences - $i
                 );
                 break;
-=======
-        if (\PHP_VERSION_ID >= 70107) { // see https://bugs.php.net/74639
-            foreach (clone $p as $i => $d) {
-                if (self::PERIOD_LIMIT === $i) {
-                    $now = new \DateTimeImmutable('now', new \DateTimeZone('UTC'));
-                    $dates[] = sprintf('%s more', ($end = $p->getEndDate())
-                        ? ceil(($end->format('U.u') - $d->format('U.u')) / ((int) $now->add($p->getDateInterval())->format('U.u') - (int) $now->format('U.u')))
-                        : $p->recurrences - $i
-                    );
-                    break;
-                }
-                $dates[] = sprintf('%s) %s', $i + 1, self::formatDateTime($d));
->>>>>>> 1a272919
             }
             $dates[] = sprintf('%s) %s', $i + 1, self::formatDateTime($d));
         }
