--- conflicted
+++ resolved
@@ -319,10 +319,6 @@
         $e->text('text content');
         $e->attach($file);
         $e->attach($image, 'test.gif');
-<<<<<<< HEAD
-        $fullhtml = new TextPart($content, 'utf-8', 'html');
-=======
->>>>>>> e8b31ff6
         $body = $e->getBody();
         $this->assertInstanceOf(MixedPart::class, $body);
         $this->assertCount(2, $related = $body->getParts());
