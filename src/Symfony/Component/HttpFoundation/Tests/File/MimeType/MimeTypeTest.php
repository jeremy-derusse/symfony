--- conflicted
+++ resolved
@@ -22,13 +22,8 @@
  */
 class MimeTypeTest extends TestCase
 {
-<<<<<<< HEAD
-=======
     use ForwardCompatTestTrait;
 
-    protected $path;
-
->>>>>>> 629d2173
     public function testGuessImageWithoutExtension()
     {
         $this->assertEquals('image/gif', MimeTypeGuesser::getInstance()->guess(__DIR__.'/../Fixtures/test'));
