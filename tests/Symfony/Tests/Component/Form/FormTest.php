--- conflicted
+++ resolved
@@ -1148,7 +1148,6 @@
         $this->assertEquals("name:\n    ERROR: Error!\nfoo:\n    No errors\n", $parent->getErrorsAsString());
     }
 
-<<<<<<< HEAD
     public function testFormCanHaveEmptyName()
     {
         $form = $this->getBuilder('')->getForm();
@@ -1165,7 +1164,8 @@
         $parent = $this->getBuilder()
             ->add($this->getBuilder(''))
             ->getForm();
-=======
+    }
+
     public function testGetValidatorsReturnsValidators()
     {
         $validator = $this->getFormValidator();
@@ -1174,7 +1174,6 @@
             ->getForm();
 
         $this->assertEquals(array($validator), $form->getValidators());
->>>>>>> 601d4625
     }
 
     protected function getBuilder($name = 'name', EventDispatcherInterface $dispatcher = null)
