--- conflicted
+++ resolved
@@ -22,12 +22,11 @@
         'updated_at'    => \PropelColumnTypes::TIMESTAMP,
     );
 
-<<<<<<< HEAD
     private $caseInsensitiveMap = array(
         'isactive'      => 'is_active',
         'updatedat'     => 'updated_at',
     );
-=======
+
     public static $result = array();
 
     public function find()
@@ -39,7 +38,6 @@
     {
         return $this;
     }
->>>>>>> dfc54f9e
 
     public function getTableMap()
     {
