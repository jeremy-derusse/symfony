--- conflicted
+++ resolved
@@ -16,13 +16,8 @@
         }
     ],
     "require": {
-<<<<<<< HEAD
         "php": ">=8.0.2",
-        "symfony/messenger": "^5.1",
-=======
-        "php": ">=7.2.5",
         "symfony/messenger": "^5.1|^6.0",
->>>>>>> 8ca07289
         "symfony/service-contracts": "^1.1|^2"
     },
     "require-dev": {
