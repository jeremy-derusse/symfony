<?xml version="1.0" ?>

<container xmlns="http://symfony.com/schema/dic/services"
    xmlns:xsi="http://www.w3.org/2001/XMLSchema-instance"
    xsi:schemaLocation="http://symfony.com/schema/dic/services http://symfony.com/schema/dic/services/services-1.0.xsd">

    <services>
<<<<<<< HEAD
        <defaults public="false" />

        <service id="twig" class="Twig_Environment" public="true">
=======
        <service id="twig" class="Twig\Environment">
>>>>>>> 59751226
            <argument type="service" id="twig.loader" />
            <argument /> <!-- Twig options -->
            <call method="addGlobal">
                <argument>app</argument>
                <argument type="service" id="twig.app_variable" />
            </call>
            <call method="addRuntimeLoader">
                <argument type="service" id="twig.runtime_loader" />
            </call>
            <configurator service="twig.configurator.environment" method="configure" />
        </service>
        <service id="Twig_Environment" alias="twig" />

        <service id="twig.app_variable" class="Symfony\Bridge\Twig\AppVariable">
            <call method="setEnvironment"><argument>%kernel.environment%</argument></call>
            <call method="setDebug"><argument>%kernel.debug%</argument></call>
            <call method="setTokenStorage"><argument type="service" id="security.token_storage" on-invalid="ignore" /></call>
            <call method="setRequestStack"><argument type="service" id="request_stack" on-invalid="ignore" /></call>
        </service>

        <service id="twig.cache_warmer" class="Symfony\Bundle\TwigBundle\CacheWarmer\TemplateCacheCacheWarmer">
            <tag name="kernel.cache_warmer" />
            <tag name="container.service_subscriber" id="twig" />
            <argument type="service" id="Psr\Container\ContainerInterface" />
            <argument type="service" id="templating.finder" on-invalid="ignore" />
            <argument type="collection" /> <!-- Twig paths -->
        </service>

        <service id="twig.template_iterator" class="Symfony\Bundle\TwigBundle\TemplateIterator">
            <argument type="service" id="kernel" />
            <argument>%kernel.root_dir%</argument>
            <argument type="collection" /> <!-- Twig paths -->
        </service>

        <service id="twig.template_cache_warmer" class="Symfony\Bundle\TwigBundle\CacheWarmer\TemplateCacheWarmer">
            <tag name="kernel.cache_warmer" />
            <argument type="service" id="twig" />
            <argument type="service" id="twig.template_iterator" />
        </service>

<<<<<<< HEAD
        <service id="twig.loader.native_filesystem" class="Twig_Loader_Filesystem">
=======
        <service id="twig.loader.native_filesystem" class="Twig\Loader\FilesystemLoader" public="false">
>>>>>>> 59751226
            <argument type="collection" /> <!-- paths -->
            <argument>%kernel.project_dir%</argument>
            <tag name="twig.loader"/>
        </service>

<<<<<<< HEAD
        <service id="twig.loader.chain" class="Twig_Loader_Chain" />
=======
        <service id="twig.loader.chain" class="Twig\Loader\ChainLoader" public="false"/>
>>>>>>> 59751226

        <service id="twig.extension.profiler" class="Symfony\Bridge\Twig\Extension\ProfilerExtension">
            <argument type="service" id="twig.profile" />
            <argument type="service" id="debug.stopwatch" on-invalid="null" />
        </service>

<<<<<<< HEAD
        <service id="twig.profile" class="Twig_Profiler_Profile" public="true" />
=======
        <service id="twig.profile" class="Twig\Profiler\Profile" />
>>>>>>> 59751226

        <service id="data_collector.twig" class="Symfony\Bridge\Twig\DataCollector\TwigDataCollector">
            <tag name="data_collector" template="@WebProfiler/Collector/twig.html.twig" id="twig" priority="257" />
            <argument type="service" id="twig.profile" />
        </service>

        <service id="twig.extension.trans" class="Symfony\Bridge\Twig\Extension\TranslationExtension">
            <argument type="service" id="translator" />
        </service>

        <service id="twig.extension.assets" class="Symfony\Bridge\Twig\Extension\AssetExtension">
            <argument type="service" id="assets.packages" />
        </service>

        <service id="twig.extension.code" class="Symfony\Bridge\Twig\Extension\CodeExtension">
            <tag name="twig.extension" />
            <argument type="service" id="debug.file_link_formatter" on-invalid="ignore" />
            <argument>%kernel.root_dir%</argument>
            <argument>%kernel.charset%</argument>
        </service>

        <service id="twig.extension.routing" class="Symfony\Bridge\Twig\Extension\RoutingExtension">
            <argument type="service" id="router" />
        </service>

        <service id="twig.extension.yaml" class="Symfony\Bridge\Twig\Extension\YamlExtension" />

        <service id="twig.extension.debug.stopwatch" class="Symfony\Bridge\Twig\Extension\StopwatchExtension">
            <argument type="service" id="debug.stopwatch" on-invalid="ignore" />
            <argument>%kernel.debug%</argument>
        </service>

        <service id="twig.extension.expression" class="Symfony\Bridge\Twig\Extension\ExpressionExtension" />

        <service id="twig.extension.httpkernel" class="Symfony\Bridge\Twig\Extension\HttpKernelExtension" />

        <service id="twig.runtime.httpkernel" class="Symfony\Bridge\Twig\Extension\HttpKernelRuntime" public="true">
            <argument type="service" id="fragment.handler" />
            <tag name="twig.runtime" />
        </service>

        <service id="twig.extension.httpfoundation" class="Symfony\Bridge\Twig\Extension\HttpFoundationExtension">
            <argument type="service" id="request_stack" />
            <argument type="service" id="router.request_context" on-invalid="ignore" />
        </service>

<<<<<<< HEAD
        <service id="twig.extension.debug" class="Twig_Extension_Debug" />
=======
        <service id="twig.extension.debug" class="Twig\Extension\DebugExtension" public="false" />

        <service id="workflow.twig_extension" class="Symfony\Bridge\Twig\Extension\WorkflowExtension">
            <argument type="service" id="workflow.registry" />
        </service>
>>>>>>> 59751226

        <service id="twig.translation.extractor" class="Symfony\Bridge\Twig\Translation\TwigExtractor" public="true">
            <argument type="service" id="twig" />
            <tag name="translation.extractor" alias="twig" />
        </service>

        <service id="workflow.twig_extension" class="Symfony\Bridge\Twig\Extension\WorkflowExtension" public="true">
            <argument type="service" id="workflow.registry" />
        </service>

        <service id="twig.exception_listener" class="Symfony\Component\HttpKernel\EventListener\ExceptionListener" public="true">
            <tag name="kernel.event_subscriber" />
            <tag name="monolog.logger" channel="request" />
            <argument>%twig.exception_listener.controller%</argument>
            <argument type="service" id="logger" on-invalid="null" />
        </service>

        <service id="twig.controller.exception" class="Symfony\Bundle\TwigBundle\Controller\ExceptionController" public="true">
            <argument type="service" id="twig" />
            <argument>%kernel.debug%</argument>
        </service>

        <service id="twig.controller.preview_error" class="Symfony\Bundle\TwigBundle\Controller\PreviewErrorController" public="true">
            <argument type="service" id="http_kernel" />
            <argument>%twig.exception_listener.controller%</argument>
        </service>

        <service id="twig.configurator.environment" class="Symfony\Bundle\TwigBundle\DependencyInjection\Configurator\EnvironmentConfigurator">
            <argument /> <!-- date format, set in TwigExtension -->
            <argument /> <!-- interval format, set in TwigExtension -->
            <argument /> <!-- timezone, set in TwigExtension -->
            <argument /> <!-- decimals, set in TwigExtension -->
            <argument /> <!-- decimal point, set in TwigExtension -->
            <argument /> <!-- thousands separator, set in TwigExtension -->
        </service>

        <service id="twig.runtime_loader" class="Twig_ContainerRuntimeLoader">
            <argument /> <!-- runtime locator -->
        </service>
    </services>
</container><|MERGE_RESOLUTION|>--- conflicted
+++ resolved
@@ -5,13 +5,9 @@
     xsi:schemaLocation="http://symfony.com/schema/dic/services http://symfony.com/schema/dic/services/services-1.0.xsd">
 
     <services>
-<<<<<<< HEAD
         <defaults public="false" />
 
-        <service id="twig" class="Twig_Environment" public="true">
-=======
-        <service id="twig" class="Twig\Environment">
->>>>>>> 59751226
+        <service id="twig" class="Twig\Environment" public="true">
             <argument type="service" id="twig.loader" />
             <argument /> <!-- Twig options -->
             <call method="addGlobal">
@@ -24,6 +20,7 @@
             <configurator service="twig.configurator.environment" method="configure" />
         </service>
         <service id="Twig_Environment" alias="twig" />
+        <service id="Twig\Environment" alias="twig" />
 
         <service id="twig.app_variable" class="Symfony\Bridge\Twig\AppVariable">
             <call method="setEnvironment"><argument>%kernel.environment%</argument></call>
@@ -52,32 +49,20 @@
             <argument type="service" id="twig.template_iterator" />
         </service>
 
-<<<<<<< HEAD
-        <service id="twig.loader.native_filesystem" class="Twig_Loader_Filesystem">
-=======
-        <service id="twig.loader.native_filesystem" class="Twig\Loader\FilesystemLoader" public="false">
->>>>>>> 59751226
+        <service id="twig.loader.native_filesystem" class="Twig\Loader\FilesystemLoader">
             <argument type="collection" /> <!-- paths -->
             <argument>%kernel.project_dir%</argument>
             <tag name="twig.loader"/>
         </service>
 
-<<<<<<< HEAD
-        <service id="twig.loader.chain" class="Twig_Loader_Chain" />
-=======
-        <service id="twig.loader.chain" class="Twig\Loader\ChainLoader" public="false"/>
->>>>>>> 59751226
+        <service id="twig.loader.chain" class="Twig\Loader\ChainLoader" />
 
         <service id="twig.extension.profiler" class="Symfony\Bridge\Twig\Extension\ProfilerExtension">
             <argument type="service" id="twig.profile" />
             <argument type="service" id="debug.stopwatch" on-invalid="null" />
         </service>
 
-<<<<<<< HEAD
-        <service id="twig.profile" class="Twig_Profiler_Profile" public="true" />
-=======
-        <service id="twig.profile" class="Twig\Profiler\Profile" />
->>>>>>> 59751226
+        <service id="twig.profile" class="Twig\Profiler\Profile" public="true" />
 
         <service id="data_collector.twig" class="Symfony\Bridge\Twig\DataCollector\TwigDataCollector">
             <tag name="data_collector" template="@WebProfiler/Collector/twig.html.twig" id="twig" priority="257" />
@@ -124,15 +109,7 @@
             <argument type="service" id="router.request_context" on-invalid="ignore" />
         </service>
 
-<<<<<<< HEAD
-        <service id="twig.extension.debug" class="Twig_Extension_Debug" />
-=======
-        <service id="twig.extension.debug" class="Twig\Extension\DebugExtension" public="false" />
-
-        <service id="workflow.twig_extension" class="Symfony\Bridge\Twig\Extension\WorkflowExtension">
-            <argument type="service" id="workflow.registry" />
-        </service>
->>>>>>> 59751226
+        <service id="twig.extension.debug" class="Twig\Extension\DebugExtension" />
 
         <service id="twig.translation.extractor" class="Symfony\Bridge\Twig\Translation\TwigExtractor" public="true">
             <argument type="service" id="twig" />
@@ -169,7 +146,7 @@
             <argument /> <!-- thousands separator, set in TwigExtension -->
         </service>
 
-        <service id="twig.runtime_loader" class="Twig_ContainerRuntimeLoader">
+        <service id="twig.runtime_loader" class="Twig\RuntimeLoader\ContainerRuntimeLoader">
             <argument /> <!-- runtime locator -->
         </service>
     </services>
