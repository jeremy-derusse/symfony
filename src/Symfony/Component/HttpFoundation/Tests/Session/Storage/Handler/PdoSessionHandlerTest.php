--- conflicted
+++ resolved
@@ -20,26 +20,12 @@
 {
     private $dbFile;
 
-    protected function setUp()
-    {
-<<<<<<< HEAD
-        if (!class_exists('PDO') || !in_array('sqlite', \PDO::getAvailableDrivers())) {
-            $this->markTestSkipped('This test requires SQLite support in your environment');
-        }
-    }
-
     protected function tearDown()
     {
         // make sure the temporary database file is deleted when it has been created (even when a test fails)
         if ($this->dbFile) {
             @unlink($this->dbFile);
         }
-=======
-        $this->pdo = new \PDO('sqlite::memory:');
-        $this->pdo->setAttribute(\PDO::ATTR_ERRMODE, \PDO::ERRMODE_EXCEPTION);
-        $sql = 'CREATE TABLE sessions (sess_id VARCHAR(128) PRIMARY KEY, sess_data TEXT, sess_time INTEGER)';
-        $this->pdo->exec($sql);
->>>>>>> 4c431d6c
     }
 
     protected function getPersistentSqliteDsn()
