--- conflicted
+++ resolved
@@ -67,17 +67,13 @@
     public function handle(GetResponseEvent $event)
     {
         if (null !== $this->logger) {
-<<<<<<< HEAD
             $context = array('firewall_key' => $this->providerKey);
 
-            if ($this->guardAuthenticators instanceof \Countable || is_array($this->guardAuthenticators)) {
-                $context['authenticators'] = count($this->guardAuthenticators);
+            if ($this->guardAuthenticators instanceof \Countable || \is_array($this->guardAuthenticators)) {
+                $context['authenticators'] = \count($this->guardAuthenticators);
             }
 
             $this->logger->debug('Checking for guard authentication credentials.', $context);
-=======
-            $this->logger->debug('Checking for guard authentication credentials.', array('firewall_key' => $this->providerKey, 'authenticators' => \count($this->guardAuthenticators)));
->>>>>>> 82d13dae
         }
 
         foreach ($this->guardAuthenticators as $key => $guardAuthenticator) {
@@ -89,11 +85,7 @@
 
             if ($event->hasResponse()) {
                 if (null !== $this->logger) {
-<<<<<<< HEAD
-                    $this->logger->debug('The "{authenticator}" authenticator set the response. Any later authenticator will not be called', array('authenticator' => get_class($guardAuthenticator)));
-=======
-                    $this->logger->debug(sprintf('The "%s" authenticator set the response. Any later authenticator will not be called', \get_class($guardAuthenticator)));
->>>>>>> 82d13dae
+                    $this->logger->debug('The "{authenticator}" authenticator set the response. Any later authenticator will not be called', array('authenticator' => \get_class($guardAuthenticator)));
                 }
 
                 break;
@@ -132,12 +124,12 @@
                 }
 
                 if ($guardAuthenticator instanceof AbstractGuardAuthenticator) {
-                    @trigger_error(sprintf('Returning null from "%1$s::getCredentials()" is deprecated since Symfony 3.4 and will throw an \UnexpectedValueException in 4.0. Return false from "%1$s::supports()" instead.', get_class($guardAuthenticator)), E_USER_DEPRECATED);
+                    @trigger_error(sprintf('Returning null from "%1$s::getCredentials()" is deprecated since Symfony 3.4 and will throw an \UnexpectedValueException in 4.0. Return false from "%1$s::supports()" instead.', \get_class($guardAuthenticator)), E_USER_DEPRECATED);
 
                     return;
                 }
 
-                throw new \UnexpectedValueException(sprintf('The return value of "%1$s::getCredentials()" must not be null. Return false from "%1$s::supports()" instead.', get_class($guardAuthenticator)));
+                throw new \UnexpectedValueException(sprintf('The return value of "%1$s::getCredentials()" must not be null. Return false from "%1$s::supports()" instead.', \get_class($guardAuthenticator)));
             }
 
             // create a token with the unique key, so that the provider knows which authenticator to use
