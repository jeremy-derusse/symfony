--- conflicted
+++ resolved
@@ -577,13 +577,8 @@
         $return = str_replace("\n     * \n", "\n     *\n", implode("\n     * ", $return));
 
         $doc = '';
-<<<<<<< HEAD
         if ($definition->isShared()) {
-            $doc .= <<<EOF
-=======
-        if ($definition->isShared() && ContainerInterface::SCOPE_PROTOTYPE !== $scope) {
             $doc .= <<<'EOF'
->>>>>>> a7e5b493
 
      *
      * This service is shared.
@@ -814,26 +809,7 @@
             $code .= "\n        \$this->parameters = \$this->getDefaultParameters();\n";
         }
 
-<<<<<<< HEAD
         $code .= "\n        \$this->services = array();\n";
-=======
-        $code .= <<<'EOF'
-
-        $this->services =
-        $this->scopedServices =
-        $this->scopeStacks = array();
-EOF;
-
-        $code .= "\n";
-        if (count($scopes = $this->container->getScopes(false)) > 0) {
-            $code .= '        $this->scopes = '.$this->dumpValue($scopes).";\n";
-            $code .= '        $this->scopeChildren = '.$this->dumpValue($this->container->getScopeChildren(false)).";\n";
-        } else {
-            $code .= "        \$this->scopes = array();\n";
-            $code .= "        \$this->scopeChildren = array();\n";
-        }
-
->>>>>>> a7e5b493
         $code .= $this->addMethodMap();
         $code .= $this->addAliases();
 
