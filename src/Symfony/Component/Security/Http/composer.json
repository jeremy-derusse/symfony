{
    "name": "symfony/security-http",
    "type": "library",
    "description": "Symfony Security Component - HTTP Integration",
    "keywords": [],
    "homepage": "https://symfony.com",
    "license": "MIT",
    "authors": [
        {
            "name": "Fabien Potencier",
            "email": "fabien@symfony.com"
        },
        {
            "name": "Symfony Community",
            "homepage": "https://symfony.com/contributors"
        }
    ],
    "require": {
        "php": ">=7.2.5",
        "symfony/deprecation-contracts": "^2.1",
        "symfony/security-core": "^5.3|^6.0",
        "symfony/http-foundation": "^5.3|^6.0",
        "symfony/http-kernel": "^5.3|^6.0",
        "symfony/polyfill-mbstring": "~1.0",
<<<<<<< HEAD
        "symfony/polyfill-php80": "^1.15",
        "symfony/property-access": "^4.4|^5.0|^6.0"
=======
        "symfony/polyfill-php80": "^1.16",
        "symfony/property-access": "^4.4|^5.0"
>>>>>>> 6d8dd92d
    },
    "require-dev": {
        "symfony/cache": "^4.4|^5.0|^6.0",
        "symfony/rate-limiter": "^5.2|^6.0",
        "symfony/routing": "^4.4|^5.0|^6.0",
        "symfony/security-csrf": "^4.4|^5.0|^6.0",
        "symfony/translation": "^4.4|^5.0|^6.0",
        "psr/log": "^1|^2|^3"
    },
    "conflict": {
        "symfony/event-dispatcher": "<4.3",
        "symfony/security-bundle": "<5.3",
        "symfony/security-csrf": "<4.4"
    },
    "suggest": {
        "symfony/security-csrf": "For using tokens to protect authentication/logout attempts",
        "symfony/routing": "For using the HttpUtils class to create sub-requests, redirect the user, and match URLs"
    },
    "autoload": {
        "psr-4": { "Symfony\\Component\\Security\\Http\\": "" },
        "exclude-from-classmap": [
            "/Tests/"
        ]
    },
    "minimum-stability": "dev"
}<|MERGE_RESOLUTION|>--- conflicted
+++ resolved
@@ -22,13 +22,8 @@
         "symfony/http-foundation": "^5.3|^6.0",
         "symfony/http-kernel": "^5.3|^6.0",
         "symfony/polyfill-mbstring": "~1.0",
-<<<<<<< HEAD
-        "symfony/polyfill-php80": "^1.15",
+        "symfony/polyfill-php80": "^1.16",
         "symfony/property-access": "^4.4|^5.0|^6.0"
-=======
-        "symfony/polyfill-php80": "^1.16",
-        "symfony/property-access": "^4.4|^5.0"
->>>>>>> 6d8dd92d
     },
     "require-dev": {
         "symfony/cache": "^4.4|^5.0|^6.0",
