<?php

/*
 * This file is part of the Symfony package.
 *
 * (c) Fabien Potencier <fabien@symfony.com>
 *
 * For the full copyright and license information, please view the LICENSE
 * file that was distributed with this source code.
 */

namespace Symfony\Bundle\WebProfilerBundle\Tests\DependencyInjection;

use Symfony\Bundle\WebProfilerBundle\DependencyInjection\WebProfilerExtension;
use Symfony\Bundle\WebProfilerBundle\Tests\TestCase;
use Symfony\Component\DependencyInjection\Container;
use Symfony\Component\DependencyInjection\ContainerBuilder;
use Symfony\Component\DependencyInjection\Definition;
use Symfony\Component\DependencyInjection\Reference;
use Symfony\Component\ErrorHandler\ErrorRenderer\HtmlErrorRenderer;
use Symfony\Component\EventDispatcher\DependencyInjection\RegisterListenersPass;
use Symfony\Component\EventDispatcher\EventDispatcher;
use Symfony\Component\HttpKernel\DataCollector\DumpDataCollector;
use Symfony\Component\HttpKernel\KernelInterface;
use Symfony\Component\HttpKernel\Profiler\Profiler;
use Symfony\Component\HttpKernel\Profiler\ProfilerStorageInterface;
use Symfony\Component\Routing\RouterInterface;
<<<<<<< HEAD
use Twig\Environment;
use Twig\Loader\ArrayLoader;
=======
>>>>>>> 4ef4b32d

class WebProfilerExtensionTest extends TestCase
{
    private $kernel;
    /**
     * @var \Symfony\Component\DependencyInjection\Container
     */
    private $container;

    public static function assertSaneContainer(Container $container)
    {
        $removedIds = $container->getRemovedIds();
        $errors = [];
        foreach ($container->getServiceIds() as $id) {
            if (isset($removedIds[$id])) {
                continue;
            }
            try {
                $container->get($id);
            } catch (\Exception $e) {
                $errors[$id] = $e->getMessage();
            }
        }

        self::assertSame([], $errors);
    }

    protected function setUp(): void
    {
        parent::setUp();

        $this->kernel = $this->createMock(KernelInterface::class);

        $profiler = $this->createMock(Profiler::class);
        $profilerStorage = $this->createMock(ProfilerStorageInterface::class);
        $router = $this->createMock(RouterInterface::class);

        $this->container = new ContainerBuilder();
        $this->container->register('data_collector.dump', DumpDataCollector::class)->setPublic(true);
        $this->container->register('error_handler.error_renderer.html', HtmlErrorRenderer::class)->setPublic(true);
        $this->container->register('event_dispatcher', EventDispatcher::class)->setPublic(true);
<<<<<<< HEAD
        $this->container->register('router', $this->getMockClass(RouterInterface::class))->setPublic(true);
        $this->container->register('twig', Environment::class)->setPublic(true);
        $this->container->register('twig_loader', ArrayLoader::class)->addArgument([])->setPublic(true);
        $this->container->register('twig', Environment::class)->addArgument(new Reference('twig_loader'))->setPublic(true);
=======
        $this->container->register('router', $router::class)->setPublic(true);
        $this->container->register('twig', 'Twig\Environment')->setPublic(true);
        $this->container->register('twig_loader', 'Twig\Loader\ArrayLoader')->addArgument([])->setPublic(true);
        $this->container->register('twig', 'Twig\Environment')->addArgument(new Reference('twig_loader'))->setPublic(true);
>>>>>>> 4ef4b32d
        $this->container->setParameter('kernel.bundles', []);
        $this->container->setParameter('kernel.cache_dir', __DIR__);
        $this->container->setParameter('kernel.build_dir', __DIR__);
        $this->container->setParameter('kernel.debug', false);
        $this->container->setParameter('kernel.project_dir', __DIR__);
        $this->container->setParameter('kernel.charset', 'UTF-8');
        $this->container->setParameter('debug.file_link_format', null);
<<<<<<< HEAD
        $this->container->setParameter('profiler.class', [Profiler::class]);
        $this->container->register('profiler', $this->getMockClass(Profiler::class))
            ->setPublic(true)
            ->addArgument(new Definition($this->getMockClass(ProfilerStorageInterface::class)));
=======
        $this->container->setParameter('profiler.class', ['Symfony\\Component\\HttpKernel\\Profiler\\Profiler']);
        $this->container->register('profiler', $profiler::class)
            ->setPublic(true)
            ->addArgument(new Definition($profilerStorage::class));
>>>>>>> 4ef4b32d
        $this->container->setParameter('data_collector.templates', []);
        $this->container->set('kernel', $this->kernel);
        $this->container->addCompilerPass(new RegisterListenersPass());
    }

    protected function tearDown(): void
    {
        parent::tearDown();

        $this->container = null;
        $this->kernel = null;
    }

    /**
     * @dataProvider getDebugModes
     */
    public function testDefaultConfig($debug)
    {
        $this->container->setParameter('kernel.debug', $debug);

        $extension = new WebProfilerExtension();
        $extension->load([[]], $this->container);
        $this->container->removeDefinition('web_profiler.controller.exception');

        $this->assertFalse($this->container->has('web_profiler.debug_toolbar'));

        self::assertSaneContainer($this->getCompiledContainer());
    }

    public static function getDebugModes()
    {
        return [
            ['debug' => false],
            ['debug' => true],
        ];
    }

    /**
     * @dataProvider getToolbarConfig
     */
    public function testToolbarConfig(bool $toolbarEnabled, bool $listenerInjected, bool $listenerEnabled)
    {
        $extension = new WebProfilerExtension();
        $extension->load([['toolbar' => $toolbarEnabled]], $this->container);
        $this->container->removeDefinition('web_profiler.controller.exception');

        $this->assertSame($listenerInjected, $this->container->has('web_profiler.debug_toolbar'));

        self::assertSaneContainer($this->getCompiledContainer());

        if ($listenerInjected) {
            $this->assertSame($listenerEnabled, $this->container->get('web_profiler.debug_toolbar')->isEnabled());
        }
    }

    public static function getToolbarConfig()
    {
        return [
            [
                'toolbarEnabled' => false,
                'listenerInjected' => false,
                'listenerEnabled' => false,
            ],
            [
                'toolbarEnabled' => true,
                'listenerInjected' => true,
                'listenerEnabled' => true,
            ],
        ];
    }

    /**
     * @dataProvider getInterceptRedirectsToolbarConfig
     */
    public function testToolbarConfigUsingInterceptRedirects(
        bool $toolbarEnabled,
        bool $interceptRedirects,
        bool $listenerInjected,
        bool $listenerEnabled
    ) {
        $extension = new WebProfilerExtension();
        $extension->load(
            [['toolbar' => $toolbarEnabled, 'intercept_redirects' => $interceptRedirects]],
            $this->container
        );
        $this->container->removeDefinition('web_profiler.controller.exception');

        $this->assertSame($listenerInjected, $this->container->has('web_profiler.debug_toolbar'));

        self::assertSaneContainer($this->getCompiledContainer());

        if ($listenerInjected) {
            $this->assertSame($listenerEnabled, $this->container->get('web_profiler.debug_toolbar')->isEnabled());
        }
    }

    public static function getInterceptRedirectsToolbarConfig()
    {
        return [
             [
                 'toolbarEnabled' => false,
                 'interceptRedirects' => true,
                 'listenerInjected' => true,
                 'listenerEnabled' => false,
            ],
            [
                'toolbarEnabled' => false,
                'interceptRedirects' => false,
                'listenerInjected' => false,
                'listenerEnabled' => false,
            ],
            [
                'toolbarEnabled' => true,
                'interceptRedirects' => true,
                'listenerInjected' => true,
                'listenerEnabled' => true,
            ],
        ];
    }

    private function getCompiledContainer()
    {
        if ($this->container->has('web_profiler.debug_toolbar')) {
            $this->container->getDefinition('web_profiler.debug_toolbar')->setPublic(true);
        }
        $this->container->compile();
        $this->container->set('kernel', $this->kernel);

        return $this->container;
    }
}<|MERGE_RESOLUTION|>--- conflicted
+++ resolved
@@ -25,11 +25,8 @@
 use Symfony\Component\HttpKernel\Profiler\Profiler;
 use Symfony\Component\HttpKernel\Profiler\ProfilerStorageInterface;
 use Symfony\Component\Routing\RouterInterface;
-<<<<<<< HEAD
 use Twig\Environment;
 use Twig\Loader\ArrayLoader;
-=======
->>>>>>> 4ef4b32d
 
 class WebProfilerExtensionTest extends TestCase
 {
@@ -71,17 +68,10 @@
         $this->container->register('data_collector.dump', DumpDataCollector::class)->setPublic(true);
         $this->container->register('error_handler.error_renderer.html', HtmlErrorRenderer::class)->setPublic(true);
         $this->container->register('event_dispatcher', EventDispatcher::class)->setPublic(true);
-<<<<<<< HEAD
-        $this->container->register('router', $this->getMockClass(RouterInterface::class))->setPublic(true);
+        $this->container->register('router', $router::class)->setPublic(true);
         $this->container->register('twig', Environment::class)->setPublic(true);
         $this->container->register('twig_loader', ArrayLoader::class)->addArgument([])->setPublic(true);
         $this->container->register('twig', Environment::class)->addArgument(new Reference('twig_loader'))->setPublic(true);
-=======
-        $this->container->register('router', $router::class)->setPublic(true);
-        $this->container->register('twig', 'Twig\Environment')->setPublic(true);
-        $this->container->register('twig_loader', 'Twig\Loader\ArrayLoader')->addArgument([])->setPublic(true);
-        $this->container->register('twig', 'Twig\Environment')->addArgument(new Reference('twig_loader'))->setPublic(true);
->>>>>>> 4ef4b32d
         $this->container->setParameter('kernel.bundles', []);
         $this->container->setParameter('kernel.cache_dir', __DIR__);
         $this->container->setParameter('kernel.build_dir', __DIR__);
@@ -89,17 +79,10 @@
         $this->container->setParameter('kernel.project_dir', __DIR__);
         $this->container->setParameter('kernel.charset', 'UTF-8');
         $this->container->setParameter('debug.file_link_format', null);
-<<<<<<< HEAD
         $this->container->setParameter('profiler.class', [Profiler::class]);
-        $this->container->register('profiler', $this->getMockClass(Profiler::class))
-            ->setPublic(true)
-            ->addArgument(new Definition($this->getMockClass(ProfilerStorageInterface::class)));
-=======
-        $this->container->setParameter('profiler.class', ['Symfony\\Component\\HttpKernel\\Profiler\\Profiler']);
         $this->container->register('profiler', $profiler::class)
             ->setPublic(true)
             ->addArgument(new Definition($profilerStorage::class));
->>>>>>> 4ef4b32d
         $this->container->setParameter('data_collector.templates', []);
         $this->container->set('kernel', $this->kernel);
         $this->container->addCompilerPass(new RegisterListenersPass());
