<?php

/*
 * This file is part of the Symfony package.
 *
 * (c) Fabien Potencier <fabien@symfony.com>
 *
 * For the full copyright and license information, please view the LICENSE
 * file that was distributed with this source code.
 */

namespace Symfony\Component\Console;

use Symfony\Component\Console\Application;
use Symfony\Component\Console\Input\StringInput;
use Symfony\Component\Console\Output\ConsoleOutput;
use Symfony\Component\Process\ProcessBuilder;
use Symfony\Component\Process\PhpExecutableFinder;

/**
 * A Shell wraps an Application to add shell capabilities to it.
 *
 * Support for history and completion only works with a PHP compiled
 * with readline support (either --with-readline or --with-libedit)
 *
 * @author Fabien Potencier <fabien@symfony.com>
 * @author Martin Hasoň <martin.hason@gmail.com>
 */
class Shell
{
    private $application;
    private $history;
    private $output;
    private $hasReadline;
    private $prompt;
    private $processIsolation;

    /**
     * Constructor.
     *
     * If there is no readline support for the current PHP executable
     * a \RuntimeException exception is thrown.
     *
     * @param Application $application An application instance
     */
    public function __construct(Application $application)
    {
        $this->hasReadline = function_exists('readline');
        $this->application = $application;
        $this->history = getenv('HOME').'/.history_'.$application->getName();
        $this->output = new ConsoleOutput();
        $this->prompt = $application->getName().' > ';
        $this->processIsolation = false;
    }

    /**
     * Runs the shell.
     */
    public function run()
    {
        $this->application->setAutoExit(false);
        $this->application->setCatchExceptions(true);

        if ($this->hasReadline) {
            readline_read_history($this->history);
            readline_completion_function(array($this, 'autocompleter'));
        }

        $this->output->writeln($this->getHeader());
        $php = null;
        if ($this->processIsolation) {
            $finder = new PhpExecutableFinder();
            $php = $finder->find();
            $this->output->writeln(<<<EOF
<info>Running with process isolation, you should consider this:</info>
  * each command is executed as separate process,
  * commands don't support interactivity, all params must be passed explicitly,
  * commands output is not colorized.

EOF
            );
        }

        while (true) {
            $command = $this->readline();

            if (false === $command) {
                $this->output->writeln("\n");

                break;
            }

            if ($this->hasReadline) {
                readline_add_history($command);
                readline_write_history($this->history);
            }

            if ($this->processIsolation) {
                $pb = new ProcessBuilder();

                $process = $pb
                    ->add($php)
                    ->add($_SERVER['argv'][0])
                    ->add($command)
                    ->inheritEnvironmentVariables(true)
                    ->getProcess()
                ;

                $output = $this->output;
                $process->run(function($type, $data) use ($output) {
                    $output->writeln($data);
                });

                $ret = $process->getExitCode();
            } else {
                $ret = $this->application->run(new StringInput($command), $this->output);
            }

            if (0 !== $ret) {
                $this->output->writeln(sprintf('<error>The command terminated with an error status (%s)</error>', $ret));
            }
        }
    }

    /**
     * Returns the shell header.
     *
     * @return string The header string
     */
    protected function getHeader()
    {
        return <<<EOF

Welcome to the <info>{$this->application->getName()}</info> shell (<comment>{$this->application->getVersion()}</comment>).

At the prompt, type <comment>help</comment> for some help,
or <comment>list</comment> to get a list of available commands.

To exit the shell, type <comment>^D</comment>.

EOF;
    }

    /**
     * Tries to return autocompletion for the current entered text.
     *
<<<<<<< HEAD
     * @param string $text The last segment of the entered text
     * @return Boolean|array A list of guessed strings or true
=======
     * @param string  $text     The last segment of the entered text
     * @param integer $position The current position
     *
     * @return array An array of possibilities for the entered text
>>>>>>> c9ba077a
     */
    private function autocompleter($text)
    {
        $info = readline_info();
        $text = substr($info['line_buffer'], 0, $info['end']);

        if ($info['point'] !== $info['end']) {
            return true;
        }

        // task name?
        if (false === strpos($text, ' ') || !$text) {
            return array_keys($this->application->all());
        }

        // options and arguments?
        try {
            $command = $this->application->find(substr($text, 0, strpos($text, ' ')));
        } catch (\Exception $e) {
            return true;
        }

        $list = array('--help');
        foreach ($command->getDefinition()->getOptions() as $option) {
            $list[] = '--'.$option->getName();
        }

        return $list;
    }

    /**
     * Reads a single line from standard input.
     *
     * @return string The single line from standard input
     */
    private function readline()
    {
        if ($this->hasReadline) {
            $line = readline($this->prompt);
        } else {
            $this->output->write($this->prompt);
            $line = fgets(STDIN, 1024);
            $line = (!$line && strlen($line) == 0) ? false : rtrim($line);
        }

        return $line;
    }

    public function getProcessIsolation()
    {
        return $this->processIsolation;
    }

    public function setProcessIsolation($processIsolation)
    {
        $this->processIsolation = (Boolean) $processIsolation;
    }
}<|MERGE_RESOLUTION|>--- conflicted
+++ resolved
@@ -144,15 +144,9 @@
     /**
      * Tries to return autocompletion for the current entered text.
      *
-<<<<<<< HEAD
      * @param string $text The last segment of the entered text
+     *
      * @return Boolean|array A list of guessed strings or true
-=======
-     * @param string  $text     The last segment of the entered text
-     * @param integer $position The current position
-     *
-     * @return array An array of possibilities for the entered text
->>>>>>> c9ba077a
      */
     private function autocompleter($text)
     {
