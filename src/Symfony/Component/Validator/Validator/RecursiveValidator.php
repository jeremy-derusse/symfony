<?php

/*
 * This file is part of the Symfony package.
 *
 * (c) Fabien Potencier <fabien@symfony.com>
 *
 * For the full copyright and license information, please view the LICENSE
 * file that was distributed with this source code.
 */

namespace Symfony\Component\Validator\Validator;

use Symfony\Component\Validator\ConstraintValidatorFactoryInterface;
use Symfony\Component\Validator\Context\ExecutionContextFactoryInterface;
use Symfony\Component\Validator\Context\ExecutionContextInterface;
use Symfony\Component\Validator\Mapping\Factory\MetadataFactoryInterface;
use Symfony\Component\Validator\ObjectInitializerInterface;

/**
 * Recursive implementation of {@link ValidatorInterface}.
 *
 * @author Bernhard Schussek <bschussek@gmail.com>
 */
class RecursiveValidator implements ValidatorInterface
{
    protected $contextFactory;
    protected $metadataFactory;
    protected $validatorFactory;
    protected $objectInitializers;

    /**
     * Creates a new validator.
     *
     * @param ExecutionContextFactoryInterface    $contextFactory     The factory for
     *                                                                creating new contexts
     * @param MetadataFactoryInterface            $metadataFactory    The factory for
     *                                                                fetching the metadata
     *                                                                of validated objects
     * @param ConstraintValidatorFactoryInterface $validatorFactory   The factory for creating
     *                                                                constraint validators
     * @param ObjectInitializerInterface[]        $objectInitializers The object initializers
     */
    public function __construct(ExecutionContextFactoryInterface $contextFactory, MetadataFactoryInterface $metadataFactory, ConstraintValidatorFactoryInterface $validatorFactory, array $objectInitializers = array())
    {
        $this->contextFactory = $contextFactory;
        $this->metadataFactory = $metadataFactory;
        $this->validatorFactory = $validatorFactory;
        $this->objectInitializers = $objectInitializers;
    }

    /**
     * {@inheritdoc}
     */
    public function startContext($root = null)
    {
        return new RecursiveContextualValidator(
            $this->contextFactory->createContext($this, $root),
            $this->metadataFactory,
            $this->validatorFactory,
            $this->objectInitializers
        );
    }

    /**
     * {@inheritdoc}
     */
    public function inContext(ExecutionContextInterface $context)
    {
        return new RecursiveContextualValidator(
            $context,
            $this->metadataFactory,
            $this->validatorFactory,
            $this->objectInitializers
        );
    }

    /**
     * {@inheritdoc}
     */
    public function getMetadataFor($object)
    {
        return $this->metadataFactory->getMetadataFor($object);
    }

    /**
     * {@inheritdoc}
     */
    public function hasMetadataFor($object)
    {
        return $this->metadataFactory->hasMetadataFor($object);
    }

    /**
     * {@inheritdoc}
     */
    public function validate($value, $constraints = null, $groups = null)
    {
<<<<<<< HEAD
=======
        $numArgs = \func_num_args();

        // Use new signature if constraints are given in the second argument
        if (self::testConstraints($groups) && ($numArgs < 3 || 3 === $numArgs && self::testGroups($traverse))) {
            // Rename to avoid total confusion ;)
            $constraints = $groups;
            $groups = $traverse;
        } else {
            @trigger_error('The Symfony\Component\Validator\ValidatorInterface::validate method is deprecated in version 2.5 and will be removed in version 3.0. Use the Symfony\Component\Validator\Validator\ValidatorInterface::validate method instead.', E_USER_DEPRECATED);

            $constraints = new Valid(array('traverse' => $traverse, 'deep' => $deep));
        }

>>>>>>> 82d13dae
        return $this->startContext($value)
            ->validate($value, $constraints, $groups)
            ->getViolations();
    }

    /**
     * {@inheritdoc}
     */
    public function validateProperty($object, $propertyName, $groups = null)
    {
        return $this->startContext($object)
            ->validateProperty($object, $propertyName, $groups)
            ->getViolations();
    }

    /**
     * {@inheritdoc}
     */
    public function validatePropertyValue($objectOrClass, $propertyName, $value, $groups = null)
    {
        // If a class name is passed, take $value as root
        return $this->startContext(\is_object($objectOrClass) ? $objectOrClass : $value)
            ->validatePropertyValue($objectOrClass, $propertyName, $value, $groups)
            ->getViolations();
    }
<<<<<<< HEAD
=======

    /**
     * {@inheritdoc}
     */
    public function validateValue($value, $constraints, $groups = null)
    {
        @trigger_error('The '.__METHOD__.' method is deprecated in version 2.5 and will be removed in version 3.0. Use the Symfony\Component\Validator\Validator\ValidatorInterface::validate method instead.', E_USER_DEPRECATED);

        return $this->validate($value, $constraints, $groups);
    }

    /**
     * {@inheritdoc}
     */
    public function getMetadataFactory()
    {
        @trigger_error('The '.__METHOD__.' method is deprecated in version 2.5 and will be removed in version 3.0. Use the Symfony\Component\Validator\Validator\ValidatorInterface::getMetadataFor or Symfony\Component\Validator\Validator\ValidatorInterface::hasMetadataFor method instead.', E_USER_DEPRECATED);

        return $this->metadataFactory;
    }

    private static function testConstraints($constraints)
    {
        return null === $constraints || $constraints instanceof Constraint || (\is_array($constraints) && (0 === \count($constraints) || current($constraints) instanceof Constraint));
    }

    private static function testGroups($groups)
    {
        return null === $groups || \is_string($groups) || $groups instanceof GroupSequence || (\is_array($groups) && (0 === \count($groups) || \is_string(current($groups)) || current($groups) instanceof GroupSequence));
    }
>>>>>>> 82d13dae
}<|MERGE_RESOLUTION|>--- conflicted
+++ resolved
@@ -96,22 +96,6 @@
      */
     public function validate($value, $constraints = null, $groups = null)
     {
-<<<<<<< HEAD
-=======
-        $numArgs = \func_num_args();
-
-        // Use new signature if constraints are given in the second argument
-        if (self::testConstraints($groups) && ($numArgs < 3 || 3 === $numArgs && self::testGroups($traverse))) {
-            // Rename to avoid total confusion ;)
-            $constraints = $groups;
-            $groups = $traverse;
-        } else {
-            @trigger_error('The Symfony\Component\Validator\ValidatorInterface::validate method is deprecated in version 2.5 and will be removed in version 3.0. Use the Symfony\Component\Validator\Validator\ValidatorInterface::validate method instead.', E_USER_DEPRECATED);
-
-            $constraints = new Valid(array('traverse' => $traverse, 'deep' => $deep));
-        }
-
->>>>>>> 82d13dae
         return $this->startContext($value)
             ->validate($value, $constraints, $groups)
             ->getViolations();
@@ -137,37 +121,4 @@
             ->validatePropertyValue($objectOrClass, $propertyName, $value, $groups)
             ->getViolations();
     }
-<<<<<<< HEAD
-=======
-
-    /**
-     * {@inheritdoc}
-     */
-    public function validateValue($value, $constraints, $groups = null)
-    {
-        @trigger_error('The '.__METHOD__.' method is deprecated in version 2.5 and will be removed in version 3.0. Use the Symfony\Component\Validator\Validator\ValidatorInterface::validate method instead.', E_USER_DEPRECATED);
-
-        return $this->validate($value, $constraints, $groups);
-    }
-
-    /**
-     * {@inheritdoc}
-     */
-    public function getMetadataFactory()
-    {
-        @trigger_error('The '.__METHOD__.' method is deprecated in version 2.5 and will be removed in version 3.0. Use the Symfony\Component\Validator\Validator\ValidatorInterface::getMetadataFor or Symfony\Component\Validator\Validator\ValidatorInterface::hasMetadataFor method instead.', E_USER_DEPRECATED);
-
-        return $this->metadataFactory;
-    }
-
-    private static function testConstraints($constraints)
-    {
-        return null === $constraints || $constraints instanceof Constraint || (\is_array($constraints) && (0 === \count($constraints) || current($constraints) instanceof Constraint));
-    }
-
-    private static function testGroups($groups)
-    {
-        return null === $groups || \is_string($groups) || $groups instanceof GroupSequence || (\is_array($groups) && (0 === \count($groups) || \is_string(current($groups)) || current($groups) instanceof GroupSequence));
-    }
->>>>>>> 82d13dae
 }