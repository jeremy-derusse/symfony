--- conflicted
+++ resolved
@@ -50,13 +50,8 @@
         $this->info = &$info;
         $this->resolveRedirect = $resolveRedirect;
         $this->onProgress = $onProgress;
-<<<<<<< HEAD
-        $this->content = true === $options['buffer'] ? fopen('php://temp', 'w+') : (\is_resource($options['buffer']) ? $options['buffer'] : null);
-        $this->shouldBuffer = $options['buffer'] instanceof \Closure ? $options['buffer'] : null;
-=======
         $this->inflate = !isset($options['normalized_headers']['accept-encoding']);
         $this->shouldBuffer = $options['buffer'] ?? true;
->>>>>>> f9b36c75
 
         // Temporary resource to dechunk the response stream
         $this->buffer = fopen('php://temp', 'w+');
@@ -172,30 +167,6 @@
             $this->remaining = -2;
         }
 
-<<<<<<< HEAD
-        if ($this->inflate && 'gzip' !== ($this->headers['content-encoding'][0] ?? null)) {
-            $this->inflate = null;
-        }
-
-        try {
-            if (null !== $this->shouldBuffer && null === $this->content && $this->content = ($this->shouldBuffer)($this->headers) ?: null) {
-                $this->content = \is_resource($this->content) ? $this->content : fopen('php://temp', 'w+');
-            }
-
-            if (null !== $this->info['error']) {
-                throw new TransportException($this->info['error']);
-            }
-        } catch (\Throwable $e) {
-            $this->close();
-            $this->multi->handlesActivity[$this->id] = [new FirstChunk()];
-            $this->multi->handlesActivity[$this->id][] = null;
-            $this->multi->handlesActivity[$this->id][] = $e;
-
-            return;
-        }
-
-=======
->>>>>>> f9b36c75
         $this->multi->handlesActivity[$this->id] = [new FirstChunk()];
 
         if ('HEAD' === $context['http']['method'] || \in_array($this->info['http_code'], [204, 304], true)) {
