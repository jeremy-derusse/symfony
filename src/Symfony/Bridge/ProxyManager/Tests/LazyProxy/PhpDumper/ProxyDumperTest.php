--- conflicted
+++ resolved
@@ -79,25 +79,11 @@
      * @expectedException \InvalidArgumentException
      * @expectedExceptionMessage Missing factory code to construct the service "foo".
      */
-<<<<<<< HEAD
     public function testGetProxyFactoryCodeWithoutCustomMethod()
-=======
-    public function testLegacyGetProxyFactoryCode()
->>>>>>> 100fe4e9
     {
         $definition = new Definition(__CLASS__);
         $definition->setLazy(true);
-<<<<<<< HEAD
         $this->dumper->getProxyFactoryCode($definition, 'foo');
-=======
-
-        $code = $this->dumper->getProxyFactoryCode($definition, 'foo');
-
-        $this->assertStringMatchesFormat(
-            '%A$wrappedInstance = $this->getFooService(false);%w$proxy->setProxyInitializer(null);%A',
-            $code
-        );
->>>>>>> 100fe4e9
     }
 
     /**
