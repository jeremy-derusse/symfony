<?php

/*
 * This file is part of the Symfony package.
 *
 * (c) Fabien Potencier <fabien@symfony.com>
 *
 * For the full copyright and license information, please view the LICENSE
 * file that was distributed with this source code.
 */

namespace Symfony\Component\Translation\Tests;

use PHPUnit\Framework\TestCase;
use Symfony\Bridge\PhpUnit\ForwardCompatTestTrait;
use Symfony\Component\Translation\Loader\ArrayLoader;
use Symfony\Component\Translation\MessageCatalogue;
use Symfony\Component\Translation\Translator;

class TranslatorTest extends TestCase
{
    use ForwardCompatTestTrait;

    /**
     * @dataProvider getInvalidLocalesTests
     */
    public function testConstructorInvalidLocale($locale)
    {
        $this->expectException('Symfony\Component\Translation\Exception\InvalidArgumentException');
        new Translator($locale);
    }

    /**
     * @dataProvider getValidLocalesTests
     */
    public function testConstructorValidLocale($locale)
    {
        $translator = new Translator($locale);

        $this->assertEquals($locale, $translator->getLocale());
    }

    public function testConstructorWithoutLocale()
    {
        $translator = new Translator(null);

        $this->assertNull($translator->getLocale());
    }

    public function testSetGetLocale()
    {
        $translator = new Translator('en');

        $this->assertEquals('en', $translator->getLocale());

        $translator->setLocale('fr');
        $this->assertEquals('fr', $translator->getLocale());
    }

    /**
     * @dataProvider getInvalidLocalesTests
     */
    public function testSetInvalidLocale($locale)
    {
        $this->expectException('Symfony\Component\Translation\Exception\InvalidArgumentException');
        $translator = new Translator('fr');
        $translator->setLocale($locale);
    }

    /**
     * @dataProvider getValidLocalesTests
     */
    public function testSetValidLocale($locale)
    {
        $translator = new Translator($locale);
        $translator->setLocale($locale);

        $this->assertEquals($locale, $translator->getLocale());
    }

    public function testGetCatalogue()
    {
        $translator = new Translator('en');

        $this->assertEquals(new MessageCatalogue('en'), $translator->getCatalogue());

        $translator->setLocale('fr');
        $this->assertEquals(new MessageCatalogue('fr'), $translator->getCatalogue('fr'));
    }

    public function testGetCatalogueReturnsConsolidatedCatalogue()
    {
        /*
         * This will be useful once we refactor so that different domains will be loaded lazily (on-demand).
         * In that case, getCatalogue() will probably have to load all missing domains in order to return
         * one complete catalogue.
         */

        $locale = 'whatever';
        $translator = new Translator($locale);
        $translator->addLoader('loader-a', new ArrayLoader());
        $translator->addLoader('loader-b', new ArrayLoader());
        $translator->addResource('loader-a', ['foo' => 'foofoo'], $locale, 'domain-a');
        $translator->addResource('loader-b', ['bar' => 'foobar'], $locale, 'domain-b');

        /*
         * Test that we get a single catalogue comprising messages
         * from different loaders and different domains
         */
        $catalogue = $translator->getCatalogue($locale);
        $this->assertTrue($catalogue->defines('foo', 'domain-a'));
        $this->assertTrue($catalogue->defines('bar', 'domain-b'));
    }

    public function testSetFallbackLocales()
    {
        $translator = new Translator('en');
        $translator->addLoader('array', new ArrayLoader());
        $translator->addResource('array', ['foo' => 'foofoo'], 'en');
        $translator->addResource('array', ['bar' => 'foobar'], 'fr');

        // force catalogue loading
        $translator->trans('bar');

        $translator->setFallbackLocales(['fr']);
        $this->assertEquals('foobar', $translator->trans('bar'));
    }

    public function testSetFallbackLocalesMultiple()
    {
        $translator = new Translator('en');
        $translator->addLoader('array', new ArrayLoader());
        $translator->addResource('array', ['foo' => 'foo (en)'], 'en');
        $translator->addResource('array', ['bar' => 'bar (fr)'], 'fr');

        // force catalogue loading
        $translator->trans('bar');

        $translator->setFallbackLocales(['fr_FR', 'fr']);
        $this->assertEquals('bar (fr)', $translator->trans('bar'));
    }

    /**
     * @dataProvider getInvalidLocalesTests
     */
    public function testSetFallbackInvalidLocales($locale)
    {
        $this->expectException('Symfony\Component\Translation\Exception\InvalidArgumentException');
        $translator = new Translator('fr');
        $translator->setFallbackLocales(['fr', $locale]);
    }

    /**
     * @dataProvider getValidLocalesTests
     */
    public function testSetFallbackValidLocales($locale)
    {
        $translator = new Translator($locale);
        $translator->setFallbackLocales(['fr', $locale]);
        // no assertion. this method just asserts that no exception is thrown
        $this->addToAssertionCount(1);
    }

    public function testTransWithFallbackLocale()
    {
        $translator = new Translator('fr_FR');
        $translator->setFallbackLocales(['en']);

        $translator->addLoader('array', new ArrayLoader());
        $translator->addResource('array', ['bar' => 'foobar'], 'en');

        $this->assertEquals('foobar', $translator->trans('bar'));
    }

    /**
     * @dataProvider getInvalidLocalesTests
     */
    public function testAddResourceInvalidLocales($locale)
    {
        $this->expectException('Symfony\Component\Translation\Exception\InvalidArgumentException');
        $translator = new Translator('fr');
        $translator->addResource('array', ['foo' => 'foofoo'], $locale);
    }

    /**
     * @dataProvider getValidLocalesTests
     */
    public function testAddResourceValidLocales($locale)
    {
        $translator = new Translator('fr');
        $translator->addResource('array', ['foo' => 'foofoo'], $locale);
        // no assertion. this method just asserts that no exception is thrown
        $this->addToAssertionCount(1);
    }

    public function testAddResourceAfterTrans()
    {
        $translator = new Translator('fr');
        $translator->addLoader('array', new ArrayLoader());

        $translator->setFallbackLocales(['en']);

        $translator->addResource('array', ['foo' => 'foofoo'], 'en');
        $this->assertEquals('foofoo', $translator->trans('foo'));

        $translator->addResource('array', ['bar' => 'foobar'], 'en');
        $this->assertEquals('foobar', $translator->trans('bar'));
    }

    /**
     * @dataProvider getTransFileTests
     */
    public function testTransWithoutFallbackLocaleFile($format, $loader)
    {
        $this->expectException('Symfony\Component\Translation\Exception\NotFoundResourceException');
        $loaderClass = 'Symfony\\Component\\Translation\\Loader\\'.$loader;
        $translator = new Translator('en');
        $translator->addLoader($format, new $loaderClass());
        $translator->addResource($format, __DIR__.'/fixtures/non-existing', 'en');
        $translator->addResource($format, __DIR__.'/fixtures/resources.'.$format, 'en');

        // force catalogue loading
        $translator->trans('foo');
    }

    /**
     * @dataProvider getTransFileTests
     */
    public function testTransWithFallbackLocaleFile($format, $loader)
    {
        $loaderClass = 'Symfony\\Component\\Translation\\Loader\\'.$loader;
        $translator = new Translator('en_GB');
        $translator->addLoader($format, new $loaderClass());
        $translator->addResource($format, __DIR__.'/fixtures/non-existing', 'en_GB');
        $translator->addResource($format, __DIR__.'/fixtures/resources.'.$format, 'en', 'resources');

        $this->assertEquals('bar', $translator->trans('foo', [], 'resources'));
    }

    public function testTransWithIcuFallbackLocale()
    {
        $translator = new Translator('en_GB');
        $translator->addLoader('array', new ArrayLoader());
        $translator->addResource('array', ['foo' => 'foofoo'], 'en_GB');
        $translator->addResource('array', ['bar' => 'foobar'], 'en_001');
        $translator->addResource('array', ['baz' => 'foobaz'], 'en');
        $this->assertSame('foofoo', $translator->trans('foo'));
        $this->assertSame('foobar', $translator->trans('bar'));
        $this->assertSame('foobaz', $translator->trans('baz'));
    }

    public function testTransWithIcuVariantFallbackLocale()
    {
        $translator = new Translator('en_GB_scouse');
        $translator->addLoader('array', new ArrayLoader());
        $translator->addResource('array', ['foo' => 'foofoo'], 'en_GB_scouse');
        $translator->addResource('array', ['bar' => 'foobar'], 'en_GB');
        $translator->addResource('array', ['baz' => 'foobaz'], 'en_001');
        $translator->addResource('array', ['qux' => 'fooqux'], 'en');
        $this->assertSame('foofoo', $translator->trans('foo'));
        $this->assertSame('foobar', $translator->trans('bar'));
        $this->assertSame('foobaz', $translator->trans('baz'));
        $this->assertSame('fooqux', $translator->trans('qux'));
    }

    public function testTransWithIcuRootFallbackLocale()
    {
        $translator = new Translator('az_Cyrl');
        $translator->addLoader('array', new ArrayLoader());
        $translator->addResource('array', ['foo' => 'foofoo'], 'az_Cyrl');
        $translator->addResource('array', ['bar' => 'foobar'], 'az');
        $this->assertSame('foofoo', $translator->trans('foo'));
        $this->assertSame('bar', $translator->trans('bar'));
    }

    public function testTransWithFallbackLocaleBis()
    {
        $translator = new Translator('en_US');
        $translator->addLoader('array', new ArrayLoader());
        $translator->addResource('array', ['foo' => 'foofoo'], 'en_US');
        $translator->addResource('array', ['bar' => 'foobar'], 'en');
        $this->assertEquals('foobar', $translator->trans('bar'));
    }

    public function testTransWithFallbackLocaleTer()
    {
        $translator = new Translator('fr_FR');
        $translator->addLoader('array', new ArrayLoader());
        $translator->addResource('array', ['foo' => 'foo (en_US)'], 'en_US');
        $translator->addResource('array', ['bar' => 'bar (en)'], 'en');

        $translator->setFallbackLocales(['en_US', 'en']);

        $this->assertEquals('foo (en_US)', $translator->trans('foo'));
        $this->assertEquals('bar (en)', $translator->trans('bar'));
    }

    public function testTransNonExistentWithFallback()
    {
        $translator = new Translator('fr');
        $translator->setFallbackLocales(['en']);
        $translator->addLoader('array', new ArrayLoader());
        $this->assertEquals('non-existent', $translator->trans('non-existent'));
    }

    public function testWhenAResourceHasNoRegisteredLoader()
    {
        $this->expectException('Symfony\Component\Translation\Exception\RuntimeException');
        $translator = new Translator('en');
        $translator->addResource('array', ['foo' => 'foofoo'], 'en');

        $translator->trans('foo');
    }

    public function testNestedFallbackCatalogueWhenUsingMultipleLocales()
    {
        $translator = new Translator('fr');
        $translator->setFallbackLocales(['ru', 'en']);

        $translator->getCatalogue('fr');

        $this->assertNotNull($translator->getCatalogue('ru')->getFallbackCatalogue());
    }

    public function testFallbackCatalogueResources()
    {
        $translator = new Translator('en_GB');
        $translator->addLoader('yml', new \Symfony\Component\Translation\Loader\YamlFileLoader());
        $translator->addResource('yml', __DIR__.'/fixtures/empty.yml', 'en_GB');
        $translator->addResource('yml', __DIR__.'/fixtures/resources.yml', 'en');

        // force catalogue loading
        $this->assertEquals('bar', $translator->trans('foo', []));

        $resources = $translator->getCatalogue('en')->getResources();
        $this->assertCount(1, $resources);
        $this->assertContains(__DIR__.\DIRECTORY_SEPARATOR.'fixtures'.\DIRECTORY_SEPARATOR.'resources.yml', $resources);

        $resources = $translator->getCatalogue('en_GB')->getResources();
        $this->assertCount(2, $resources);
        $this->assertContains(__DIR__.\DIRECTORY_SEPARATOR.'fixtures'.\DIRECTORY_SEPARATOR.'empty.yml', $resources);
        $this->assertContains(__DIR__.\DIRECTORY_SEPARATOR.'fixtures'.\DIRECTORY_SEPARATOR.'resources.yml', $resources);
    }

    /**
     * @dataProvider getTransTests
     */
    public function testTrans($expected, $id, $translation, $parameters, $locale, $domain)
    {
        $translator = new Translator('en');
        $translator->addLoader('array', new ArrayLoader());
        $translator->addResource('array', [(string) $id => $translation], $locale, $domain);

        $this->assertEquals($expected, $translator->trans($id, $parameters, $domain, $locale));
    }

    /**
     * @dataProvider getInvalidLocalesTests
     */
    public function testTransInvalidLocale($locale)
    {
        $this->expectException('Symfony\Component\Translation\Exception\InvalidArgumentException');
        $translator = new Translator('en');
        $translator->addLoader('array', new ArrayLoader());
        $translator->addResource('array', ['foo' => 'foofoo'], 'en');

        $translator->trans('foo', [], '', $locale);
    }

    /**
     * @dataProvider getValidLocalesTests
     */
    public function testTransValidLocale($locale)
    {
        $translator = new Translator($locale);
        $translator->addLoader('array', new ArrayLoader());
        $translator->addResource('array', ['test' => 'OK'], $locale);

        $this->assertEquals('OK', $translator->trans('test'));
        $this->assertEquals('OK', $translator->trans('test', [], null, $locale));
    }

    /**
     * @dataProvider getFlattenedTransTests
     */
    public function testFlattenedTrans($expected, $messages, $id)
    {
        $translator = new Translator('en');
        $translator->addLoader('array', new ArrayLoader());
        $translator->addResource('array', $messages, 'fr', '');

        $this->assertEquals($expected, $translator->trans($id, [], '', 'fr'));
    }

    /**
     * @dataProvider getTransChoiceTests
     * @group legacy
     */
    public function testTransChoice($expected, $id, $translation, $number, $parameters, $locale, $domain)
    {
        $translator = new Translator('en');
        $translator->addLoader('array', new ArrayLoader());
        $translator->addResource('array', [(string) $id => $translation], $locale, $domain);

        $this->assertEquals($expected, $translator->transChoice($id, $number, $parameters, $domain, $locale));
    }

    /**
<<<<<<< HEAD
     * @dataProvider      getInvalidLocalesTests
     * @expectedException \Symfony\Component\Translation\Exception\InvalidArgumentException
     * @group legacy
=======
     * @dataProvider getInvalidLocalesTests
>>>>>>> 8173dafd
     */
    public function testTransChoiceInvalidLocale($locale)
    {
        $this->expectException('Symfony\Component\Translation\Exception\InvalidArgumentException');
        $translator = new Translator('en');
        $translator->addLoader('array', new ArrayLoader());
        $translator->addResource('array', ['foo' => 'foofoo'], 'en');

        $translator->transChoice('foo', 1, [], '', $locale);
    }

    /**
<<<<<<< HEAD
     * @dataProvider      getValidLocalesTests
     * @group legacy
=======
     * @dataProvider getValidLocalesTests
>>>>>>> 8173dafd
     */
    public function testTransChoiceValidLocale($locale)
    {
        $translator = new Translator('en');
        $translator->addLoader('array', new ArrayLoader());
        $translator->addResource('array', ['foo' => 'foofoo'], 'en');

        $translator->transChoice('foo', 1, [], '', $locale);
        // no assertion. this method just asserts that no exception is thrown
        $this->addToAssertionCount(1);
    }

    public function getTransFileTests()
    {
        return [
            ['csv', 'CsvFileLoader'],
            ['ini', 'IniFileLoader'],
            ['mo', 'MoFileLoader'],
            ['po', 'PoFileLoader'],
            ['php', 'PhpFileLoader'],
            ['ts', 'QtFileLoader'],
            ['xlf', 'XliffFileLoader'],
            ['yml', 'YamlFileLoader'],
            ['json', 'JsonFileLoader'],
        ];
    }

    public function getTransTests()
    {
        return [
            ['Symfony est super !', 'Symfony is great!', 'Symfony est super !', [], 'fr', ''],
            ['Symfony est awesome !', 'Symfony is %what%!', 'Symfony est %what% !', ['%what%' => 'awesome'], 'fr', ''],
            ['Symfony est super !', new StringClass('Symfony is great!'), 'Symfony est super !', [], 'fr', ''],
        ];
    }

    public function getFlattenedTransTests()
    {
        $messages = [
            'symfony' => [
                'is' => [
                    'great' => 'Symfony est super!',
                ],
            ],
            'foo' => [
                'bar' => [
                    'baz' => 'Foo Bar Baz',
                ],
                'baz' => 'Foo Baz',
            ],
        ];

        return [
            ['Symfony est super!', $messages, 'symfony.is.great'],
            ['Foo Bar Baz', $messages, 'foo.bar.baz'],
            ['Foo Baz', $messages, 'foo.baz'],
        ];
    }

    public function getTransChoiceTests()
    {
        return [
            ['Il y a 0 pomme', '{0} There are no appless|{1} There is one apple|]1,Inf] There is %count% apples', '[0,1] Il y a %count% pomme|]1,Inf] Il y a %count% pommes', 0, [], 'fr', ''],
            ['Il y a 1 pomme', '{0} There are no appless|{1} There is one apple|]1,Inf] There is %count% apples', '[0,1] Il y a %count% pomme|]1,Inf] Il y a %count% pommes', 1, [], 'fr', ''],
            ['Il y a 10 pommes', '{0} There are no appless|{1} There is one apple|]1,Inf] There is %count% apples', '[0,1] Il y a %count% pomme|]1,Inf] Il y a %count% pommes', 10, [], 'fr', ''],

            ['Il y a 0 pomme', 'There is one apple|There is %count% apples', 'Il y a %count% pomme|Il y a %count% pommes', 0, [], 'fr', ''],
            ['Il y a 1 pomme', 'There is one apple|There is %count% apples', 'Il y a %count% pomme|Il y a %count% pommes', 1, [], 'fr', ''],
            ['Il y a 10 pommes', 'There is one apple|There is %count% apples', 'Il y a %count% pomme|Il y a %count% pommes', 10, [], 'fr', ''],

            ['Il y a 0 pomme', 'one: There is one apple|more: There is %count% apples', 'one: Il y a %count% pomme|more: Il y a %count% pommes', 0, [], 'fr', ''],
            ['Il y a 1 pomme', 'one: There is one apple|more: There is %count% apples', 'one: Il y a %count% pomme|more: Il y a %count% pommes', 1, [], 'fr', ''],
            ['Il y a 10 pommes', 'one: There is one apple|more: There is %count% apples', 'one: Il y a %count% pomme|more: Il y a %count% pommes', 10, [], 'fr', ''],

            ['Il n\'y a aucune pomme', '{0} There are no apples|one: There is one apple|more: There is %count% apples', '{0} Il n\'y a aucune pomme|one: Il y a %count% pomme|more: Il y a %count% pommes', 0, [], 'fr', ''],
            ['Il y a 1 pomme', '{0} There are no apples|one: There is one apple|more: There is %count% apples', '{0} Il n\'y a aucune pomme|one: Il y a %count% pomme|more: Il y a %count% pommes', 1, [], 'fr', ''],
            ['Il y a 10 pommes', '{0} There are no apples|one: There is one apple|more: There is %count% apples', '{0} Il n\'y a aucune pomme|one: Il y a %count% pomme|more: Il y a %count% pommes', 10, [], 'fr', ''],

            ['Il y a 0 pomme', new StringClass('{0} There are no appless|{1} There is one apple|]1,Inf] There is %count% apples'), '[0,1] Il y a %count% pomme|]1,Inf] Il y a %count% pommes', 0, [], 'fr', ''],

            // Override %count% with a custom value
            ['Il y a quelques pommes', 'one: There is one apple|more: There are %count% apples', 'one: Il y a %count% pomme|more: Il y a quelques pommes', 2, ['%count%' => 'quelques'], 'fr', ''],
        ];
    }

    public function getInvalidLocalesTests()
    {
        return [
            ['fr FR'],
            ['français'],
            ['fr+en'],
            ['utf#8'],
            ['fr&en'],
            ['fr~FR'],
            [' fr'],
            ['fr '],
            ['fr*'],
            ['fr/FR'],
            ['fr\\FR'],
        ];
    }

    public function getValidLocalesTests()
    {
        return [
            [''],
            [null],
            ['fr'],
            ['francais'],
            ['FR'],
            ['frFR'],
            ['fr-FR'],
            ['fr_FR'],
            ['fr.FR'],
            ['fr-FR.UTF8'],
            ['sr@latin'],
        ];
    }

    /**
     * @requires extension intl
     */
    public function testIntlFormattedDomain()
    {
        $translator = new Translator('en');
        $translator->addLoader('array', new ArrayLoader());

        $translator->addResource('array', ['some_message' => 'Hello %name%'], 'en');
        $this->assertSame('Hello Bob', $translator->trans('some_message', ['%name%' => 'Bob']));

        $translator->addResource('array', ['some_message' => 'Hi {name}'], 'en', 'messages+intl-icu');
        $this->assertSame('Hi Bob', $translator->trans('some_message', ['%name%' => 'Bob']));
    }

    /**
     * @group legacy
     */
    public function testTransChoiceFallback()
    {
        $translator = new Translator('ru');
        $translator->setFallbackLocales(['en']);
        $translator->addLoader('array', new ArrayLoader());
        $translator->addResource('array', ['some_message2' => 'one thing|%count% things'], 'en');

        $this->assertEquals('10 things', $translator->transChoice('some_message2', 10, ['%count%' => 10]));
    }

    /**
     * @group legacy
     */
    public function testTransChoiceFallbackBis()
    {
        $translator = new Translator('ru');
        $translator->setFallbackLocales(['en_US', 'en']);
        $translator->addLoader('array', new ArrayLoader());
        $translator->addResource('array', ['some_message2' => 'one thing|%count% things'], 'en_US');

        $this->assertEquals('10 things', $translator->transChoice('some_message2', 10, ['%count%' => 10]));
    }

    /**
     * @group legacy
     */
    public function testTransChoiceFallbackWithNoTranslation()
    {
        $translator = new Translator('ru');
        $translator->setFallbackLocales(['en']);
        $translator->addLoader('array', new ArrayLoader());

        // consistent behavior with Translator::trans(), which returns the string
        // unchanged if it can't be found
        $this->assertEquals('some_message2', $translator->transChoice('some_message2', 10, ['%count%' => 10]));
    }
}

class StringClass
{
    protected $str;

    public function __construct($str)
    {
        $this->str = $str;
    }

    public function __toString()
    {
        return $this->str;
    }
}<|MERGE_RESOLUTION|>--- conflicted
+++ resolved
@@ -406,13 +406,8 @@
     }
 
     /**
-<<<<<<< HEAD
-     * @dataProvider      getInvalidLocalesTests
-     * @expectedException \Symfony\Component\Translation\Exception\InvalidArgumentException
+     * @dataProvider getInvalidLocalesTests
      * @group legacy
-=======
-     * @dataProvider getInvalidLocalesTests
->>>>>>> 8173dafd
      */
     public function testTransChoiceInvalidLocale($locale)
     {
@@ -425,12 +420,8 @@
     }
 
     /**
-<<<<<<< HEAD
-     * @dataProvider      getValidLocalesTests
+     * @dataProvider getValidLocalesTests
      * @group legacy
-=======
-     * @dataProvider getValidLocalesTests
->>>>>>> 8173dafd
      */
     public function testTransChoiceValidLocale($locale)
     {
