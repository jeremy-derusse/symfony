<?php

/*
 * This file is part of the Symfony package.
 *
 * (c) Fabien Potencier <fabien@symfony.com>
 *
 * For the full copyright and license information, please view the LICENSE
 * file that was distributed with this source code.
 */

namespace Symfony\Component\Translation\Tests;

use PHPUnit\Framework\TestCase;
use Symfony\Component\Translation\Exception\InvalidArgumentException;
use Symfony\Component\Translation\Exception\NotFoundResourceException;
use Symfony\Component\Translation\Exception\RuntimeException;
use Symfony\Component\Translation\Formatter\IntlFormatter;
use Symfony\Component\Translation\Formatter\IntlFormatterInterface;
use Symfony\Component\Translation\Formatter\MessageFormatter;
use Symfony\Component\Translation\Formatter\MessageFormatterInterface;
use Symfony\Component\Translation\Loader\ArrayLoader;
use Symfony\Component\Translation\MessageCatalogue;
use Symfony\Component\Translation\Translator;

class TranslatorTest extends TestCase
{
    private $defaultLocale;

    protected function setUp(): void
    {
        $this->defaultLocale = \Locale::getDefault();
        \Locale::setDefault('en');
    }

    protected function tearDown(): void
    {
        \Locale::setDefault($this->defaultLocale);
    }

    /**
     * @dataProvider getInvalidLocalesTests
     */
    public function testConstructorInvalidLocale($locale)
    {
        $this->expectException(InvalidArgumentException::class);
        new Translator($locale);
    }

    /**
     * @dataProvider getValidLocalesTests
     */
    public function testConstructorValidLocale($locale)
    {
        $translator = new Translator($locale);

        $this->assertSame($locale ?: (class_exists(\Locale::class) ? \Locale::getDefault() : 'en'), $translator->getLocale());
    }

    public function testSetGetLocale()
    {
        $translator = new Translator('en');

        $this->assertEquals('en', $translator->getLocale());

        $translator->setLocale('fr');
        $this->assertEquals('fr', $translator->getLocale());
    }

    /**
     * @dataProvider getInvalidLocalesTests
     */
    public function testSetInvalidLocale($locale)
    {
        $this->expectException(InvalidArgumentException::class);
        $translator = new Translator('fr');
        $translator->setLocale($locale);
    }

    /**
     * @dataProvider getValidLocalesTests
     */
    public function testSetValidLocale($locale)
    {
        $translator = new Translator($locale);
        $translator->setLocale($locale);

        $this->assertEquals($locale ?: (class_exists(\Locale::class) ? \Locale::getDefault() : 'en'), $translator->getLocale());
    }

    public function testGetCatalogue()
    {
        $translator = new Translator('en');

        $this->assertEquals(new MessageCatalogue('en'), $translator->getCatalogue());

        $translator->setLocale('fr');
        $this->assertEquals(new MessageCatalogue('fr'), $translator->getCatalogue('fr'));
    }

    public function testGetCatalogueReturnsConsolidatedCatalogue()
    {
        /*
         * This will be useful once we refactor so that different domains will be loaded lazily (on-demand).
         * In that case, getCatalogue() will probably have to load all missing domains in order to return
         * one complete catalogue.
         */

        $locale = 'whatever';
        $translator = new Translator($locale);
        $translator->addLoader('loader-a', new ArrayLoader());
        $translator->addLoader('loader-b', new ArrayLoader());
        $translator->addResource('loader-a', ['foo' => 'foofoo'], $locale, 'domain-a');
        $translator->addResource('loader-b', ['bar' => 'foobar'], $locale, 'domain-b');

        /*
         * Test that we get a single catalogue comprising messages
         * from different loaders and different domains
         */
        $catalogue = $translator->getCatalogue($locale);
        $this->assertTrue($catalogue->defines('foo', 'domain-a'));
        $this->assertTrue($catalogue->defines('bar', 'domain-b'));
    }

    public function testSetFallbackLocales()
    {
        $translator = new Translator('en');
        $translator->addLoader('array', new ArrayLoader());
        $translator->addResource('array', ['foo' => 'foofoo'], 'en');
        $translator->addResource('array', ['bar' => 'foobar'], 'fr');

        // force catalogue loading
        $translator->trans('bar');

        $translator->setFallbackLocales(['fr']);
        $this->assertEquals('foobar', $translator->trans('bar'));
    }

    public function testSetFallbackLocalesMultiple()
    {
        $translator = new Translator('en');
        $translator->addLoader('array', new ArrayLoader());
        $translator->addResource('array', ['foo' => 'foo (en)'], 'en');
        $translator->addResource('array', ['bar' => 'bar (fr)'], 'fr');

        // force catalogue loading
        $translator->trans('bar');

        $translator->setFallbackLocales(['fr_FR', 'fr']);
        $this->assertEquals('bar (fr)', $translator->trans('bar'));
    }

    /**
     * @dataProvider getInvalidLocalesTests
     */
    public function testSetFallbackInvalidLocales($locale)
    {
        $this->expectException(InvalidArgumentException::class);
        $translator = new Translator('fr');
        $translator->setFallbackLocales(['fr', $locale]);
    }

    /**
     * @dataProvider getValidLocalesTests
     */
    public function testSetFallbackValidLocales($locale)
    {
        $translator = new Translator($locale);
        $translator->setFallbackLocales(['fr', $locale]);
        // no assertion. this method just asserts that no exception is thrown
        $this->addToAssertionCount(1);
    }

    public function testTransWithFallbackLocale()
    {
        $translator = new Translator('fr_FR');
        $translator->setFallbackLocales(['en']);

        $translator->addLoader('array', new ArrayLoader());
        $translator->addResource('array', ['bar' => 'foobar'], 'en');

        $this->assertEquals('foobar', $translator->trans('bar'));
    }

    /**
     * @dataProvider getInvalidLocalesTests
     */
    public function testAddResourceInvalidLocales($locale)
    {
        $this->expectException(InvalidArgumentException::class);
        $translator = new Translator('fr');
        $translator->addResource('array', ['foo' => 'foofoo'], $locale);
    }

    /**
     * @dataProvider getValidLocalesTests
     */
    public function testAddResourceValidLocales($locale)
    {
        $translator = new Translator('fr');
        $translator->addResource('array', ['foo' => 'foofoo'], $locale);
        // no assertion. this method just asserts that no exception is thrown
        $this->addToAssertionCount(1);
    }

    public function testAddResourceAfterTrans()
    {
        $translator = new Translator('fr');
        $translator->addLoader('array', new ArrayLoader());

        $translator->setFallbackLocales(['en']);

        $translator->addResource('array', ['foo' => 'foofoo'], 'en');
        $this->assertEquals('foofoo', $translator->trans('foo'));

        $translator->addResource('array', ['bar' => 'foobar'], 'en');
        $this->assertEquals('foobar', $translator->trans('bar'));
    }

    /**
     * @dataProvider getTransFileTests
     */
    public function testTransWithoutFallbackLocaleFile($format, $loader)
    {
        $this->expectException(NotFoundResourceException::class);
        $loaderClass = 'Symfony\\Component\\Translation\\Loader\\'.$loader;
        $translator = new Translator('en');
        $translator->addLoader($format, new $loaderClass());
        $translator->addResource($format, __DIR__.'/fixtures/non-existing', 'en');
        $translator->addResource($format, __DIR__.'/fixtures/resources.'.$format, 'en');

        // force catalogue loading
        $translator->trans('foo');
    }

    /**
     * @dataProvider getTransFileTests
     */
    public function testTransWithFallbackLocaleFile($format, $loader)
    {
        $loaderClass = 'Symfony\\Component\\Translation\\Loader\\'.$loader;
        $translator = new Translator('en_GB');
        $translator->addLoader($format, new $loaderClass());
        $translator->addResource($format, __DIR__.'/fixtures/non-existing', 'en_GB');
        $translator->addResource($format, __DIR__.'/fixtures/resources.'.$format, 'en', 'resources');

        $this->assertEquals('bar', $translator->trans('foo', [], 'resources'));
    }

    public function testTransWithIcuFallbackLocale()
    {
        $translator = new Translator('en_GB');
        $translator->addLoader('array', new ArrayLoader());
        $translator->addResource('array', ['foo' => 'foofoo'], 'en_GB');
        $translator->addResource('array', ['bar' => 'foobar'], 'en_001');
        $translator->addResource('array', ['baz' => 'foobaz'], 'en');
        $this->assertSame('foofoo', $translator->trans('foo'));
        $this->assertSame('foobar', $translator->trans('bar'));
        $this->assertSame('foobaz', $translator->trans('baz'));
    }

    public function testTransWithIcuVariantFallbackLocale()
    {
        $translator = new Translator('en_GB_scouse');
        $translator->addLoader('array', new ArrayLoader());
        $translator->addResource('array', ['foo' => 'foofoo'], 'en_GB_scouse');
        $translator->addResource('array', ['bar' => 'foobar'], 'en_GB');
        $translator->addResource('array', ['baz' => 'foobaz'], 'en_001');
        $translator->addResource('array', ['bar' => 'en', 'qux' => 'fooqux'], 'en');
        $translator->addResource('array', ['bar' => 'nl_NL', 'fallback' => 'nl_NL'], 'nl_NL');
        $translator->addResource('array', ['bar' => 'nl', 'fallback' => 'nl'], 'nl');

        $translator->setFallbackLocales(['nl_NL', 'nl']);

        $this->assertSame('foofoo', $translator->trans('foo'));
        $this->assertSame('foobar', $translator->trans('bar'));
        $this->assertSame('foobaz', $translator->trans('baz'));
        $this->assertSame('fooqux', $translator->trans('qux'));
        $this->assertSame('nl_NL', $translator->trans('fallback'));
    }

    public function testTransWithIcuRootFallbackLocale()
    {
        $translator = new Translator('az_Cyrl');
        $translator->addLoader('array', new ArrayLoader());
        $translator->addResource('array', ['foo' => 'foofoo'], 'az_Cyrl');
        $translator->addResource('array', ['bar' => 'foobar'], 'az');
        $this->assertSame('foofoo', $translator->trans('foo'));
        $this->assertSame('bar', $translator->trans('bar'));
    }

    /**
     * @dataProvider getFallbackLocales
     */
    public function testTransWithFallbackLocaleBis($expectedLocale, $locale)
    {
        $translator = new Translator($locale);
        $translator->addLoader('array', new ArrayLoader());
        $translator->addResource('array', ['foo' => 'foofoo'], $locale);
        $translator->addResource('array', ['bar' => 'foobar'], $expectedLocale);
        $this->assertEquals('foobar', $translator->trans('bar'));
    }

    public function getFallbackLocales()
    {
        $locales = [
            ['en', 'en_US'],
            ['en', 'en-US'],
            ['sl_Latn_IT', 'sl_Latn_IT_nedis'],
            ['sl_Latn', 'sl_Latn_IT'],
        ];

        if (\function_exists('locale_parse')) {
            $locales[] = ['sl_Latn_IT', 'sl-Latn-IT-nedis'];
            $locales[] = ['sl_Latn', 'sl-Latn-IT'];
        } else {
            $locales[] = ['sl-Latn-IT', 'sl-Latn-IT-nedis'];
            $locales[] = ['sl-Latn', 'sl-Latn-IT'];
        }

        return $locales;
    }

    public function testTransWithFallbackLocaleTer()
    {
        $translator = new Translator('fr_FR');
        $translator->addLoader('array', new ArrayLoader());
        $translator->addResource('array', ['foo' => 'foo (en_US)'], 'en_US');
        $translator->addResource('array', ['foo' => 'foo (en)', 'bar' => 'bar (en)'], 'en');

        $translator->setFallbackLocales(['en_US', 'en']);

        $this->assertEquals('foo (en_US)', $translator->trans('foo'));
        $this->assertEquals('bar (en)', $translator->trans('bar'));
    }

    public function testTransNonExistentWithFallback()
    {
        $translator = new Translator('fr');
        $translator->setFallbackLocales(['en']);
        $translator->addLoader('array', new ArrayLoader());
        $this->assertEquals('non-existent', $translator->trans('non-existent'));
    }

    public function testWhenAResourceHasNoRegisteredLoader()
    {
        $this->expectException(RuntimeException::class);
        $translator = new Translator('en');
        $translator->addResource('array', ['foo' => 'foofoo'], 'en');

        $translator->trans('foo');
    }

    public function testNestedFallbackCatalogueWhenUsingMultipleLocales()
    {
        $translator = new Translator('fr');
        $translator->setFallbackLocales(['ru', 'en']);

        $translator->getCatalogue('fr');

        $this->assertNotNull($translator->getCatalogue('ru')->getFallbackCatalogue());
    }

    public function testFallbackCatalogueResources()
    {
        $translator = new Translator('en_GB');
        $translator->addLoader('yml', new \Symfony\Component\Translation\Loader\YamlFileLoader());
        $translator->addResource('yml', __DIR__.'/fixtures/empty.yml', 'en_GB');
        $translator->addResource('yml', __DIR__.'/fixtures/resources.yml', 'en');

        // force catalogue loading
        $this->assertEquals('bar', $translator->trans('foo', []));

        $resources = $translator->getCatalogue('en')->getResources();
        $this->assertCount(1, $resources);
        $this->assertContainsEquals(__DIR__.\DIRECTORY_SEPARATOR.'fixtures'.\DIRECTORY_SEPARATOR.'resources.yml', $resources);

        $resources = $translator->getCatalogue('en_GB')->getResources();
        $this->assertCount(2, $resources);
        $this->assertContainsEquals(__DIR__.\DIRECTORY_SEPARATOR.'fixtures'.\DIRECTORY_SEPARATOR.'empty.yml', $resources);
        $this->assertContainsEquals(__DIR__.\DIRECTORY_SEPARATOR.'fixtures'.\DIRECTORY_SEPARATOR.'resources.yml', $resources);
    }

    /**
     * @dataProvider getTransTests
     */
    public function testTrans($expected, $id, $translation, $parameters, $locale, $domain)
    {
        $translator = new Translator('en');
        $translator->addLoader('array', new ArrayLoader());
        $translator->addResource('array', [(string) $id => $translation], $locale, $domain);

        $this->assertEquals($expected, $translator->trans($id, $parameters, $domain, $locale));
    }

    /**
     * @dataProvider getTransICUTests
     */
    public function testTransICU(...$args)
    {
        if (!class_exists(\MessageFormatter::class)) {
            $this->markTestSkipped(sprintf('Skipping test as the required "%s" class does not exist. Consider installing the "intl" PHP extension or the "symfony/polyfill-intl-messageformatter" package.', \MessageFormatter::class));
        }

        $this->testTrans(...$args);
    }

    /**
     * @dataProvider getInvalidLocalesTests
     */
    public function testTransInvalidLocale($locale)
    {
        $this->expectException(InvalidArgumentException::class);
        $translator = new Translator('en');
        $translator->addLoader('array', new ArrayLoader());
        $translator->addResource('array', ['foo' => 'foofoo'], 'en');

        $translator->trans('foo', [], '', $locale);
    }

    /**
     * @dataProvider getValidLocalesTests
     */
    public function testTransValidLocale($locale)
    {
        $translator = new Translator($locale);
        $translator->addLoader('array', new ArrayLoader());
        $translator->addResource('array', ['test' => 'OK'], $locale);

        $this->assertEquals('OK', $translator->trans('test'));
        $this->assertEquals('OK', $translator->trans('test', [], null, $locale));
    }

    /**
     * @dataProvider getFlattenedTransTests
     */
    public function testFlattenedTrans($expected, $messages, $id)
    {
        $translator = new Translator('en');
        $translator->addLoader('array', new ArrayLoader());
        $translator->addResource('array', $messages, 'fr', '');

        $this->assertEquals($expected, $translator->trans($id, [], '', 'fr'));
    }

    public function testTransNullId()
    {
        $translator = new Translator('en');
        $translator->addLoader('array', new ArrayLoader());
        $translator->addResource('array', ['foo' => 'foofoo'], 'en');

        $this->assertSame('', $translator->trans(null));

        (\Closure::bind(function () use ($translator) {
            $this->assertSame([], $translator->catalogues);
        }, $this, Translator::class))();
    }

    public function getTransFileTests()
    {
        return [
            ['csv', 'CsvFileLoader'],
            ['ini', 'IniFileLoader'],
            ['mo', 'MoFileLoader'],
            ['po', 'PoFileLoader'],
            ['php', 'PhpFileLoader'],
            ['ts', 'QtFileLoader'],
            ['xlf', 'XliffFileLoader'],
            ['yml', 'YamlFileLoader'],
            ['json', 'JsonFileLoader'],
        ];
    }

    public function getTransTests()
    {
        return [
            ['Symfony est super !', 'Symfony is great!', 'Symfony est super !', [], 'fr', ''],
            ['Symfony est awesome !', 'Symfony is %what%!', 'Symfony est %what% !', ['%what%' => 'awesome'], 'fr', ''],
            ['Symfony est super !', new StringClass('Symfony is great!'), 'Symfony est super !', [], 'fr', ''],
            ['', null, '', [], 'fr', ''],
        ];
    }

    public function getTransICUTests()
    {
        $id = '{apples, plural, =0 {There are no apples} one {There is one apple} other {There are # apples}}';

        return [
            ['There are no apples', $id, $id, ['{apples}' => 0], 'en', 'test'.MessageCatalogue::INTL_DOMAIN_SUFFIX],
            ['There is one apple',  $id, $id, ['{apples}' => 1], 'en', 'test'.MessageCatalogue::INTL_DOMAIN_SUFFIX],
            ['There are 3 apples',  $id, $id, ['{apples}' => 3], 'en', 'test'.MessageCatalogue::INTL_DOMAIN_SUFFIX],
        ];
    }

    public function getFlattenedTransTests()
    {
        $messages = [
            'symfony' => [
                'is' => [
                    'great' => 'Symfony est super!',
                ],
            ],
            'foo' => [
                'bar' => [
                    'baz' => 'Foo Bar Baz',
                ],
                'baz' => 'Foo Baz',
            ],
        ];

        return [
            ['Symfony est super!', $messages, 'symfony.is.great'],
            ['Foo Bar Baz', $messages, 'foo.bar.baz'],
            ['Foo Baz', $messages, 'foo.baz'],
        ];
    }

    public function getInvalidLocalesTests()
    {
        return [
            ['fr FR'],
            ['français'],
            ['fr+en'],
            ['utf#8'],
            ['fr&en'],
            ['fr~FR'],
            [' fr'],
            ['fr '],
            ['fr*'],
            ['fr/FR'],
            ['fr\\FR'],
        ];
    }

    public function getValidLocalesTests()
    {
        return [
            [''],
            ['fr'],
            ['francais'],
            ['FR'],
            ['frFR'],
            ['fr-FR'],
            ['fr_FR'],
            ['fr.FR'],
            ['fr-FR.UTF8'],
            ['sr@latin'],
        ];
    }

    /**
     * @requires extension intl
     */
    public function testIntlFormattedDomain()
    {
        $translator = new Translator('en');
        $translator->addLoader('array', new ArrayLoader());

        $translator->addResource('array', ['some_message' => 'Hello %name%'], 'en');
        $this->assertSame('Hello Bob', $translator->trans('some_message', ['%name%' => 'Bob']));

        $translator->addResource('array', ['some_message' => 'Hi {name}'], 'en', 'messages+intl-icu');
        $this->assertSame('Hi Bob', $translator->trans('some_message', ['%name%' => 'Bob']));
    }

<<<<<<< HEAD
=======
    public function testIntlDomainOverlapseWithIntlResourceBefore()
    {
        $intlFormatterMock = $this->createMock(IntlFormatterInterface::class);
        $intlFormatterMock->expects($this->once())->method('formatIntl')->with('hello intl', 'en', [])->willReturn('hello intl');

        $messageFormatter = new MessageFormatter(null, $intlFormatterMock);

        $translator = new Translator('en', $messageFormatter);
        $translator->addLoader('array', new ArrayLoader());

        $translator->addResource('array', ['some_message' => 'hello intl'], 'en', 'messages+intl-icu');
        $translator->addResource('array', ['some_message' => 'hello'], 'en', 'messages');

        $this->assertSame('hello', $translator->trans('some_message', [], 'messages'));

        $translator->addResource('array', ['some_message' => 'hello intl'], 'en', 'messages+intl-icu');

        $this->assertSame('hello intl', $translator->trans('some_message', [], 'messages'));
    }

    /**
     * @group legacy
     */
    public function testTransChoiceFallback()
    {
        $translator = new Translator('ru');
        $translator->setFallbackLocales(['en']);
        $translator->addLoader('array', new ArrayLoader());
        $translator->addResource('array', ['some_message2' => 'one thing|%count% things'], 'en');

        $this->assertEquals('10 things', $translator->transChoice('some_message2', 10, ['%count%' => 10]));
    }

    /**
     * @group legacy
     */
    public function testTransChoiceFallbackBis()
    {
        $translator = new Translator('ru');
        $translator->setFallbackLocales(['en_US', 'en']);
        $translator->addLoader('array', new ArrayLoader());
        $translator->addResource('array', ['some_message2' => 'one thing|%count% things'], 'en_US');

        $this->assertEquals('10 things', $translator->transChoice('some_message2', 10, ['%count%' => 10]));
    }

    /**
     * @group legacy
     */
    public function testTransChoiceFallbackWithNoTranslation()
    {
        $translator = new Translator('ru');
        $translator->setFallbackLocales(['en']);
        $translator->addLoader('array', new ArrayLoader());

        // consistent behavior with Translator::trans(), which returns the string
        // unchanged if it can't be found
        $this->assertEquals('some_message2', $translator->transChoice('some_message2', 10, ['%count%' => 10]));
    }

>>>>>>> e62c7b6d
    public function testMissingLoaderForResourceError()
    {
        $this->expectException(RuntimeException::class);
        $this->expectExceptionMessage('No loader is registered for the "twig" format when loading the "messages.en.twig" resource.');

        $translator = new Translator('en');
        $translator->addResource('twig', 'messages.en.twig', 'en');
        $translator->getCatalogue('en');
    }
}

class StringClass
{
    protected $str;

    public function __construct($str)
    {
        $this->str = $str;
    }

    public function __toString(): string
    {
        return $this->str;
    }
}<|MERGE_RESOLUTION|>--- conflicted
+++ resolved
@@ -563,8 +563,6 @@
         $this->assertSame('Hi Bob', $translator->trans('some_message', ['%name%' => 'Bob']));
     }
 
-<<<<<<< HEAD
-=======
     public function testIntlDomainOverlapseWithIntlResourceBefore()
     {
         $intlFormatterMock = $this->createMock(IntlFormatterInterface::class);
@@ -585,47 +583,6 @@
         $this->assertSame('hello intl', $translator->trans('some_message', [], 'messages'));
     }
 
-    /**
-     * @group legacy
-     */
-    public function testTransChoiceFallback()
-    {
-        $translator = new Translator('ru');
-        $translator->setFallbackLocales(['en']);
-        $translator->addLoader('array', new ArrayLoader());
-        $translator->addResource('array', ['some_message2' => 'one thing|%count% things'], 'en');
-
-        $this->assertEquals('10 things', $translator->transChoice('some_message2', 10, ['%count%' => 10]));
-    }
-
-    /**
-     * @group legacy
-     */
-    public function testTransChoiceFallbackBis()
-    {
-        $translator = new Translator('ru');
-        $translator->setFallbackLocales(['en_US', 'en']);
-        $translator->addLoader('array', new ArrayLoader());
-        $translator->addResource('array', ['some_message2' => 'one thing|%count% things'], 'en_US');
-
-        $this->assertEquals('10 things', $translator->transChoice('some_message2', 10, ['%count%' => 10]));
-    }
-
-    /**
-     * @group legacy
-     */
-    public function testTransChoiceFallbackWithNoTranslation()
-    {
-        $translator = new Translator('ru');
-        $translator->setFallbackLocales(['en']);
-        $translator->addLoader('array', new ArrayLoader());
-
-        // consistent behavior with Translator::trans(), which returns the string
-        // unchanged if it can't be found
-        $this->assertEquals('some_message2', $translator->transChoice('some_message2', 10, ['%count%' => 10]));
-    }
-
->>>>>>> e62c7b6d
     public function testMissingLoaderForResourceError()
     {
         $this->expectException(RuntimeException::class);
