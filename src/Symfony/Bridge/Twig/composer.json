{
    "name": "symfony/twig-bridge",
    "type": "symfony-bridge",
    "description": "Symfony Twig Bridge",
    "keywords": [],
    "homepage": "https://symfony.com",
    "license": "MIT",
    "authors": [
        {
            "name": "Fabien Potencier",
            "email": "fabien@symfony.com"
        },
        {
            "name": "Symfony Community",
            "homepage": "https://symfony.com/contributors"
        }
    ],
    "require": {
        "php": "^7.1.3",
        "twig/twig": "^1.35|^2.4.4"
    },
    "require-dev": {
<<<<<<< HEAD
        "fig/link-util": "^1.0",
        "symfony/asset": "~3.4|~4.0",
        "symfony/dependency-injection": "~3.4|~4.0",
        "symfony/finder": "~3.4|~4.0",
=======
        "symfony/asset": "~2.8|~3.0|~4.0",
        "symfony/dependency-injection": "~2.8|~3.0|~4.0",
        "symfony/finder": "~2.8|~3.0|~4.0",
>>>>>>> 6aa18bf6
        "symfony/form": "~3.4|~4.0",
        "symfony/http-foundation": "~3.4|~4.0",
        "symfony/http-kernel": "~3.4|~4.0",
        "symfony/polyfill-intl-icu": "~1.0",
        "symfony/routing": "~3.4|~4.0",
        "symfony/templating": "~3.4|~4.0",
        "symfony/translation": "~3.4|~4.0",
        "symfony/yaml": "~3.4|~4.0",
        "symfony/security": "~3.4|~4.0",
        "symfony/security-acl": "~2.8|~3.0",
        "symfony/stopwatch": "~3.4|~4.0",
        "symfony/console": "~3.4|~4.0",
<<<<<<< HEAD
        "symfony/var-dumper": "~3.4|~4.0",
        "symfony/expression-language": "~3.4|~4.0",
        "symfony/web-link": "~3.4|~4.0"
=======
        "symfony/var-dumper": "~2.8.10|~3.1.4|~3.2|~4.0",
        "symfony/expression-language": "~2.8|~3.0|~4.0",
        "symfony/web-link": "~3.3|~4.0",
        "symfony/workflow": "~3.3|~4.0"
>>>>>>> 6aa18bf6
    },
    "conflict": {
        "symfony/form": "<3.4",
        "symfony/console": "<3.4"
    },
    "suggest": {
        "symfony/finder": "",
        "symfony/asset": "For using the AssetExtension",
        "symfony/form": "For using the FormExtension",
        "symfony/http-kernel": "For using the HttpKernelExtension",
        "symfony/routing": "For using the RoutingExtension",
        "symfony/templating": "For using the TwigEngine",
        "symfony/translation": "For using the TranslationExtension",
        "symfony/yaml": "For using the YamlExtension",
        "symfony/security": "For using the SecurityExtension",
        "symfony/stopwatch": "For using the StopwatchExtension",
        "symfony/var-dumper": "For using the DumpExtension",
        "symfony/expression-language": "For using the ExpressionExtension",
        "symfony/web-link": "For using the WebLinkExtension"
    },
    "autoload": {
        "psr-4": { "Symfony\\Bridge\\Twig\\": "" },
        "exclude-from-classmap": [
            "/Tests/"
        ]
    },
    "minimum-stability": "dev",
    "extra": {
        "branch-alias": {
            "dev-master": "4.0-dev"
        }
    }
}<|MERGE_RESOLUTION|>--- conflicted
+++ resolved
@@ -20,16 +20,9 @@
         "twig/twig": "^1.35|^2.4.4"
     },
     "require-dev": {
-<<<<<<< HEAD
-        "fig/link-util": "^1.0",
         "symfony/asset": "~3.4|~4.0",
         "symfony/dependency-injection": "~3.4|~4.0",
         "symfony/finder": "~3.4|~4.0",
-=======
-        "symfony/asset": "~2.8|~3.0|~4.0",
-        "symfony/dependency-injection": "~2.8|~3.0|~4.0",
-        "symfony/finder": "~2.8|~3.0|~4.0",
->>>>>>> 6aa18bf6
         "symfony/form": "~3.4|~4.0",
         "symfony/http-foundation": "~3.4|~4.0",
         "symfony/http-kernel": "~3.4|~4.0",
@@ -42,16 +35,10 @@
         "symfony/security-acl": "~2.8|~3.0",
         "symfony/stopwatch": "~3.4|~4.0",
         "symfony/console": "~3.4|~4.0",
-<<<<<<< HEAD
         "symfony/var-dumper": "~3.4|~4.0",
         "symfony/expression-language": "~3.4|~4.0",
-        "symfony/web-link": "~3.4|~4.0"
-=======
-        "symfony/var-dumper": "~2.8.10|~3.1.4|~3.2|~4.0",
-        "symfony/expression-language": "~2.8|~3.0|~4.0",
-        "symfony/web-link": "~3.3|~4.0",
-        "symfony/workflow": "~3.3|~4.0"
->>>>>>> 6aa18bf6
+        "symfony/web-link": "~3.4|~4.0",
+        "symfony/workflow": "~3.4|~4.0"
     },
     "conflict": {
         "symfony/form": "<3.4",
