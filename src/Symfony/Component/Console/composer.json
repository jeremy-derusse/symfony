{
    "name": "symfony/console",
    "type": "library",
    "description": "Eases the creation of beautiful and testable command line interfaces",
    "keywords": ["console", "cli", "command line", "terminal"],
    "homepage": "https://symfony.com",
    "license": "MIT",
    "authors": [
        {
            "name": "Fabien Potencier",
            "email": "fabien@symfony.com"
        },
        {
            "name": "Symfony Community",
            "homepage": "https://symfony.com/contributors"
        }
    ],
    "require": {
        "php": ">=7.2.5",
        "symfony/polyfill-mbstring": "~1.0",
        "symfony/polyfill-php73": "^1.8",
        "symfony/polyfill-php80": "^1.15",
        "symfony/service-contracts": "^1.1|^2",
        "symfony/string": "^5.1"
    },
    "require-dev": {
        "symfony/config": "^4.4|^5.0",
        "symfony/event-dispatcher": "^4.4|^5.0",
        "symfony/dependency-injection": "^4.4|^5.0",
        "symfony/lock": "^4.4|^5.0",
<<<<<<< HEAD
        "symfony/process": "^4.4|^5.0",
        "symfony/var-dumper": "^4.4|^5.0",
        "psr/log": "~1.0"
=======
        "symfony/process": "^3.4|^4.0|^5.0",
        "symfony/var-dumper": "^4.3|^5.0",
        "psr/log": "^1|^2"
>>>>>>> 39c02d6b
    },
    "provide": {
        "psr/log-implementation": "1.0|2.0"
    },
    "suggest": {
        "symfony/event-dispatcher": "",
        "symfony/lock": "",
        "symfony/process": "",
        "psr/log": "For using the console logger"
    },
    "conflict": {
<<<<<<< HEAD
        "symfony/dependency-injection": "<4.4",
        "symfony/dotenv": "<5.1",
        "symfony/event-dispatcher": "<4.4",
=======
        "psr/log": ">=3",
        "symfony/dependency-injection": "<3.4",
        "symfony/event-dispatcher": "<4.3|>=5",
>>>>>>> 39c02d6b
        "symfony/lock": "<4.4",
        "symfony/process": "<4.4"
    },
    "autoload": {
        "psr-4": { "Symfony\\Component\\Console\\": "" },
        "exclude-from-classmap": [
            "/Tests/"
        ]
    },
    "minimum-stability": "dev"
}<|MERGE_RESOLUTION|>--- conflicted
+++ resolved
@@ -28,15 +28,9 @@
         "symfony/event-dispatcher": "^4.4|^5.0",
         "symfony/dependency-injection": "^4.4|^5.0",
         "symfony/lock": "^4.4|^5.0",
-<<<<<<< HEAD
         "symfony/process": "^4.4|^5.0",
         "symfony/var-dumper": "^4.4|^5.0",
-        "psr/log": "~1.0"
-=======
-        "symfony/process": "^3.4|^4.0|^5.0",
-        "symfony/var-dumper": "^4.3|^5.0",
         "psr/log": "^1|^2"
->>>>>>> 39c02d6b
     },
     "provide": {
         "psr/log-implementation": "1.0|2.0"
@@ -48,15 +42,10 @@
         "psr/log": "For using the console logger"
     },
     "conflict": {
-<<<<<<< HEAD
+        "psr/log": ">=3",
         "symfony/dependency-injection": "<4.4",
         "symfony/dotenv": "<5.1",
         "symfony/event-dispatcher": "<4.4",
-=======
-        "psr/log": ">=3",
-        "symfony/dependency-injection": "<3.4",
-        "symfony/event-dispatcher": "<4.3|>=5",
->>>>>>> 39c02d6b
         "symfony/lock": "<4.4",
         "symfony/process": "<4.4"
     },
