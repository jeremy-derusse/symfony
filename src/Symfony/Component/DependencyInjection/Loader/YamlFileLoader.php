<?php

/*
 * This file is part of the Symfony package.
 *
 * (c) Fabien Potencier <fabien@symfony.com>
 *
 * For the full copyright and license information, please view the LICENSE
 * file that was distributed with this source code.
 */

namespace Symfony\Component\DependencyInjection\Loader;

use Symfony\Component\DependencyInjection\Alias;
use Symfony\Component\DependencyInjection\Argument\ArgumentInterface;
use Symfony\Component\DependencyInjection\Argument\BoundArgument;
use Symfony\Component\DependencyInjection\Argument\IteratorArgument;
use Symfony\Component\DependencyInjection\Argument\ServiceLocatorArgument;
use Symfony\Component\DependencyInjection\Argument\TaggedIteratorArgument;
use Symfony\Component\DependencyInjection\ChildDefinition;
use Symfony\Component\DependencyInjection\ContainerBuilder;
use Symfony\Component\DependencyInjection\ContainerInterface;
use Symfony\Component\DependencyInjection\Definition;
use Symfony\Component\DependencyInjection\Exception\InvalidArgumentException;
use Symfony\Component\DependencyInjection\Exception\RuntimeException;
use Symfony\Component\DependencyInjection\Extension\ExtensionInterface;
use Symfony\Component\DependencyInjection\Reference;
use Symfony\Component\ExpressionLanguage\Expression;
use Symfony\Component\Yaml\Exception\ParseException;
use Symfony\Component\Yaml\Parser as YamlParser;
use Symfony\Component\Yaml\Tag\TaggedValue;
use Symfony\Component\Yaml\Yaml;

/**
 * YamlFileLoader loads YAML files service definitions.
 *
 * @author Fabien Potencier <fabien@symfony.com>
 */
class YamlFileLoader extends FileLoader
{
    private static $serviceKeywords = [
        'alias' => 'alias',
        'parent' => 'parent',
        'class' => 'class',
        'shared' => 'shared',
        'synthetic' => 'synthetic',
        'lazy' => 'lazy',
        'public' => 'public',
        'abstract' => 'abstract',
        'deprecated' => 'deprecated',
        'factory' => 'factory',
        'file' => 'file',
        'arguments' => 'arguments',
        'properties' => 'properties',
        'configurator' => 'configurator',
        'calls' => 'calls',
        'tags' => 'tags',
        'decorates' => 'decorates',
        'decoration_inner_name' => 'decoration_inner_name',
        'decoration_priority' => 'decoration_priority',
        'decoration_on_invalid' => 'decoration_on_invalid',
        'autowire' => 'autowire',
        'autoconfigure' => 'autoconfigure',
        'bind' => 'bind',
    ];

    private static $prototypeKeywords = [
        'resource' => 'resource',
        'namespace' => 'namespace',
        'exclude' => 'exclude',
        'parent' => 'parent',
        'shared' => 'shared',
        'lazy' => 'lazy',
        'public' => 'public',
        'abstract' => 'abstract',
        'deprecated' => 'deprecated',
        'factory' => 'factory',
        'arguments' => 'arguments',
        'properties' => 'properties',
        'configurator' => 'configurator',
        'calls' => 'calls',
        'tags' => 'tags',
        'autowire' => 'autowire',
        'autoconfigure' => 'autoconfigure',
        'bind' => 'bind',
    ];

    private static $instanceofKeywords = [
        'shared' => 'shared',
        'lazy' => 'lazy',
        'public' => 'public',
        'properties' => 'properties',
        'configurator' => 'configurator',
        'calls' => 'calls',
        'tags' => 'tags',
        'autowire' => 'autowire',
        'bind' => 'bind',
    ];

    private static $defaultsKeywords = [
        'public' => 'public',
        'tags' => 'tags',
        'autowire' => 'autowire',
        'autoconfigure' => 'autoconfigure',
        'bind' => 'bind',
    ];

    private $yamlParser;

    private $anonymousServicesCount;
    private $anonymousServicesSuffix;

    protected $autoRegisterAliasesForSinglyImplementedInterfaces = false;

    /**
     * {@inheritdoc}
     */
    public function load($resource, $type = null)
    {
        $path = $this->locator->locate($resource);

        $content = $this->loadFile($path);

        $this->container->fileExists($path);

        // empty file
        if (null === $content) {
            return;
        }

        // imports
        $this->parseImports($content, $path);

        // parameters
        if (isset($content['parameters'])) {
            if (!\is_array($content['parameters'])) {
                throw new InvalidArgumentException(sprintf('The "parameters" key should contain an array in "%s". Check your YAML syntax.', $path));
            }

            foreach ($content['parameters'] as $key => $value) {
                $this->container->setParameter($key, $this->resolveServices($value, $path, true));
            }
        }

        // extensions
        $this->loadFromExtensions($content);

        // services
        $this->anonymousServicesCount = 0;
        $this->anonymousServicesSuffix = '~'.ContainerBuilder::hash($path);
        $this->setCurrentDir(\dirname($path));
        try {
            $this->parseDefinitions($content, $path);
        } finally {
            $this->instanceof = [];
            $this->registerAliasesForSinglyImplementedInterfaces();
        }
    }

    /**
     * {@inheritdoc}
     */
    public function supports($resource, $type = null)
    {
        if (!\is_string($resource)) {
            return false;
        }

        if (null === $type && \in_array(pathinfo($resource, PATHINFO_EXTENSION), ['yaml', 'yml'], true)) {
            return true;
        }

        return \in_array($type, ['yaml', 'yml'], true);
    }

    private function parseImports(array $content, string $file)
    {
        if (!isset($content['imports'])) {
            return;
        }

        if (!\is_array($content['imports'])) {
            throw new InvalidArgumentException(sprintf('The "imports" key should contain an array in "%s". Check your YAML syntax.', $file));
        }

        $defaultDirectory = \dirname($file);
        foreach ($content['imports'] as $import) {
            if (!\is_array($import)) {
                $import = ['resource' => $import];
            }
            if (!isset($import['resource'])) {
                throw new InvalidArgumentException(sprintf('An import should provide a resource in "%s". Check your YAML syntax.', $file));
            }

            $this->setCurrentDir($defaultDirectory);
            $this->import($import['resource'], $import['type'] ?? null, $import['ignore_errors'] ?? false, $file);
        }
    }

    private function parseDefinitions(array $content, string $file)
    {
        if (!isset($content['services'])) {
            return;
        }

        if (!\is_array($content['services'])) {
            throw new InvalidArgumentException(sprintf('The "services" key should contain an array in "%s". Check your YAML syntax.', $file));
        }

        if (\array_key_exists('_instanceof', $content['services'])) {
            $instanceof = $content['services']['_instanceof'];
            unset($content['services']['_instanceof']);

            if (!\is_array($instanceof)) {
                throw new InvalidArgumentException(sprintf('Service "_instanceof" key must be an array, "%s" given in "%s".', \gettype($instanceof), $file));
            }
            $this->instanceof = [];
            $this->isLoadingInstanceof = true;
            foreach ($instanceof as $id => $service) {
                if (!$service || !\is_array($service)) {
                    throw new InvalidArgumentException(sprintf('Type definition "%s" must be a non-empty array within "_instanceof" in "%s". Check your YAML syntax.', $id, $file));
                }
                if (\is_string($service) && 0 === strpos($service, '@')) {
                    throw new InvalidArgumentException(sprintf('Type definition "%s" cannot be an alias within "_instanceof" in "%s". Check your YAML syntax.', $id, $file));
                }
                $this->parseDefinition($id, $service, $file, []);
            }
        }

        $this->isLoadingInstanceof = false;
        $defaults = $this->parseDefaults($content, $file);
        foreach ($content['services'] as $id => $service) {
            $this->parseDefinition($id, $service, $file, $defaults);
        }
    }

    /**
     * @throws InvalidArgumentException
     */
    private function parseDefaults(array &$content, string $file): array
    {
        if (!\array_key_exists('_defaults', $content['services'])) {
            return [];
        }
        $defaults = $content['services']['_defaults'];
        unset($content['services']['_defaults']);

        if (!\is_array($defaults)) {
            throw new InvalidArgumentException(sprintf('Service "_defaults" key must be an array, "%s" given in "%s".', \gettype($defaults), $file));
        }

        foreach ($defaults as $key => $default) {
            if (!isset(self::$defaultsKeywords[$key])) {
                throw new InvalidArgumentException(sprintf('The configuration key "%s" cannot be used to define a default value in "%s". Allowed keys are "%s".', $key, $file, implode('", "', self::$defaultsKeywords)));
            }
        }

        if (isset($defaults['tags'])) {
            if (!\is_array($tags = $defaults['tags'])) {
                throw new InvalidArgumentException(sprintf('Parameter "tags" in "_defaults" must be an array in "%s". Check your YAML syntax.', $file));
            }

            foreach ($tags as $tag) {
                if (!\is_array($tag)) {
                    $tag = ['name' => $tag];
                }

                if (!isset($tag['name'])) {
                    throw new InvalidArgumentException(sprintf('A "tags" entry in "_defaults" is missing a "name" key in "%s".', $file));
                }
                $name = $tag['name'];
                unset($tag['name']);

                if (!\is_string($name) || '' === $name) {
                    throw new InvalidArgumentException(sprintf('The tag name in "_defaults" must be a non-empty string in "%s".', $file));
                }

                foreach ($tag as $attribute => $value) {
                    if (!is_scalar($value) && null !== $value) {
                        throw new InvalidArgumentException(sprintf('Tag "%s", attribute "%s" in "_defaults" must be of a scalar-type in "%s". Check your YAML syntax.', $name, $attribute, $file));
                    }
                }
            }
        }

        if (isset($defaults['bind'])) {
            if (!\is_array($defaults['bind'])) {
                throw new InvalidArgumentException(sprintf('Parameter "bind" in "_defaults" must be an array in "%s". Check your YAML syntax.', $file));
            }

            foreach ($this->resolveServices($defaults['bind'], $file) as $argument => $value) {
                $defaults['bind'][$argument] = new BoundArgument($value, true, BoundArgument::DEFAULTS_BINDING, $file);
            }
        }

        return $defaults;
    }

    private function isUsingShortSyntax(array $service): bool
    {
        foreach ($service as $key => $value) {
            if (\is_string($key) && ('' === $key || ('$' !== $key[0] && false === strpos($key, '\\')))) {
                return false;
            }
        }

        return true;
    }

    /**
     * Parses a definition.
     *
     * @param array|string $service
     *
     * @throws InvalidArgumentException When tags are invalid
     */
    private function parseDefinition(string $id, $service, string $file, array $defaults)
    {
        if (preg_match('/^_[a-zA-Z0-9_]*$/', $id)) {
            throw new InvalidArgumentException(sprintf('Service names that start with an underscore are reserved. Rename the "%s" service or define it in XML instead.', $id));
        }

        if (\is_string($service) && 0 === strpos($service, '@')) {
            $this->container->setAlias($id, $alias = new Alias(substr($service, 1)));
            if (isset($defaults['public'])) {
                $alias->setPublic($defaults['public']);
            }

            return;
        }

        if (\is_array($service) && $this->isUsingShortSyntax($service)) {
            $service = ['arguments' => $service];
        }

        if (null === $service) {
            $service = [];
        }

        if (!\is_array($service)) {
            throw new InvalidArgumentException(sprintf('A service definition must be an array or a string starting with "@" but "%s" found for service "%s" in "%s". Check your YAML syntax.', \gettype($service), $id, $file));
        }

        $this->checkDefinition($id, $service, $file);

        if (isset($service['alias'])) {
            $this->container->setAlias($id, $alias = new Alias($service['alias']));
            if (isset($service['public'])) {
                $alias->setPublic($service['public']);
            } elseif (isset($defaults['public'])) {
                $alias->setPublic($defaults['public']);
            }

            foreach ($service as $key => $value) {
                if (!\in_array($key, ['alias', 'public', 'deprecated'])) {
                    throw new InvalidArgumentException(sprintf('The configuration key "%s" is unsupported for the service "%s" which is defined as an alias in "%s". Allowed configuration keys for service aliases are "alias", "public" and "deprecated".', $key, $id, $file));
                }

                if ('deprecated' === $key) {
                    $alias->setDeprecated(true, $value);
                }
            }

            return;
        }

        if ($this->isLoadingInstanceof) {
            $definition = new ChildDefinition('');
        } elseif (isset($service['parent'])) {
            if (!empty($this->instanceof)) {
                throw new InvalidArgumentException(sprintf('The service "%s" cannot use the "parent" option in the same file where "_instanceof" configuration is defined as using both is not supported. Move your child definitions to a separate file.', $id));
            }

            foreach ($defaults as $k => $v) {
                if ('tags' === $k) {
                    // since tags are never inherited from parents, there is no confusion
                    // thus we can safely add them as defaults to ChildDefinition
                    continue;
                }
                if ('bind' === $k) {
                    throw new InvalidArgumentException(sprintf('Attribute "bind" on service "%s" cannot be inherited from "_defaults" when a "parent" is set. Move your child definitions to a separate file.', $id));
                }
                if (!isset($service[$k])) {
                    throw new InvalidArgumentException(sprintf('Attribute "%s" on service "%s" cannot be inherited from "_defaults" when a "parent" is set. Move your child definitions to a separate file or define this attribute explicitly.', $k, $id));
                }
            }

            if ('' !== $service['parent'] && '@' === $service['parent'][0]) {
                throw new InvalidArgumentException(sprintf('The value of the "parent" option for the "%s" service must be the id of the service without the "@" prefix (replace "%s" with "%s").', $id, $service['parent'], substr($service['parent'], 1)));
            }

            $definition = new ChildDefinition($service['parent']);
        } else {
            $definition = new Definition();

            if (isset($defaults['public'])) {
                $definition->setPublic($defaults['public']);
            }
            if (isset($defaults['autowire'])) {
                $definition->setAutowired($defaults['autowire']);
            }
            if (isset($defaults['autoconfigure'])) {
                $definition->setAutoconfigured($defaults['autoconfigure']);
            }

            $definition->setChanges([]);
        }

        if (isset($service['class'])) {
            $definition->setClass($service['class']);
        }

        if (isset($service['shared'])) {
            $definition->setShared($service['shared']);
        }

        if (isset($service['synthetic'])) {
            $definition->setSynthetic($service['synthetic']);
        }

        if (isset($service['lazy'])) {
            $definition->setLazy((bool) $service['lazy']);
            if (\is_string($service['lazy'])) {
                $definition->addTag('proxy', ['interface' => $service['lazy']]);
            }
        }

        if (isset($service['public'])) {
            $definition->setPublic($service['public']);
        }

        if (isset($service['abstract'])) {
            $definition->setAbstract($service['abstract']);
        }

        if (\array_key_exists('deprecated', $service)) {
            $definition->setDeprecated(true, $service['deprecated']);
        }

        if (isset($service['factory'])) {
            $definition->setFactory($this->parseCallable($service['factory'], 'factory', $id, $file));
        }

        if (isset($service['file'])) {
            $definition->setFile($service['file']);
        }

        if (isset($service['arguments'])) {
            $definition->setArguments($this->resolveServices($service['arguments'], $file));
        }

        if (isset($service['properties'])) {
            $definition->setProperties($this->resolveServices($service['properties'], $file));
        }

        if (isset($service['configurator'])) {
            $definition->setConfigurator($this->parseCallable($service['configurator'], 'configurator', $id, $file));
        }

        if (isset($service['calls'])) {
            if (!\is_array($service['calls'])) {
                throw new InvalidArgumentException(sprintf('Parameter "calls" must be an array for service "%s" in "%s". Check your YAML syntax.', $id, $file));
            }

            foreach ($service['calls'] as $k => $call) {
                if (!\is_array($call) && (!\is_string($k) || !$call instanceof TaggedValue)) {
                    throw new InvalidArgumentException(sprintf('Invalid method call for service "%s": expected map or array, "%s" given in "%s".', $id, $call instanceof TaggedValue ? '!'.$call->getTag() : \gettype($call), $file));
                }

                if (\is_string($k)) {
                    throw new InvalidArgumentException(sprintf('Invalid method call for service "%s", did you forgot a leading dash before "%s: ..." in "%s"?', $id, $k, $file));
                }

                if (isset($call['method'])) {
                    $method = $call['method'];
                    $args = $call['arguments'] ?? [];
                    $returnsClone = $call['returns_clone'] ?? false;
                } else {
                    if (1 === \count($call) && \is_string(key($call))) {
                        $method = key($call);
                        $args = $call[$method];

                        if ($args instanceof TaggedValue) {
                            if ('returns_clone' !== $args->getTag()) {
                                throw new InvalidArgumentException(sprintf('Unsupported tag "!%s", did you mean "!returns_clone" for service "%s" in "%s"?', $args->getTag(), $id, $file));
                            }

                            $returnsClone = true;
                            $args = $args->getValue();
                        } else {
                            $returnsClone = false;
                        }
                    } elseif (empty($call[0])) {
                        throw new InvalidArgumentException(sprintf('Invalid call for service "%s": the method must be defined as the first index of an array or as the only key of a map in "%s".', $id, $file));
                    } else {
                        $method = $call[0];
                        $args = $call[1] ?? [];
                        $returnsClone = $call[2] ?? false;
                    }
                }

                if (!\is_array($args)) {
                    throw new InvalidArgumentException(sprintf('The second parameter for function call "%s" must be an array of its arguments for service "%s" in "%s". Check your YAML syntax.', $method, $id, $file));
                }

                $args = $this->resolveServices($args, $file);
                $definition->addMethodCall($method, $args, $returnsClone);
            }
        }

        $tags = isset($service['tags']) ? $service['tags'] : [];
        if (!\is_array($tags)) {
            throw new InvalidArgumentException(sprintf('Parameter "tags" must be an array for service "%s" in "%s". Check your YAML syntax.', $id, $file));
        }

        if (isset($defaults['tags'])) {
            $tags = array_merge($tags, $defaults['tags']);
        }

        foreach ($tags as $tag) {
            if (!\is_array($tag)) {
                $tag = ['name' => $tag];
            }

            if (!isset($tag['name'])) {
                throw new InvalidArgumentException(sprintf('A "tags" entry is missing a "name" key for service "%s" in "%s".', $id, $file));
            }
            $name = $tag['name'];
            unset($tag['name']);

            if (!\is_string($name) || '' === $name) {
                throw new InvalidArgumentException(sprintf('The tag name for service "%s" in "%s" must be a non-empty string.', $id, $file));
            }

            foreach ($tag as $attribute => $value) {
                if (!is_scalar($value) && null !== $value) {
                    throw new InvalidArgumentException(sprintf('A "tags" attribute must be of a scalar-type for service "%s", tag "%s", attribute "%s" in "%s". Check your YAML syntax.', $id, $name, $attribute, $file));
                }
            }

            $definition->addTag($name, $tag);
        }

        if (null !== $decorates = $service['decorates'] ?? null) {
            if ('' !== $decorates && '@' === $decorates[0]) {
                throw new InvalidArgumentException(sprintf('The value of the "decorates" option for the "%s" service must be the id of the service without the "@" prefix (replace "%s" with "%s").', $id, $service['decorates'], substr($decorates, 1)));
            }

            $decorationOnInvalid = \array_key_exists('decoration_on_invalid', $service) ? $service['decoration_on_invalid'] : 'exception';
            if ('exception' === $decorationOnInvalid) {
                $invalidBehavior = ContainerInterface::EXCEPTION_ON_INVALID_REFERENCE;
            } elseif ('ignore' === $decorationOnInvalid) {
                $invalidBehavior = ContainerInterface::IGNORE_ON_INVALID_REFERENCE;
            } elseif (null === $decorationOnInvalid) {
                $invalidBehavior = ContainerInterface::NULL_ON_INVALID_REFERENCE;
            } elseif ('null' === $decorationOnInvalid) {
                throw new InvalidArgumentException(sprintf('Invalid value "%s" for attribute "decoration_on_invalid" on service "%s". Did you mean null (without quotes) in "%s"?', $decorationOnInvalid, $id, $file));
            } else {
                throw new InvalidArgumentException(sprintf('Invalid value "%s" for attribute "decoration_on_invalid" on service "%s". Did you mean "exception", "ignore" or null in "%s"?', $decorationOnInvalid, $id, $file));
            }

            $renameId = isset($service['decoration_inner_name']) ? $service['decoration_inner_name'] : null;
            $priority = isset($service['decoration_priority']) ? $service['decoration_priority'] : 0;

            $definition->setDecoratedService($decorates, $renameId, $priority, $invalidBehavior);
        }

        if (isset($service['autowire'])) {
            $definition->setAutowired($service['autowire']);
        }

        if (isset($defaults['bind']) || isset($service['bind'])) {
            // deep clone, to avoid multiple process of the same instance in the passes
            $bindings = isset($defaults['bind']) ? unserialize(serialize($defaults['bind'])) : [];

            if (isset($service['bind'])) {
                if (!\is_array($service['bind'])) {
                    throw new InvalidArgumentException(sprintf('Parameter "bind" must be an array for service "%s" in "%s". Check your YAML syntax.', $id, $file));
                }

                $bindings = array_merge($bindings, $this->resolveServices($service['bind'], $file));
                $bindingType = $this->isLoadingInstanceof ? BoundArgument::INSTANCEOF_BINDING : BoundArgument::SERVICE_BINDING;
                foreach ($bindings as $argument => $value) {
                    if (!$value instanceof BoundArgument) {
                        $bindings[$argument] = new BoundArgument($value, true, $bindingType, $file);
                    }
                }
            }

            $definition->setBindings($bindings);
        }

        if (isset($service['autoconfigure'])) {
            if (!$definition instanceof ChildDefinition) {
                $definition->setAutoconfigured($service['autoconfigure']);
            } elseif ($service['autoconfigure']) {
                throw new InvalidArgumentException(sprintf('The service "%s" cannot have a "parent" and also have "autoconfigure". Try setting "autoconfigure: false" for the service.', $id));
            }
        }

        if (\array_key_exists('namespace', $service) && !\array_key_exists('resource', $service)) {
            throw new InvalidArgumentException(sprintf('A "resource" attribute must be set when the "namespace" attribute is set for service "%s" in "%s". Check your YAML syntax.', $id, $file));
        }

        if (\array_key_exists('resource', $service)) {
            if (!\is_string($service['resource'])) {
                throw new InvalidArgumentException(sprintf('A "resource" attribute must be of type string for service "%s" in "%s". Check your YAML syntax.', $id, $file));
            }
            $exclude = isset($service['exclude']) ? $service['exclude'] : null;
            $namespace = isset($service['namespace']) ? $service['namespace'] : $id;
            $this->registerClasses($definition, $namespace, $service['resource'], $exclude);
        } else {
            $this->setDefinition($id, $definition);
        }
    }

    /**
     * Parses a callable.
     *
     * @param string|array $callable A callable reference
     *
     * @throws InvalidArgumentException When errors occur
     *
     * @return string|array|Reference A parsed callable
     */
    private function parseCallable($callable, string $parameter, string $id, string $file)
    {
        if (\is_string($callable)) {
            if ('' !== $callable && '@' === $callable[0]) {
                if (false === strpos($callable, ':')) {
                    return [$this->resolveServices($callable, $file), '__invoke'];
                }

                throw new InvalidArgumentException(sprintf('The value of the "%s" option for the "%s" service must be the id of the service without the "@" prefix (replace "%s" with "%s" in "%s").', $parameter, $id, $callable, substr($callable, 1), $file));
            }

            if (false !== strpos($callable, ':') && false === strpos($callable, '::')) {
                $parts = explode(':', $callable);

                @trigger_error(sprintf('Using short %s syntax for service "%s" is deprecated since Symfony 4.4, use "[\'@%s\', \'%s\']" instead.', $parameter, $id, ...$parts), E_USER_DEPRECATED);

                return [$this->resolveServices('@'.$parts[0], $file), $parts[1]];
            }

            return $callable;
        }

        if (\is_array($callable)) {
            if (isset($callable[0]) && isset($callable[1])) {
                return [$this->resolveServices($callable[0], $file), $callable[1]];
            }

            if ('factory' === $parameter && isset($callable[1]) && null === $callable[0]) {
                return $callable;
            }

            throw new InvalidArgumentException(sprintf('Parameter "%s" must contain an array with two elements for service "%s" in "%s". Check your YAML syntax.', $parameter, $id, $file));
        }

        throw new InvalidArgumentException(sprintf('Parameter "%s" must be a string or an array for service "%s" in "%s". Check your YAML syntax.', $parameter, $id, $file));
    }

    /**
     * Loads a YAML file.
     *
     * @param string $file
     *
     * @return array The file content
     *
     * @throws InvalidArgumentException when the given file is not a local file or when it does not exist
     */
    protected function loadFile($file)
    {
        if (!class_exists('Symfony\Component\Yaml\Parser')) {
            throw new RuntimeException('Unable to load YAML config files as the Symfony Yaml Component is not installed.');
        }

        if (!stream_is_local($file)) {
            throw new InvalidArgumentException(sprintf('This is not a local file "%s".', $file));
        }

        if (!file_exists($file)) {
            throw new InvalidArgumentException(sprintf('The file "%s" does not exist.', $file));
        }

        if (null === $this->yamlParser) {
            $this->yamlParser = new YamlParser();
        }

        try {
            $configuration = $this->yamlParser->parseFile($file, Yaml::PARSE_CONSTANT | Yaml::PARSE_CUSTOM_TAGS);
        } catch (ParseException $e) {
<<<<<<< HEAD
            throw new InvalidArgumentException(sprintf('The file "%s" does not contain valid YAML: "%s".', $file, $e->getMessage()), 0, $e);
=======
            throw new InvalidArgumentException(sprintf('The file "%s" does not contain valid YAML: '.$e->getMessage(), $file), 0, $e);
        } finally {
            restore_error_handler();
>>>>>>> 270d1be0
        }

        return $this->validate($configuration, $file);
    }

    /**
     * Validates a YAML file.
     *
     * @throws InvalidArgumentException When service file is not valid
     */
    private function validate($content, string $file): ?array
    {
        if (null === $content) {
            return $content;
        }

        if (!\is_array($content)) {
            throw new InvalidArgumentException(sprintf('The service file "%s" is not valid. It should contain an array. Check your YAML syntax.', $file));
        }

        foreach ($content as $namespace => $data) {
            if (\in_array($namespace, ['imports', 'parameters', 'services'])) {
                continue;
            }

            if (!$this->container->hasExtension($namespace)) {
                $extensionNamespaces = array_filter(array_map(function (ExtensionInterface $ext) { return $ext->getAlias(); }, $this->container->getExtensions()));
                throw new InvalidArgumentException(sprintf('There is no extension able to load the configuration for "%s" (in "%s"). Looked for namespace "%s", found "%s".', $namespace, $file, $namespace, $extensionNamespaces ? sprintf('"%s"', implode('", "', $extensionNamespaces)) : 'none'));
            }
        }

        return $content;
    }

    /**
     * Resolves services.
     *
     * @return array|string|Reference|ArgumentInterface
     */
    private function resolveServices($value, string $file, bool $isParameter = false)
    {
        if ($value instanceof TaggedValue) {
            $argument = $value->getValue();
            if ('iterator' === $value->getTag()) {
                if (!\is_array($argument)) {
                    throw new InvalidArgumentException(sprintf('"!iterator" tag only accepts sequences in "%s".', $file));
                }
                $argument = $this->resolveServices($argument, $file, $isParameter);
                try {
                    return new IteratorArgument($argument);
                } catch (InvalidArgumentException $e) {
                    throw new InvalidArgumentException(sprintf('"!iterator" tag only accepts arrays of "@service" references in "%s".', $file));
                }
            }
            if ('service_locator' === $value->getTag()) {
                if (!\is_array($argument)) {
                    throw new InvalidArgumentException(sprintf('"!service_locator" tag only accepts maps in "%s".', $file));
                }

                $argument = $this->resolveServices($argument, $file, $isParameter);

                try {
                    return new ServiceLocatorArgument($argument);
                } catch (InvalidArgumentException $e) {
                    throw new InvalidArgumentException(sprintf('"!service_locator" tag only accepts maps of "@service" references in "%s".', $file));
                }
            }
            if (\in_array($value->getTag(), ['tagged', 'tagged_iterator', 'tagged_locator'], true)) {
                $forLocator = 'tagged_locator' === $value->getTag();

                if (\is_array($argument) && isset($argument['tag']) && $argument['tag']) {
                    if ($diff = array_diff(array_keys($argument), ['tag', 'index_by', 'default_index_method', 'default_priority_method'])) {
                        throw new InvalidArgumentException(sprintf('"!%s" tag contains unsupported key "%s"; supported ones are "tag", "index_by", "default_index_method", and "default_priority_method".', $value->getTag(), implode('"", "', $diff)));
                    }

                    $argument = new TaggedIteratorArgument($argument['tag'], $argument['index_by'] ?? null, $argument['default_index_method'] ?? null, $forLocator, $argument['default_priority_method'] ?? null);
                } elseif (\is_string($argument) && $argument) {
                    $argument = new TaggedIteratorArgument($argument, null, null, $forLocator);
                } else {
                    throw new InvalidArgumentException(sprintf('"!%s" tags only accept a non empty string or an array with a key "tag" in "%s".', $value->getTag(), $file));
                }

                if ($forLocator) {
                    $argument = new ServiceLocatorArgument($argument);
                }

                return $argument;
            }
            if ('service' === $value->getTag()) {
                if ($isParameter) {
                    throw new InvalidArgumentException(sprintf('Using an anonymous service in a parameter is not allowed in "%s".', $file));
                }

                $isLoadingInstanceof = $this->isLoadingInstanceof;
                $this->isLoadingInstanceof = false;
                $instanceof = $this->instanceof;
                $this->instanceof = [];

                $id = sprintf('.%d_%s', ++$this->anonymousServicesCount, preg_replace('/^.*\\\\/', '', isset($argument['class']) ? $argument['class'] : '').$this->anonymousServicesSuffix);
                $this->parseDefinition($id, $argument, $file, []);

                if (!$this->container->hasDefinition($id)) {
                    throw new InvalidArgumentException(sprintf('Creating an alias using the tag "!service" is not allowed in "%s".', $file));
                }

                $this->container->getDefinition($id)->setPublic(false);

                $this->isLoadingInstanceof = $isLoadingInstanceof;
                $this->instanceof = $instanceof;

                return new Reference($id);
            }

            throw new InvalidArgumentException(sprintf('Unsupported tag "!%s".', $value->getTag()));
        }

        if (\is_array($value)) {
            foreach ($value as $k => $v) {
                $value[$k] = $this->resolveServices($v, $file, $isParameter);
            }
        } elseif (\is_string($value) && 0 === strpos($value, '@=')) {
            if (!class_exists(Expression::class)) {
                throw new \LogicException(sprintf('The "@=" expression syntax cannot be used without the ExpressionLanguage component. Try running "composer require symfony/expression-language".'));
            }

            return new Expression(substr($value, 2));
        } elseif (\is_string($value) && 0 === strpos($value, '@')) {
            if (0 === strpos($value, '@@')) {
                $value = substr($value, 1);
                $invalidBehavior = null;
            } elseif (0 === strpos($value, '@!')) {
                $value = substr($value, 2);
                $invalidBehavior = ContainerInterface::IGNORE_ON_UNINITIALIZED_REFERENCE;
            } elseif (0 === strpos($value, '@?')) {
                $value = substr($value, 2);
                $invalidBehavior = ContainerInterface::IGNORE_ON_INVALID_REFERENCE;
            } else {
                $value = substr($value, 1);
                $invalidBehavior = ContainerInterface::EXCEPTION_ON_INVALID_REFERENCE;
            }

            if (null !== $invalidBehavior) {
                $value = new Reference($value, $invalidBehavior);
            }
        }

        return $value;
    }

    /**
     * Loads from Extensions.
     */
    private function loadFromExtensions(array $content)
    {
        foreach ($content as $namespace => $values) {
            if (\in_array($namespace, ['imports', 'parameters', 'services'])) {
                continue;
            }

            if (!\is_array($values) && null !== $values) {
                $values = [];
            }

            $this->container->loadFromExtension($namespace, $values);
        }
    }

    /**
     * Checks the keywords used to define a service.
     */
    private function checkDefinition(string $id, array $definition, string $file)
    {
        if ($this->isLoadingInstanceof) {
            $keywords = self::$instanceofKeywords;
        } elseif (isset($definition['resource']) || isset($definition['namespace'])) {
            $keywords = self::$prototypeKeywords;
        } else {
            $keywords = self::$serviceKeywords;
        }

        foreach ($definition as $key => $value) {
            if (!isset($keywords[$key])) {
                throw new InvalidArgumentException(sprintf('The configuration key "%s" is unsupported for definition "%s" in "%s". Allowed configuration keys are "%s".', $key, $id, $file, implode('", "', $keywords)));
            }
        }
    }
}<|MERGE_RESOLUTION|>--- conflicted
+++ resolved
@@ -690,13 +690,7 @@
         try {
             $configuration = $this->yamlParser->parseFile($file, Yaml::PARSE_CONSTANT | Yaml::PARSE_CUSTOM_TAGS);
         } catch (ParseException $e) {
-<<<<<<< HEAD
-            throw new InvalidArgumentException(sprintf('The file "%s" does not contain valid YAML: "%s".', $file, $e->getMessage()), 0, $e);
-=======
             throw new InvalidArgumentException(sprintf('The file "%s" does not contain valid YAML: '.$e->getMessage(), $file), 0, $e);
-        } finally {
-            restore_error_handler();
->>>>>>> 270d1be0
         }
 
         return $this->validate($configuration, $file);
