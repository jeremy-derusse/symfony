<?php

/*
 * This file is part of the Symfony package.
 *
 * (c) Fabien Potencier <fabien@symfony.com>
 *
 * For the full copyright and license information, please view the LICENSE
 * file that was distributed with this source code.
 */

namespace Symfony\Component\BrowserKit;

use Symfony\Component\BrowserKit\Exception\BadMethodCallException;
use Symfony\Component\DomCrawler\Crawler;
use Symfony\Component\DomCrawler\Form;
use Symfony\Component\DomCrawler\Link;
use Symfony\Component\Process\PhpProcess;

/**
 * Simulates a browser.
 *
 * To make the actual request, you need to implement the doRequest() method.
 *
 * If you want to be able to run requests in their own process (insulated flag),
 * you need to also implement the getScript() method.
 *
 * @author Fabien Potencier <fabien@symfony.com>
 */
abstract class AbstractBrowser
{
    protected $history;
    protected $cookieJar;
    protected $server = [];
    protected $internalRequest;
    protected $request;
    protected $internalResponse;
    protected $response;
    protected $crawler;
    protected $insulated = false;
    protected $redirect;
    protected $followRedirects = true;
    protected $followMetaRefresh = false;

    private int $maxRedirects = -1;
    private int $redirectCount = 0;
    private array $redirects = [];
    private bool $isMainRequest = true;

    /**
     * @param array $server The server parameters (equivalent of $_SERVER)
     */
    public function __construct(array $server = [], History $history = null, CookieJar $cookieJar = null)
    {
        $this->setServerParameters($server);
        $this->history = $history ?? new History();
        $this->cookieJar = $cookieJar ?? new CookieJar();
    }

    /**
     * Sets whether to automatically follow redirects or not.
     */
    public function followRedirects(bool $followRedirects = true)
    {
        $this->followRedirects = $followRedirects;
    }

    /**
     * Sets whether to automatically follow meta refresh redirects or not.
     */
    public function followMetaRefresh(bool $followMetaRefresh = true)
    {
        $this->followMetaRefresh = $followMetaRefresh;
    }

    /**
     * Returns whether client automatically follows redirects or not.
     */
    public function isFollowingRedirects(): bool
    {
        return $this->followRedirects;
    }

    /**
     * Sets the maximum number of redirects that crawler can follow.
     */
    public function setMaxRedirects(int $maxRedirects)
    {
        $this->maxRedirects = $maxRedirects < 0 ? -1 : $maxRedirects;
        $this->followRedirects = -1 !== $this->maxRedirects;
    }

    /**
     * Returns the maximum number of redirects that crawler can follow.
     */
    public function getMaxRedirects(): int
    {
        return $this->maxRedirects;
    }

    /**
     * Sets the insulated flag.
     *
     * @throws \RuntimeException When Symfony Process Component is not installed
     */
    public function insulate(bool $insulated = true)
    {
        if ($insulated && !class_exists(\Symfony\Component\Process\Process::class)) {
            throw new \LogicException('Unable to isolate requests as the Symfony Process Component is not installed.');
        }

        $this->insulated = $insulated;
    }

    /**
     * Sets server parameters.
     */
    public function setServerParameters(array $server)
    {
        $this->server = array_merge([
            'HTTP_USER_AGENT' => 'Symfony BrowserKit',
        ], $server);
    }

    /**
     * Sets single server parameter.
     */
    public function setServerParameter(string $key, string $value)
    {
        $this->server[$key] = $value;
    }

    /**
     * Gets single server parameter for specified key.
     */
    public function getServerParameter(string $key, mixed $default = ''): mixed
    {
        return $this->server[$key] ?? $default;
    }

    public function xmlHttpRequest(string $method, string $uri, array $parameters = [], array $files = [], array $server = [], string $content = null, bool $changeHistory = true): Crawler
    {
        $this->setServerParameter('HTTP_X_REQUESTED_WITH', 'XMLHttpRequest');

        try {
            return $this->request($method, $uri, $parameters, $files, $server, $content, $changeHistory);
        } finally {
            unset($this->server['HTTP_X_REQUESTED_WITH']);
        }
    }

    /**
     * Converts the request parameters into a JSON string and uses it as request content.
     */
    public function jsonRequest(string $method, string $uri, array $parameters = [], array $server = [], bool $changeHistory = true): Crawler
    {
        $content = json_encode($parameters);

        $this->setServerParameter('CONTENT_TYPE', 'application/json');
        $this->setServerParameter('HTTP_ACCEPT', 'application/json');

        try {
            return $this->request($method, $uri, [], [], $server, $content, $changeHistory);
        } finally {
            unset($this->server['CONTENT_TYPE']);
            unset($this->server['HTTP_ACCEPT']);
        }
    }

    /**
     * Returns the History instance.
     */
    public function getHistory(): History
    {
        return $this->history;
    }

    /**
     * Returns the CookieJar instance.
     */
    public function getCookieJar(): CookieJar
    {
        return $this->cookieJar;
    }

    /**
     * Returns the current Crawler instance.
     */
    public function getCrawler(): Crawler
    {
        if (null === $this->crawler) {
            throw new BadMethodCallException(sprintf('The "request()" method must be called before "%s()".', __METHOD__));
        }

        return $this->crawler;
    }

    /**
     * Returns the current BrowserKit Response instance.
     */
    public function getInternalResponse(): Response
    {
        if (null === $this->internalResponse) {
            throw new BadMethodCallException(sprintf('The "request()" method must be called before "%s()".', __METHOD__));
        }

        return $this->internalResponse;
    }

    /**
     * Returns the current origin response instance.
     *
     * The origin response is the response instance that is returned
     * by the code that handles requests.
     *
     * @see doRequest()
     */
    public function getResponse(): object
    {
        if (null === $this->response) {
            throw new BadMethodCallException(sprintf('The "request()" method must be called before "%s()".', __METHOD__));
        }

        return $this->response;
    }

    /**
     * Returns the current BrowserKit Request instance.
     */
    public function getInternalRequest(): Request
    {
        if (null === $this->internalRequest) {
            throw new BadMethodCallException(sprintf('The "request()" method must be called before "%s()".', __METHOD__));
        }

        return $this->internalRequest;
    }

    /**
     * Returns the current origin Request instance.
     *
     * The origin request is the request instance that is sent
     * to the code that handles requests.
     *
     * @see doRequest()
     */
    public function getRequest(): object
    {
        if (null === $this->request) {
            throw new BadMethodCallException(sprintf('The "request()" method must be called before "%s()".', __METHOD__));
        }

        return $this->request;
    }

    /**
     * Clicks on a given link.
     */
    public function click(Link $link): Crawler
    {
        if ($link instanceof Form) {
            return $this->submit($link);
        }

        return $this->request($link->getMethod(), $link->getUri());
    }

    /**
     * Clicks the first link (or clickable image) that contains the given text.
     *
     * @param string $linkText The text of the link or the alt attribute of the clickable image
     */
    public function clickLink(string $linkText): Crawler
    {
        if (null === $this->crawler) {
            throw new BadMethodCallException(sprintf('The "request()" method must be called before "%s()".', __METHOD__));
        }

        return $this->click($this->crawler->selectLink($linkText)->link());
    }

    /**
     * Submits a form.
     *
     * @param array $values           An array of form field values
     * @param array $serverParameters An array of server parameters
     */
    public function submit(Form $form, array $values = [], array $serverParameters = []): Crawler
    {
        $form->setValues($values);

        return $this->request($form->getMethod(), $form->getUri(), $form->getPhpValues(), $form->getPhpFiles(), $serverParameters);
    }

    /**
     * Finds the first form that contains a button with the given content and
     * uses it to submit the given form field values.
     *
     * @param string $button           The text content, id, value or name of the form <button> or <input type="submit">
     * @param array  $fieldValues      Use this syntax: ['my_form[name]' => '...', 'my_form[email]' => '...']
     * @param string $method           The HTTP method used to submit the form
     * @param array  $serverParameters These values override the ones stored in $_SERVER (HTTP headers must include an HTTP_ prefix as PHP does)
     */
    public function submitForm(string $button, array $fieldValues = [], string $method = 'POST', array $serverParameters = []): Crawler
    {
        if (null === $this->crawler) {
            throw new BadMethodCallException(sprintf('The "request()" method must be called before "%s()".', __METHOD__));
        }

        $buttonNode = $this->crawler->selectButton($button);
        $form = $buttonNode->form($fieldValues, $method);

        return $this->submit($form, [], $serverParameters);
    }

    /**
     * Calls a URI.
     *
     * @param string $method        The request method
     * @param string $uri           The URI to fetch
     * @param array  $parameters    The Request parameters
     * @param array  $files         The files
     * @param array  $server        The server parameters (HTTP headers are referenced with an HTTP_ prefix as PHP does)
     * @param string $content       The raw body data
     * @param bool   $changeHistory Whether to update the history or not (only used internally for back(), forward(), and reload())
     */
    public function request(string $method, string $uri, array $parameters = [], array $files = [], array $server = [], string $content = null, bool $changeHistory = true): Crawler
    {
        if ($this->isMainRequest) {
            $this->redirectCount = 0;
        } else {
            ++$this->redirectCount;
        }

        $originalUri = $uri;

        $uri = $this->getAbsoluteUri($uri);

        $server = array_merge($this->server, $server);

        if (!empty($server['HTTP_HOST']) && null === parse_url($originalUri, \PHP_URL_HOST)) {
            $uri = preg_replace('{^(https?\://)'.preg_quote($this->extractHost($uri)).'}', '${1}'.$server['HTTP_HOST'], $uri);
        }

        if (isset($server['HTTPS']) && null === parse_url($originalUri, \PHP_URL_SCHEME)) {
            $uri = preg_replace('{^'.parse_url($uri, \PHP_URL_SCHEME).'}', $server['HTTPS'] ? 'https' : 'http', $uri);
        }

        if (!isset($server['HTTP_REFERER']) && !$this->history->isEmpty()) {
            $server['HTTP_REFERER'] = $this->history->current()->getUri();
        }

        if (empty($server['HTTP_HOST'])) {
            $server['HTTP_HOST'] = $this->extractHost($uri);
        }

        $server['HTTPS'] = 'https' === parse_url($uri, \PHP_URL_SCHEME);

        $this->internalRequest = new Request($uri, $method, $parameters, $files, $this->cookieJar->allValues($uri), $server, $content);

        $this->request = $this->filterRequest($this->internalRequest);

        if (true === $changeHistory) {
            $this->history->add($this->internalRequest);
        }

        if ($this->insulated) {
            $this->response = $this->doRequestInProcess($this->request);
        } else {
            $this->response = $this->doRequest($this->request);
        }

        $this->internalResponse = $this->filterResponse($this->response);

        $this->cookieJar->updateFromResponse($this->internalResponse, $uri);

        $status = $this->internalResponse->getStatusCode();

        if ($status >= 300 && $status < 400) {
            $this->redirect = $this->internalResponse->getHeader('Location');
        } else {
            $this->redirect = null;
        }

        if ($this->followRedirects && $this->redirect) {
            $this->redirects[serialize($this->history->current())] = true;

            return $this->crawler = $this->followRedirect();
        }

        $this->crawler = $this->createCrawlerFromContent($this->internalRequest->getUri(), $this->internalResponse->getContent(), $this->internalResponse->getHeader('Content-Type') ?? '');

        // Check for meta refresh redirect
        if ($this->followMetaRefresh && null !== $redirect = $this->getMetaRefreshUrl()) {
            $this->redirect = $redirect;
            $this->redirects[serialize($this->history->current())] = true;
            $this->crawler = $this->followRedirect();
        }

        return $this->crawler;
    }

    /**
     * Makes a request in another process.
     *
     * @return object
     *
     * @throws \RuntimeException When processing returns exit code
     */
    protected function doRequestInProcess(object $request)
    {
        $deprecationsFile = tempnam(sys_get_temp_dir(), 'deprec');
        putenv('SYMFONY_DEPRECATIONS_SERIALIZE='.$deprecationsFile);
        $_ENV['SYMFONY_DEPRECATIONS_SERIALIZE'] = $deprecationsFile;
        $process = new PhpProcess($this->getScript($request), null, null);
        $process->run();

        if (file_exists($deprecationsFile)) {
            $deprecations = file_get_contents($deprecationsFile);
            unlink($deprecationsFile);
            foreach ($deprecations ? unserialize($deprecations) : [] as $deprecation) {
                if ($deprecation[0]) {
                    // unsilenced on purpose
                    trigger_error($deprecation[1], \E_USER_DEPRECATED);
                } else {
                    @trigger_error($deprecation[1], \E_USER_DEPRECATED);
                }
            }
        }

        if (!$process->isSuccessful() || !preg_match('/^O\:\d+\:/', $process->getOutput())) {
            throw new \RuntimeException(sprintf('OUTPUT: %s ERROR OUTPUT: %s.', $process->getOutput(), $process->getErrorOutput()));
        }

        return unserialize($process->getOutput());
    }

    /**
     * Makes a request.
     *
     * @return object
     */
    abstract protected function doRequest(object $request);

    /**
     * Returns the script to execute when the request must be insulated.
     *
     * @param object $request An origin request instance
     *
     * @throws \LogicException When this abstract class is not implemented
     */
    protected function getScript(object $request)
    {
        throw new \LogicException('To insulate requests, you need to override the getScript() method.');
    }

    /**
     * Filters the BrowserKit request to the origin one.
     *
     * @return object
     */
    protected function filterRequest(Request $request)
    {
        return $request;
    }

    /**
     * Filters the origin response to the BrowserKit one.
     *
     * @return Response
     */
    protected function filterResponse(object $response)
    {
        return $response;
    }

    /**
     * Creates a crawler.
     *
     * This method returns null if the DomCrawler component is not available.
     */
    protected function createCrawlerFromContent(string $uri, string $content, string $type): ?Crawler
    {
        if (!class_exists(Crawler::class)) {
            return null;
        }

        $crawler = new Crawler(null, $uri);
        $crawler->addContent($content, $type);

        return $crawler;
    }

    /**
     * Goes back in the browser history.
     */
    public function back(): Crawler
    {
        do {
            $request = $this->history->back();
        } while (\array_key_exists(serialize($request), $this->redirects));

        return $this->requestFromRequest($request, false);
    }

    /**
     * Goes forward in the browser history.
     */
    public function forward(): Crawler
    {
        do {
            $request = $this->history->forward();
        } while (\array_key_exists(serialize($request), $this->redirects));

        return $this->requestFromRequest($request, false);
    }

    /**
     * Reloads the current browser.
     */
    public function reload(): Crawler
    {
        return $this->requestFromRequest($this->history->current(), false);
    }

    /**
     * Follow redirects?
     *
     * @throws \LogicException If request was not a redirect
     */
    public function followRedirect(): Crawler
    {
        if (empty($this->redirect)) {
            throw new \LogicException('The request was not redirected.');
        }

        if (-1 !== $this->maxRedirects) {
            if ($this->redirectCount > $this->maxRedirects) {
                $this->redirectCount = 0;
                throw new \LogicException(sprintf('The maximum number (%d) of redirections was reached.', $this->maxRedirects));
            }
        }

        $request = $this->internalRequest;

        if (\in_array($this->internalResponse->getStatusCode(), [301, 302, 303])) {
            $method = 'GET';
            $files = [];
            $content = null;
        } else {
            $method = $request->getMethod();
            $files = $request->getFiles();
            $content = $request->getContent();
        }

        if ('GET' === strtoupper($method)) {
            // Don't forward parameters for GET request as it should reach the redirection URI
            $parameters = [];
        } else {
            $parameters = $request->getParameters();
        }

        $server = $request->getServer();
        $server = $this->updateServerFromUri($server, $this->redirect);

        $this->isMainRequest = false;

        $response = $this->request($method, $this->redirect, $parameters, $files, $server, $content);

        $this->isMainRequest = true;

        return $response;
    }

    /**
     * @see https://dev.w3.org/html5/spec-preview/the-meta-element.html#attr-meta-http-equiv-refresh
     */
    private function getMetaRefreshUrl(): ?string
    {
        $metaRefresh = $this->getCrawler()->filter('head meta[http-equiv="refresh"]');
        foreach ($metaRefresh->extract(['content']) as $content) {
            if (preg_match('/^\s*0\s*;\s*URL\s*=\s*(?|\'([^\']++)|"([^"]++)|([^\'"].*))/i', $content, $m)) {
                return str_replace("\t\r\n", '', rtrim($m[1]));
            }
        }

        return null;
    }

    /**
     * Restarts the client.
     *
     * It flushes history and all cookies.
     */
    public function restart()
    {
        $this->cookieJar->clear();
        $this->history->clear();
    }

    /**
     * Takes a URI and converts it to absolute if it is not already absolute.
     */
    protected function getAbsoluteUri(string $uri): string
    {
        // already absolute?
        if (str_starts_with($uri, 'http://') || str_starts_with($uri, 'https://')) {
            return $uri;
        }

        if (!$this->history->isEmpty()) {
            $currentUri = $this->history->current()->getUri();
        } else {
            $currentUri = sprintf('http%s://%s/',
                isset($this->server['HTTPS']) ? 's' : '',
                $this->server['HTTP_HOST'] ?? 'localhost'
            );
        }

        // protocol relative URL
<<<<<<< HEAD
        if (str_starts_with($uri, '//')) {
=======
        if ('' !== trim($uri, '/') && str_starts_with($uri, '//')) {
>>>>>>> 8737cb7a
            return parse_url($currentUri, \PHP_URL_SCHEME).':'.$uri;
        }

        // anchor or query string parameters?
        if (!$uri || '#' === $uri[0] || '?' === $uri[0]) {
            return preg_replace('/[#?].*?$/', '', $currentUri).$uri;
        }

        if ('/' !== $uri[0]) {
            $path = parse_url($currentUri, \PHP_URL_PATH);

            if (!str_ends_with($path, '/')) {
                $path = substr($path, 0, strrpos($path, '/') + 1);
            }

            $uri = $path.$uri;
        }

        return preg_replace('#^(.*?//[^/]+)\/.*$#', '$1', $currentUri).$uri;
    }

    /**
     * Makes a request from a Request object directly.
     *
     * @param bool $changeHistory Whether to update the history or not (only used internally for back(), forward(), and reload())
     */
    protected function requestFromRequest(Request $request, bool $changeHistory = true): Crawler
    {
        return $this->request($request->getMethod(), $request->getUri(), $request->getParameters(), $request->getFiles(), $request->getServer(), $request->getContent(), $changeHistory);
    }

    private function updateServerFromUri(array $server, string $uri): array
    {
        $server['HTTP_HOST'] = $this->extractHost($uri);
        $scheme = parse_url($uri, \PHP_URL_SCHEME);
        $server['HTTPS'] = null === $scheme ? $server['HTTPS'] : 'https' === $scheme;
        unset($server['HTTP_IF_NONE_MATCH'], $server['HTTP_IF_MODIFIED_SINCE']);

        return $server;
    }

    private function extractHost(string $uri): ?string
    {
        $host = parse_url($uri, \PHP_URL_HOST);

        if ($port = parse_url($uri, \PHP_URL_PORT)) {
            return $host.':'.$port;
        }

        return $host;
    }
}<|MERGE_RESOLUTION|>--- conflicted
+++ resolved
@@ -618,11 +618,7 @@
         }
 
         // protocol relative URL
-<<<<<<< HEAD
-        if (str_starts_with($uri, '//')) {
-=======
         if ('' !== trim($uri, '/') && str_starts_with($uri, '//')) {
->>>>>>> 8737cb7a
             return parse_url($currentUri, \PHP_URL_SCHEME).':'.$uri;
         }
 
