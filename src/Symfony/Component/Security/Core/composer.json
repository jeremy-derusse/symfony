--- conflicted
+++ resolved
@@ -20,8 +20,6 @@
         "paragonie/random_compat": "~1.0"
     },
     "require-dev": {
-<<<<<<< HEAD
-        "symfony/phpunit-bridge": "~2.8|~3.0",
         "symfony/event-dispatcher": "~2.8|~3.0",
         "symfony/expression-language": "~2.8|~3.0",
         "symfony/http-foundation": "~2.8|~3.0",
@@ -29,16 +27,6 @@
         "symfony/validator": "~2.8|~3.0",
         "symfony/ldap": "~2.8|~3.0",
         "psr/log": "~1.0"
-=======
-        "symfony/event-dispatcher": "~2.1|~3.0.0",
-        "symfony/expression-language": "~2.6|~3.0.0",
-        "symfony/http-foundation": "~2.4|~3.0.0",
-        "symfony/translation": "~2.0,>=2.0.5|~3.0.0",
-        "symfony/validator": "~2.5,>=2.5.5|~3.0.0",
-        "psr/log": "~1.0",
-        "ircmaxell/password-compat": "1.0.*",
-        "symfony/ldap": "~2.8|~3.0.0"
->>>>>>> c8475c93
     },
     "suggest": {
         "symfony/event-dispatcher": "",
