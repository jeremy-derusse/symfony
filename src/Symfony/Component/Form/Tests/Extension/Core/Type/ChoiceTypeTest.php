--- conflicted
+++ resolved
@@ -20,13 +20,9 @@
 
 class ChoiceTypeTest extends BaseTypeTest
 {
-<<<<<<< HEAD
     use ExpectDeprecationTrait;
 
-    const TESTED_TYPE = 'Symfony\Component\Form\Extension\Core\Type\ChoiceType';
-=======
     public const TESTED_TYPE = 'Symfony\Component\Form\Extension\Core\Type\ChoiceType';
->>>>>>> 018415e1
 
     private $choices = [
         'Bernhard' => 'a',
