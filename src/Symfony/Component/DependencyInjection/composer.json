--- conflicted
+++ resolved
@@ -16,16 +16,9 @@
         }
     ],
     "require": {
-<<<<<<< HEAD
         "php": ">=8.0.2",
         "psr/container": "^1.1|^2.0",
-        "symfony/deprecation-contracts": "^2.1|^3.0",
-=======
-        "php": ">=7.2.5",
-        "psr/container": "^1.1.1",
         "symfony/deprecation-contracts": "^2.1|^3",
-        "symfony/polyfill-php80": "^1.16",
->>>>>>> 5cff7800
         "symfony/polyfill-php81": "^1.22",
         "symfony/service-contracts": "^1.1.6|^2.0|^3.0"
     },
