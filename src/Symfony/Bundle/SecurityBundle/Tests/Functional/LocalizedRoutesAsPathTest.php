<?php

/*
 * This file is part of the Symfony package.
 *
 * (c) Fabien Potencier <fabien@symfony.com>
 *
 * For the full copyright and license information, please view the LICENSE
 * file that was distributed with this source code.
 */

namespace Symfony\Bundle\SecurityBundle\Tests\Functional;

class LocalizedRoutesAsPathTest extends AbstractWebTestCase
{
    /**
     * @dataProvider getLocales
     */
    public function testLoginLogoutProcedure(string $locale)
    {
        $client = $this->createClient(['test_case' => 'StandardFormLogin', 'root_config' => 'localized_routes.yml']);

        $crawler = $client->request('GET', '/'.$locale.'/login');
        $form = $crawler->selectButton('login')->form();
        $form['_username'] = 'johannes';
        $form['_password'] = 'test';
        $client->submit($form);

        $this->assertRedirect($client->getResponse(), '/'.$locale.'/profile');
        $this->assertEquals('Profile', $client->followRedirect()->text());

        $client->request('GET', '/'.$locale.'/logout');
        $this->assertRedirect($client->getResponse(), '/'.$locale.'/');
        $this->assertEquals('Homepage', $client->followRedirect()->text());
    }

    /**
     * @group issue-32995
<<<<<<< HEAD
     * @dataProvider getLocales
=======
     *
     * @dataProvider getLocalesAndClientConfig
>>>>>>> dc36d6ca
     */
    public function testLoginFailureWithLocalizedFailurePath(string $locale)
    {
        $client = $this->createClient(['test_case' => 'StandardFormLogin', 'root_config' => 'localized_form_failure_handler.yml']);

        $crawler = $client->request('GET', '/'.$locale.'/login');
        $form = $crawler->selectButton('login')->form();
        $form['_username'] = 'johannes';
        $form['_password'] = 'foobar';
        $client->submit($form);

        $this->assertRedirect($client->getResponse(), '/'.$locale.'/login');
    }

    /**
     * @dataProvider getLocales
     */
    public function testAccessRestrictedResource(string $locale)
    {
        $client = $this->createClient(['test_case' => 'StandardFormLogin', 'root_config' => 'localized_routes.yml']);

        $client->request('GET', '/'.$locale.'/secure/');
        $this->assertRedirect($client->getResponse(), '/'.$locale.'/login');
    }

    /**
     * @dataProvider getLocales
     */
    public function testAccessRestrictedResourceWithForward(string $locale)
    {
        $client = $this->createClient(['test_case' => 'StandardFormLogin', 'root_config' => 'localized_routes_with_forward.yml']);

        $crawler = $client->request('GET', '/'.$locale.'/secure/');
        $this->assertCount(1, $crawler->selectButton('login'), (string) $client->getResponse());
    }

<<<<<<< HEAD
    public static function getLocales()
=======
    /**
     * @group legacy
     *
     * @dataProvider getLegacyLocalesAndClientConfig
     */
    public function testLegacyLoginLogoutProcedure($locale, array $options)
    {
        $client = $this->createClient(['test_case' => 'StandardFormLogin'] + $options);

        $crawler = $client->request('GET', '/'.$locale.'/login');
        $form = $crawler->selectButton('login')->form();
        $form['_username'] = 'johannes';
        $form['_password'] = 'test';
        $client->submit($form);

        $this->assertRedirect($client->getResponse(), '/'.$locale.'/profile');
        $this->assertEquals('Profile', $client->followRedirect()->text());

        $client->request('GET', '/'.$locale.'/logout');
        $this->assertRedirect($client->getResponse(), '/'.$locale.'/');
        $this->assertEquals('Homepage', $client->followRedirect()->text());
    }

    /**
     * @group issue-32995
     * @group legacy
     *
     * @dataProvider getLegacyLocalesAndClientConfig
     */
    public function testLegacyLoginFailureWithLocalizedFailurePath($locale, array $options)
    {
        $client = $this->createClient(['test_case' => 'StandardFormLogin', 'root_config' => 'legacy_localized_form_failure_handler.yml'] + $options);

        $crawler = $client->request('GET', '/'.$locale.'/login');
        $form = $crawler->selectButton('login')->form();
        $form['_username'] = 'johannes';
        $form['_password'] = 'foobar';
        $client->submit($form);

        $this->assertRedirect($client->getResponse(), '/'.$locale.'/login');
    }

    /**
     * @group legacy
     *
     * @dataProvider getLegacyLocalesAndClientConfig
     */
    public function testLegacyAccessRestrictedResource($locale, array $options)
    {
        $client = $this->createClient(['test_case' => 'StandardFormLogin'] + $options);

        $client->request('GET', '/'.$locale.'/secure/');
        $this->assertRedirect($client->getResponse(), '/'.$locale.'/login');
    }

    /**
     * @group legacy
     *
     * @dataProvider getLegacyLocalesAndClientConfig
     */
    public function testLegacyAccessRestrictedResourceWithForward($locale, array $options)
    {
        $client = $this->createClient(['test_case' => 'StandardFormLogin', 'root_config' => 'legacy_localized_routes_with_forward.yml'] + $options);

        $crawler = $client->request('GET', '/'.$locale.'/secure/');
        $this->assertCount(1, $crawler->selectButton('login'), (string) $client->getResponse());
    }

    public static function getLocalesAndClientConfig()
    {
        yield ['en', ['root_config' => 'localized_routes.yml']];
        yield ['de', ['root_config' => 'localized_routes.yml']];
    }

    public static function getLegacyLocalesAndClientConfig()
>>>>>>> dc36d6ca
    {
        yield ['en'];
        yield ['de'];
    }
}<|MERGE_RESOLUTION|>--- conflicted
+++ resolved
@@ -36,12 +36,8 @@
 
     /**
      * @group issue-32995
-<<<<<<< HEAD
+     *
      * @dataProvider getLocales
-=======
-     *
-     * @dataProvider getLocalesAndClientConfig
->>>>>>> dc36d6ca
      */
     public function testLoginFailureWithLocalizedFailurePath(string $locale)
     {
@@ -78,85 +74,7 @@
         $this->assertCount(1, $crawler->selectButton('login'), (string) $client->getResponse());
     }
 
-<<<<<<< HEAD
     public static function getLocales()
-=======
-    /**
-     * @group legacy
-     *
-     * @dataProvider getLegacyLocalesAndClientConfig
-     */
-    public function testLegacyLoginLogoutProcedure($locale, array $options)
-    {
-        $client = $this->createClient(['test_case' => 'StandardFormLogin'] + $options);
-
-        $crawler = $client->request('GET', '/'.$locale.'/login');
-        $form = $crawler->selectButton('login')->form();
-        $form['_username'] = 'johannes';
-        $form['_password'] = 'test';
-        $client->submit($form);
-
-        $this->assertRedirect($client->getResponse(), '/'.$locale.'/profile');
-        $this->assertEquals('Profile', $client->followRedirect()->text());
-
-        $client->request('GET', '/'.$locale.'/logout');
-        $this->assertRedirect($client->getResponse(), '/'.$locale.'/');
-        $this->assertEquals('Homepage', $client->followRedirect()->text());
-    }
-
-    /**
-     * @group issue-32995
-     * @group legacy
-     *
-     * @dataProvider getLegacyLocalesAndClientConfig
-     */
-    public function testLegacyLoginFailureWithLocalizedFailurePath($locale, array $options)
-    {
-        $client = $this->createClient(['test_case' => 'StandardFormLogin', 'root_config' => 'legacy_localized_form_failure_handler.yml'] + $options);
-
-        $crawler = $client->request('GET', '/'.$locale.'/login');
-        $form = $crawler->selectButton('login')->form();
-        $form['_username'] = 'johannes';
-        $form['_password'] = 'foobar';
-        $client->submit($form);
-
-        $this->assertRedirect($client->getResponse(), '/'.$locale.'/login');
-    }
-
-    /**
-     * @group legacy
-     *
-     * @dataProvider getLegacyLocalesAndClientConfig
-     */
-    public function testLegacyAccessRestrictedResource($locale, array $options)
-    {
-        $client = $this->createClient(['test_case' => 'StandardFormLogin'] + $options);
-
-        $client->request('GET', '/'.$locale.'/secure/');
-        $this->assertRedirect($client->getResponse(), '/'.$locale.'/login');
-    }
-
-    /**
-     * @group legacy
-     *
-     * @dataProvider getLegacyLocalesAndClientConfig
-     */
-    public function testLegacyAccessRestrictedResourceWithForward($locale, array $options)
-    {
-        $client = $this->createClient(['test_case' => 'StandardFormLogin', 'root_config' => 'legacy_localized_routes_with_forward.yml'] + $options);
-
-        $crawler = $client->request('GET', '/'.$locale.'/secure/');
-        $this->assertCount(1, $crawler->selectButton('login'), (string) $client->getResponse());
-    }
-
-    public static function getLocalesAndClientConfig()
-    {
-        yield ['en', ['root_config' => 'localized_routes.yml']];
-        yield ['de', ['root_config' => 'localized_routes.yml']];
-    }
-
-    public static function getLegacyLocalesAndClientConfig()
->>>>>>> dc36d6ca
     {
         yield ['en'];
         yield ['de'];
