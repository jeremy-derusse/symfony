<?php

/*
 * This file is part of the Symfony package.
 *
 * (c) Fabien Potencier <fabien@symfony.com>
 *
 * For the full copyright and license information, please view the LICENSE
 * file that was distributed with this source code.
 */

namespace Symfony\Bundle\SecurityBundle\DependencyInjection;

use Symfony\Bundle\SecurityBundle\DependencyInjection\Security\Factory\AbstractFactory;
use Symfony\Component\Security\Core\Authorization\AccessDecisionManager;
use Symfony\Component\Config\Definition\Builder\TreeBuilder;
use Symfony\Component\Config\Definition\Builder\ArrayNodeDefinition;
use Symfony\Component\Config\Definition\ConfigurationInterface;
use Symfony\Component\Security\Http\Session\SessionAuthenticationStrategy;

/**
 * SecurityExtension configuration structure.
 *
 * @author Johannes M. Schmitt <schmittjoh@gmail.com>
 */
class MainConfiguration implements ConfigurationInterface
{
    private $factories;
    private $userProviderFactories;

    public function __construct(array $factories, array $userProviderFactories)
    {
        $this->factories = $factories;
        $this->userProviderFactories = $userProviderFactories;
    }

    /**
     * Generates the configuration tree builder.
     *
     * @return TreeBuilder The tree builder
     */
    public function getConfigTreeBuilder()
    {
        $tb = new TreeBuilder();
        $rootNode = $tb->root('security');

        $rootNode
            ->beforeNormalization()
                ->ifTrue(function ($v) {
                    if (!isset($v['access_decision_manager'])) {
                        return true;
                    }

                    if (!isset($v['access_decision_manager']['strategy']) && !isset($v['access_decision_manager']['service'])) {
                        return true;
                    }

                    return false;
                })
                ->then(function ($v) {
                    $v['access_decision_manager'] = array(
                        'strategy' => AccessDecisionManager::STRATEGY_AFFIRMATIVE,
                    );

                    return $v;
                })
            ->end()
            ->children()
                ->scalarNode('access_denied_url')->defaultNull()->example('/foo/error403')->end()
                ->enumNode('session_fixation_strategy')
                    ->values(array(SessionAuthenticationStrategy::NONE, SessionAuthenticationStrategy::MIGRATE, SessionAuthenticationStrategy::INVALIDATE))
                    ->defaultValue(SessionAuthenticationStrategy::MIGRATE)
                ->end()
                ->booleanNode('hide_user_not_found')->defaultTrue()->end()
                ->booleanNode('always_authenticate_before_granting')->defaultFalse()->end()
                ->booleanNode('erase_credentials')->defaultTrue()->end()
                ->arrayNode('access_decision_manager')
                    ->addDefaultsIfNotSet()
                    ->children()
                        ->enumNode('strategy')
                            ->values(array(AccessDecisionManager::STRATEGY_AFFIRMATIVE, AccessDecisionManager::STRATEGY_CONSENSUS, AccessDecisionManager::STRATEGY_UNANIMOUS))
                        ->end()
                        ->scalarNode('service')->end()
                        ->booleanNode('allow_if_all_abstain')->defaultFalse()->end()
                        ->booleanNode('allow_if_equal_granted_denied')->defaultTrue()->end()
                    ->end()
                    ->validate()
                        ->ifTrue(function ($v) { return isset($v['strategy']) && isset($v['service']); })
                        ->thenInvalid('"strategy" and "service" cannot be used together.')
                    ->end()
                ->end()
            ->end()
        ;

        $this->addEncodersSection($rootNode);
        $this->addProvidersSection($rootNode);
        $this->addFirewallsSection($rootNode, $this->factories);
        $this->addAccessControlSection($rootNode);
        $this->addRoleHierarchySection($rootNode);

        return $tb;
    }

    private function addRoleHierarchySection(ArrayNodeDefinition $rootNode)
    {
        $rootNode
            ->fixXmlConfig('role', 'role_hierarchy')
            ->children()
                ->arrayNode('role_hierarchy')
                    ->useAttributeAsKey('id')
                    ->prototype('array')
                        ->performNoDeepMerging()
                        ->beforeNormalization()->ifString()->then(function ($v) { return array('value' => $v); })->end()
                        ->beforeNormalization()
                            ->ifTrue(function ($v) { return is_array($v) && isset($v['value']); })
                            ->then(function ($v) { return preg_split('/\s*,\s*/', $v['value']); })
                        ->end()
                        ->prototype('scalar')->end()
                    ->end()
                ->end()
            ->end()
        ;
    }

    private function addAccessControlSection(ArrayNodeDefinition $rootNode)
    {
        $rootNode
            ->fixXmlConfig('rule', 'access_control')
            ->children()
                ->arrayNode('access_control')
                    ->cannotBeOverwritten()
                    ->prototype('array')
                        ->fixXmlConfig('ip')
                        ->fixXmlConfig('method')
                        ->children()
                            ->scalarNode('requires_channel')->defaultNull()->end()
                            ->scalarNode('path')
                                ->defaultNull()
                                ->info('use the urldecoded format')
                                ->example('^/path to resource/')
                            ->end()
                            ->scalarNode('host')->defaultNull()->end()
                            ->arrayNode('ips')
                                ->beforeNormalization()->ifString()->then(function ($v) { return array($v); })->end()
                                ->prototype('scalar')->end()
                            ->end()
                            ->arrayNode('methods')
                                ->beforeNormalization()->ifString()->then(function ($v) { return preg_split('/\s*,\s*/', $v); })->end()
                                ->prototype('scalar')->end()
                            ->end()
                            ->scalarNode('allow_if')->defaultNull()->end()
                        ->end()
                        ->fixXmlConfig('role')
                        ->children()
                            ->arrayNode('roles')
                                ->beforeNormalization()->ifString()->then(function ($v) { return preg_split('/\s*,\s*/', $v); })->end()
                                ->prototype('scalar')->end()
                            ->end()
                        ->end()
                    ->end()
                ->end()
            ->end()
        ;
    }

    private function addFirewallsSection(ArrayNodeDefinition $rootNode, array $factories)
    {
        $firewallNodeBuilder = $rootNode
            ->fixXmlConfig('firewall')
            ->children()
                ->arrayNode('firewalls')
                    ->isRequired()
                    ->requiresAtLeastOneElement()
                    ->disallowNewKeysInSubsequentConfigs()
                    ->useAttributeAsKey('name')
                    ->prototype('array')
                        ->children()
        ;

        $firewallNodeBuilder
            ->scalarNode('pattern')->end()
            ->scalarNode('host')->end()
            ->arrayNode('methods')
                ->beforeNormalization()->ifString()->then(function ($v) { return preg_split('/\s*,\s*/', $v); })->end()
                ->prototype('scalar')->end()
            ->end()
            ->booleanNode('security')->defaultTrue()->end()
            ->scalarNode('user_checker')
                ->defaultValue('security.user_checker')
                ->treatNullLike('security.user_checker')
                ->info('The UserChecker to use when authenticating users in this firewall.')
            ->end()
            ->scalarNode('request_matcher')->end()
            ->scalarNode('access_denied_url')->end()
            ->scalarNode('access_denied_handler')->end()
            ->scalarNode('entry_point')->end()
            ->scalarNode('provider')->end()
            ->booleanNode('stateless')->defaultFalse()->end()
            ->scalarNode('context')->cannotBeEmpty()->end()
            ->booleanNode('logout_on_user_change')
                ->defaultTrue()
<<<<<<< HEAD
                ->info('When true, it will trigger a logout for the user if something has changed.')
                ->setDeprecated('The "%path%.%node%" configuration key has been deprecated in Symfony 4.1 and will be removed in 5.0.')
=======
                ->info('When true, it will trigger a logout for the user if something has changed. Note: No-Op option since 4.0. Will always be true.')
>>>>>>> 4db9c89a
            ->end()
            ->arrayNode('logout')
                ->treatTrueLike(array())
                ->canBeUnset()
                ->children()
                    ->scalarNode('csrf_parameter')->defaultValue('_csrf_token')->end()
                    ->scalarNode('csrf_token_generator')->cannotBeEmpty()->end()
                    ->scalarNode('csrf_token_id')->defaultValue('logout')->end()
                    ->scalarNode('path')->defaultValue('/logout')->end()
                    ->scalarNode('target')->defaultValue('/')->end()
                    ->scalarNode('success_handler')->end()
                    ->booleanNode('invalidate_session')->defaultTrue()->end()
                ->end()
                ->fixXmlConfig('delete_cookie')
                ->children()
                    ->arrayNode('delete_cookies')
                        ->beforeNormalization()
                            ->ifTrue(function ($v) { return is_array($v) && is_int(key($v)); })
                            ->then(function ($v) { return array_map(function ($v) { return array('name' => $v); }, $v); })
                        ->end()
                        ->useAttributeAsKey('name')
                        ->prototype('array')
                            ->children()
                                ->scalarNode('path')->defaultNull()->end()
                                ->scalarNode('domain')->defaultNull()->end()
                            ->end()
                        ->end()
                    ->end()
                ->end()
                ->fixXmlConfig('handler')
                ->children()
                    ->arrayNode('handlers')
                        ->prototype('scalar')->end()
                    ->end()
                ->end()
            ->end()
            ->arrayNode('anonymous')
                ->canBeUnset()
                ->children()
                    ->scalarNode('secret')->defaultValue(uniqid('', true))->end()
                ->end()
            ->end()
            ->arrayNode('switch_user')
                ->canBeUnset()
                ->children()
                    ->scalarNode('provider')->end()
                    ->scalarNode('parameter')->defaultValue('_switch_user')->end()
                    ->scalarNode('role')->defaultValue('ROLE_ALLOWED_TO_SWITCH')->end()
                    ->booleanNode('stateless')->defaultValue(false)->end()
                ->end()
            ->end()
        ;

        $abstractFactoryKeys = array();
        foreach ($factories as $factoriesAtPosition) {
            foreach ($factoriesAtPosition as $factory) {
                $name = str_replace('-', '_', $factory->getKey());
                $factoryNode = $firewallNodeBuilder->arrayNode($name)
                    ->canBeUnset()
                ;

                if ($factory instanceof AbstractFactory) {
                    $abstractFactoryKeys[] = $name;
                }

                $factory->addConfiguration($factoryNode);
            }
        }

        // check for unreachable check paths
        $firewallNodeBuilder
            ->end()
            ->validate()
                ->ifTrue(function ($v) {
                    return true === $v['security'] && isset($v['pattern']) && !isset($v['request_matcher']);
                })
                ->then(function ($firewall) use ($abstractFactoryKeys) {
                    foreach ($abstractFactoryKeys as $k) {
                        if (!isset($firewall[$k]['check_path'])) {
                            continue;
                        }

                        if (false !== strpos($firewall[$k]['check_path'], '/') && !preg_match('#'.$firewall['pattern'].'#', $firewall[$k]['check_path'])) {
                            throw new \LogicException(sprintf('The check_path "%s" for login method "%s" is not matched by the firewall pattern "%s".', $firewall[$k]['check_path'], $k, $firewall['pattern']));
                        }
                    }

                    return $firewall;
                })
            ->end()
        ;
    }

    private function addProvidersSection(ArrayNodeDefinition $rootNode)
    {
        $providerNodeBuilder = $rootNode
            ->fixXmlConfig('provider')
            ->children()
                ->arrayNode('providers')
                    ->example(array(
                        'my_memory_provider' => array(
                            'memory' => array(
                                'users' => array(
                                    'foo' => array('password' => 'foo', 'roles' => 'ROLE_USER'),
                                    'bar' => array('password' => 'bar', 'roles' => '[ROLE_USER, ROLE_ADMIN]'),
                                ),
                            ),
                        ),
                        'my_entity_provider' => array('entity' => array('class' => 'SecurityBundle:User', 'property' => 'username')),
                    ))
                    ->isRequired()
                    ->requiresAtLeastOneElement()
                    ->useAttributeAsKey('name')
                    ->prototype('array')
        ;

        $providerNodeBuilder
            ->children()
                ->scalarNode('id')->end()
                ->arrayNode('chain')
                    ->fixXmlConfig('provider')
                    ->children()
                        ->arrayNode('providers')
                            ->beforeNormalization()
                                ->ifString()
                                ->then(function ($v) { return preg_split('/\s*,\s*/', $v); })
                            ->end()
                            ->prototype('scalar')->end()
                        ->end()
                    ->end()
                ->end()
            ->end()
        ;

        foreach ($this->userProviderFactories as $factory) {
            $name = str_replace('-', '_', $factory->getKey());
            $factoryNode = $providerNodeBuilder->children()->arrayNode($name)->canBeUnset();

            $factory->addConfiguration($factoryNode);
        }

        $providerNodeBuilder
            ->validate()
                ->ifTrue(function ($v) { return count($v) > 1; })
                ->thenInvalid('You cannot set multiple provider types for the same provider')
            ->end()
            ->validate()
                ->ifTrue(function ($v) { return 0 === count($v); })
                ->thenInvalid('You must set a provider definition for the provider.')
            ->end()
        ;
    }

    private function addEncodersSection(ArrayNodeDefinition $rootNode)
    {
        $rootNode
            ->fixXmlConfig('encoder')
            ->children()
                ->arrayNode('encoders')
                    ->example(array(
                        'AppBundle\Entity\User1' => 'bcrypt',
                        'AppBundle\Entity\User2' => array(
                            'algorithm' => 'bcrypt',
                            'cost' => 13,
                        ),
                    ))
                    ->requiresAtLeastOneElement()
                    ->useAttributeAsKey('class')
                    ->prototype('array')
                        ->canBeUnset()
                        ->performNoDeepMerging()
                        ->beforeNormalization()->ifString()->then(function ($v) { return array('algorithm' => $v); })->end()
                        ->children()
                            ->scalarNode('algorithm')->cannotBeEmpty()->end()
                            ->scalarNode('hash_algorithm')->info('Name of hashing algorithm for PBKDF2 (i.e. sha256, sha512, etc..) See hash_algos() for a list of supported algorithms.')->defaultValue('sha512')->end()
                            ->scalarNode('key_length')->defaultValue(40)->end()
                            ->booleanNode('ignore_case')->defaultFalse()->end()
                            ->booleanNode('encode_as_base64')->defaultTrue()->end()
                            ->scalarNode('iterations')->defaultValue(5000)->end()
                            ->integerNode('cost')
                                ->min(4)
                                ->max(31)
                                ->defaultValue(13)
                            ->end()
                            ->scalarNode('id')->end()
                        ->end()
                    ->end()
                ->end()
            ->end()
        ;
    }
}<|MERGE_RESOLUTION|>--- conflicted
+++ resolved
@@ -199,12 +199,8 @@
             ->scalarNode('context')->cannotBeEmpty()->end()
             ->booleanNode('logout_on_user_change')
                 ->defaultTrue()
-<<<<<<< HEAD
-                ->info('When true, it will trigger a logout for the user if something has changed.')
+                ->info('When true, it will trigger a logout for the user if something has changed. Note: No-Op option since 4.0. Will always be true.')
                 ->setDeprecated('The "%path%.%node%" configuration key has been deprecated in Symfony 4.1 and will be removed in 5.0.')
-=======
-                ->info('When true, it will trigger a logout for the user if something has changed. Note: No-Op option since 4.0. Will always be true.')
->>>>>>> 4db9c89a
             ->end()
             ->arrayNode('logout')
                 ->treatTrueLike(array())
