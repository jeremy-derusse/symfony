<?php

/*
 * This file is part of the Symfony package.
 *
 * (c) Fabien Potencier <fabien@symfony.com>
 *
 * For the full copyright and license information, please view the LICENSE
 * file that was distributed with this source code.
 */

namespace Symfony\Component\Process;

use Symfony\Component\Process\Exception\InvalidArgumentException;
use Symfony\Component\Process\Exception\LogicException;
use Symfony\Component\Process\Exception\ProcessFailedException;
use Symfony\Component\Process\Exception\ProcessTimedOutException;
use Symfony\Component\Process\Exception\RuntimeException;

/**
 * Process is a thin wrapper around proc_* functions to ease
 * start independent PHP processes.
 *
 * @author Fabien Potencier <fabien@symfony.com>
 *
 * @api
 */
class Process
{
    const ERR = 'err';
    const OUT = 'out';

    const STATUS_READY = 'ready';
    const STATUS_STARTED = 'started';
    const STATUS_TERMINATED = 'terminated';

    const STDIN = 0;
    const STDOUT = 1;
    const STDERR = 2;

    // Timeout Precision in seconds.
    const TIMEOUT_PRECISION = 0.2;

    private $callback;
    private $commandline;
    private $cwd;
    private $env;
    private $stdin;
    private $starttime;
    private $lastOutputTime;
    private $timeout;
    private $idleTimeout;
    private $options;
    private $exitcode;
    private $fallbackExitcode;
    private $processInformation;
    private $stdout;
    private $stderr;
    private $enhanceWindowsCompatibility;
    private $enhanceSigchildCompatibility;
    private $process;
    private $status = self::STATUS_READY;
    private $incrementalOutputOffset;
    private $incrementalErrorOutputOffset;
    private $tty;
    private $pty;

    private $useFileHandles = false;
    /** @var ProcessPipes */
    private $processPipes;

    private static $sigchild;

    /**
     * Exit codes translation table.
     *
     * User-defined errors must use exit codes in the 64-113 range.
     *
     * @var array
     */
    public static $exitCodes = array(
        0 => 'OK',
        1 => 'General error',
        2 => 'Misuse of shell builtins',

        126 => 'Invoked command cannot execute',
        127 => 'Command not found',
        128 => 'Invalid exit argument',

        // signals
        129 => 'Hangup',
        130 => 'Interrupt',
        131 => 'Quit and dump core',
        132 => 'Illegal instruction',
        133 => 'Trace/breakpoint trap',
        134 => 'Process aborted',
        135 => 'Bus error: "access to undefined portion of memory object"',
        136 => 'Floating point exception: "erroneous arithmetic operation"',
        137 => 'Kill (terminate immediately)',
        138 => 'User-defined 1',
        139 => 'Segmentation violation',
        140 => 'User-defined 2',
        141 => 'Write to pipe with no one reading',
        142 => 'Signal raised by alarm',
        143 => 'Termination (request to terminate)',
        // 144 - not defined
        145 => 'Child process terminated, stopped (or continued*)',
        146 => 'Continue if stopped',
        147 => 'Stop executing temporarily',
        148 => 'Terminal stop signal',
        149 => 'Background process attempting to read from tty ("in")',
        150 => 'Background process attempting to write to tty ("out")',
        151 => 'Urgent data available on socket',
        152 => 'CPU time limit exceeded',
        153 => 'File size limit exceeded',
        154 => 'Signal raised by timer counting virtual time: "virtual timer expired"',
        155 => 'Profiling timer expired',
        // 156 - not defined
        157 => 'Pollable event',
        // 158 - not defined
        159 => 'Bad syscall',
    );

    /**
     * Returns whether PTY is supported on the current operating system.
     *
     * @return Boolean
     */
    public static function isPtySupported()
    {
        static $result;

        if (null !== $result) {
            return $result;
        }

        if (defined('PHP_WINDOWS_VERSION_BUILD')) {
            return $result = false;
        }

        $proc = @proc_open('echo 1', array(array('pty'), array('pty'), array('pty')), $pipes);
        if (is_resource($proc)) {
            proc_close($proc);

            return $result = true;
        }

        return $result = false;
    }

    /**
     * Constructor.
     *
     * @param string             $commandline The command line to run
     * @param string|null        $cwd         The working directory or null to use the working dir of the current PHP process
     * @param array|null         $env         The environment variables or null to inherit
     * @param string|null        $stdin       The STDIN content
     * @param integer|float|null $timeout     The timeout in seconds or null to disable
     * @param array              $options     An array of options for proc_open
     *
     * @throws RuntimeException When proc_open is not installed
     *
     * @api
     */
    public function __construct($commandline, $cwd = null, array $env = null, $stdin = null, $timeout = 60, array $options = array())
    {
        if (!function_exists('proc_open')) {
            throw new RuntimeException('The Process class relies on proc_open, which is not available on your PHP installation.');
        }

        $this->commandline = $commandline;
        $this->cwd = $cwd;

        // on Windows, if the cwd changed via chdir(), proc_open defaults to the dir where PHP was started
        // on Gnu/Linux, PHP builds with --enable-maintainer-zts are also affected
        // @see : https://bugs.php.net/bug.php?id=51800
        // @see : https://bugs.php.net/bug.php?id=50524

        if (null === $this->cwd && (defined('ZEND_THREAD_SAFE') || defined('PHP_WINDOWS_VERSION_BUILD'))) {
            $this->cwd = getcwd();
        }
        if (null !== $env) {
            $this->setEnv($env);
        } else {
            $this->env = null;
        }
        $this->stdin = $stdin;
        $this->setTimeout($timeout);
<<<<<<< HEAD
        $this->useFileHandles = defined('PHP_WINDOWS_VERSION_BUILD');
=======
        $this->pty = false;
>>>>>>> dbd264a7
        $this->enhanceWindowsCompatibility = true;
        $this->enhanceSigchildCompatibility = !defined('PHP_WINDOWS_VERSION_BUILD') && $this->isSigchildEnabled();
        $this->options = array_replace(array('suppress_errors' => true, 'binary_pipes' => true), $options);
    }

    public function __destruct()
    {
        // stop() will check if we have a process running.
        $this->stop();
    }

    public function __clone()
    {
        $this->resetProcessData();
    }

    /**
     * Runs the process.
     *
     * The callback receives the type of output (out or err) and
     * some bytes from the output in real-time. It allows to have feedback
     * from the independent process during execution.
     *
     * The STDOUT and STDERR are also available after the process is finished
     * via the getOutput() and getErrorOutput() methods.
     *
     * @param callable|null $callback A PHP callback to run whenever there is some
     *                                output available on STDOUT or STDERR
     *
     * @return integer The exit status code
     *
     * @throws RuntimeException When process can't be launch or is stopped
     *
     * @api
     */
    public function run($callback = null)
    {
        $this->start($callback);

        return $this->wait();
    }

    /**
     * Runs the process.
     *
     * This is identical to run() except that an exception is thrown if the process
     * exits with a non-zero exit code.
     *
     * @param callable|null $callback
     *
     * @return self
     */
    public function mustRun($callback = null)
    {
        if (0 !== $this->run($callback)) {
            throw new ProcessFailedException($this);
        }

        return $this;
    }

    /**
     * Starts the process and returns after sending the STDIN.
     *
     * This method blocks until all STDIN data is sent to the process then it
     * returns while the process runs in the background.
     *
     * The termination of the process can be awaited with wait().
     *
     * The callback receives the type of output (out or err) and some bytes from
     * the output in real-time while writing the standard input to the process.
     * It allows to have feedback from the independent process during execution.
     * If there is no callback passed, the wait() method can be called
     * with true as a second parameter then the callback will get all data occurred
     * in (and since) the start call.
     *
     * @param callable|null $callback A PHP callback to run whenever there is some
     *                                output available on STDOUT or STDERR
     *
     * @return Process The process itself
     *
     * @throws RuntimeException When process can't be launch or is stopped
     * @throws RuntimeException When process is already running
     */
    public function start($callback = null)
    {
        if ($this->isRunning()) {
            throw new RuntimeException('Process is already running');
        }

        $this->resetProcessData();
        $this->starttime = $this->lastOutputTime = microtime(true);
        $this->callback = $this->buildCallback($callback);
        $descriptors = $this->getDescriptors();

        $commandline = $this->commandline;

        if (defined('PHP_WINDOWS_VERSION_BUILD') && $this->enhanceWindowsCompatibility) {
            $commandline = 'cmd /V:ON /E:ON /C "'.$commandline.'"';
            if (!isset($this->options['bypass_shell'])) {
                $this->options['bypass_shell'] = true;
            }
        }

        $this->process = proc_open($commandline, $descriptors, $this->processPipes->pipes, $this->cwd, $this->env, $this->options);

        if (!is_resource($this->process)) {
            throw new RuntimeException('Unable to launch a new process.');
        }
        $this->status = self::STATUS_STARTED;

        $this->processPipes->unblock();

        if ($this->tty) {
            $this->status = self::STATUS_TERMINATED;

            return;
        }

        $this->processPipes->write(false, $this->stdin);
        $this->updateStatus(false);
        $this->checkTimeout();
    }

    /**
     * Restarts the process.
     *
     * Be warned that the process is cloned before being started.
     *
     * @param callable|null $callback A PHP callback to run whenever there is some
     *                                output available on STDOUT or STDERR
     *
     * @return Process The new process
     *
     * @throws RuntimeException When process can't be launch or is stopped
     * @throws RuntimeException When process is already running
     *
     * @see start()
     */
    public function restart($callback = null)
    {
        if ($this->isRunning()) {
            throw new RuntimeException('Process is already running');
        }

        $process = clone $this;
        $process->start($callback);

        return $process;
    }

    /**
     * Waits for the process to terminate.
     *
     * The callback receives the type of output (out or err) and some bytes
     * from the output in real-time while writing the standard input to the process.
     * It allows to have feedback from the independent process during execution.
     *
     * @param callable|null $callback A valid PHP callback
     *
     * @return integer The exitcode of the process
     *
     * @throws RuntimeException When process timed out
     * @throws RuntimeException When process stopped after receiving signal
     */
    public function wait($callback = null)
    {
        $this->updateStatus(false);
        if (null !== $callback) {
            $this->callback = $this->buildCallback($callback);
        }

        do {
            $this->checkTimeout();
            $running = defined('PHP_WINDOWS_VERSION_BUILD') ? $this->isRunning() : $this->processPipes->hasOpenHandles();
            $close = !defined('PHP_WINDOWS_VERSION_BUILD') || !$running;;
            $this->readPipes(true, $close);
        } while ($running);

        while ($this->isRunning()) {
            usleep(1000);
        }

        if ($this->processInformation['signaled']) {
            if ($this->isSigchildEnabled()) {
                throw new RuntimeException('The process has been signaled.');
            }

            throw new RuntimeException(sprintf('The process has been signaled with signal "%s".', $this->processInformation['termsig']));
        }

        return $this->exitcode;
    }

    /**
     * Returns the Pid (process identifier), if applicable.
     *
     * @return integer|null The process id if running, null otherwise
     *
     * @throws RuntimeException In case --enable-sigchild is activated
     */
    public function getPid()
    {
        if ($this->isSigchildEnabled()) {
            throw new RuntimeException('This PHP has been compiled with --enable-sigchild. The process identifier can not be retrieved.');
        }

        $this->updateStatus(false);

        return $this->isRunning() ? $this->processInformation['pid'] : null;
    }

    /**
     * Sends a POSIX signal to the process.
     *
     * @param  integer $signal A valid POSIX signal (see http://www.php.net/manual/en/pcntl.constants.php)
     * @return Process
     *
     * @throws LogicException   In case the process is not running
     * @throws RuntimeException In case --enable-sigchild is activated
     * @throws RuntimeException In case of failure
     */
    public function signal($signal)
    {
        if (!$this->isRunning()) {
            throw new LogicException('Can not send signal on a non running process.');
        }

        if ($this->isSigchildEnabled()) {
            throw new RuntimeException('This PHP has been compiled with --enable-sigchild. The process can not be signaled.');
        }

        if (true !== @proc_terminate($this->process, $signal)) {
            throw new RuntimeException(sprintf('Error while sending signal `%d`.', $signal));
        }

        return $this;
    }

    /**
     * Returns the current output of the process (STDOUT).
     *
     * @return string The process output
     *
     * @api
     */
    public function getOutput()
    {
        $this->readPipes(false, defined('PHP_WINDOWS_VERSION_BUILD') ? !$this->processInformation['running'] : true);

        return $this->stdout;
    }

    /**
     * Returns the output incrementally.
     *
     * In comparison with the getOutput method which always return the whole
     * output, this one returns the new output since the last call.
     *
     * @return string The process output since the last call
     */
    public function getIncrementalOutput()
    {
        $data = $this->getOutput();

        $latest = substr($data, $this->incrementalOutputOffset);
        $this->incrementalOutputOffset = strlen($data);

        return $latest;
    }

    /**
     * Clears the process output.
     *
     * @return Process
     */
    public function clearOutput()
    {
        $this->stdout = '';
        $this->incrementalOutputOffset = 0;

        return $this;
    }

    /**
     * Returns the current error output of the process (STDERR).
     *
     * @return string The process error output
     *
     * @api
     */
    public function getErrorOutput()
    {
        $this->readPipes(false, defined('PHP_WINDOWS_VERSION_BUILD') ? !$this->processInformation['running'] : true);

        return $this->stderr;
    }

    /**
     * Returns the errorOutput incrementally.
     *
     * In comparison with the getErrorOutput method which always return the
     * whole error output, this one returns the new error output since the last
     * call.
     *
     * @return string The process error output since the last call
     */
    public function getIncrementalErrorOutput()
    {
        $data = $this->getErrorOutput();

        $latest = substr($data, $this->incrementalErrorOutputOffset);
        $this->incrementalErrorOutputOffset = strlen($data);

        return $latest;
    }

    /**
     * Clears the process output.
     *
     * @return Process
     */
    public function clearErrorOutput()
    {
        $this->stderr = '';
        $this->incrementalErrorOutputOffset = 0;

        return $this;
    }

    /**
     * Returns the exit code returned by the process.
     *
     * @return integer The exit status code
     *
     * @throws RuntimeException In case --enable-sigchild is activated and the sigchild compatibility mode is disabled
     *
     * @api
     */
    public function getExitCode()
    {
        if ($this->isSigchildEnabled() && !$this->enhanceSigchildCompatibility) {
            throw new RuntimeException('This PHP has been compiled with --enable-sigchild. You must use setEnhanceSigchildCompatibility() to use this method');
        }

        $this->updateStatus(false);

        return $this->exitcode;
    }

    /**
     * Returns a string representation for the exit code returned by the process.
     *
     * This method relies on the Unix exit code status standardization
     * and might not be relevant for other operating systems.
     *
     * @return string A string representation for the exit status code
     *
     * @see http://tldp.org/LDP/abs/html/exitcodes.html
     * @see http://en.wikipedia.org/wiki/Unix_signal
     */
    public function getExitCodeText()
    {
        $exitcode = $this->getExitCode();

        return isset(self::$exitCodes[$exitcode]) ? self::$exitCodes[$exitcode] : 'Unknown error';
    }

    /**
     * Checks if the process ended successfully.
     *
     * @return Boolean true if the process ended successfully, false otherwise
     *
     * @api
     */
    public function isSuccessful()
    {
        return 0 === $this->getExitCode();
    }

    /**
     * Returns true if the child process has been terminated by an uncaught signal.
     *
     * It always returns false on Windows.
     *
     * @return Boolean
     *
     * @throws RuntimeException In case --enable-sigchild is activated
     *
     * @api
     */
    public function hasBeenSignaled()
    {
        if ($this->isSigchildEnabled()) {
            throw new RuntimeException('This PHP has been compiled with --enable-sigchild. Term signal can not be retrieved');
        }

        $this->updateStatus(false);

        return $this->processInformation['signaled'];
    }

    /**
     * Returns the number of the signal that caused the child process to terminate its execution.
     *
     * It is only meaningful if hasBeenSignaled() returns true.
     *
     * @return integer
     *
     * @throws RuntimeException In case --enable-sigchild is activated
     *
     * @api
     */
    public function getTermSignal()
    {
        if ($this->isSigchildEnabled()) {
            throw new RuntimeException('This PHP has been compiled with --enable-sigchild. Term signal can not be retrieved');
        }

        $this->updateStatus(false);

        return $this->processInformation['termsig'];
    }

    /**
     * Returns true if the child process has been stopped by a signal.
     *
     * It always returns false on Windows.
     *
     * @return Boolean
     *
     * @api
     */
    public function hasBeenStopped()
    {
        $this->updateStatus(false);

        return $this->processInformation['stopped'];
    }

    /**
     * Returns the number of the signal that caused the child process to stop its execution.
     *
     * It is only meaningful if hasBeenStopped() returns true.
     *
     * @return integer
     *
     * @api
     */
    public function getStopSignal()
    {
        $this->updateStatus(false);

        return $this->processInformation['stopsig'];
    }

    /**
     * Checks if the process is currently running.
     *
     * @return Boolean true if the process is currently running, false otherwise
     */
    public function isRunning()
    {
        if (self::STATUS_STARTED !== $this->status) {
            return false;
        }

        $this->updateStatus(false);

        return $this->processInformation['running'];
    }

    /**
     * Checks if the process has been started with no regard to the current state.
     *
     * @return Boolean true if status is ready, false otherwise
     */
    public function isStarted()
    {
        return $this->status != self::STATUS_READY;
    }

    /**
     * Checks if the process is terminated.
     *
     * @return Boolean true if process is terminated, false otherwise
     */
    public function isTerminated()
    {
        $this->updateStatus(false);

        return $this->status == self::STATUS_TERMINATED;
    }

    /**
     * Gets the process status.
     *
     * The status is one of: ready, started, terminated.
     *
     * @return string The current process status
     */
    public function getStatus()
    {
        $this->updateStatus(false);

        return $this->status;
    }

    /**
     * Stops the process.
     *
     * @param integer|float $timeout The timeout in seconds
     * @param integer       $signal  A POSIX signal to send in case the process has not stop at timeout, default is SIGKILL
     *
     * @return integer The exit-code of the process
     *
     * @throws RuntimeException if the process got signaled
     */
    public function stop($timeout = 10, $signal = null)
    {
        $timeoutMicro = microtime(true) + $timeout;
        if ($this->isRunning()) {
            proc_terminate($this->process);
            do {
                usleep(1000);
            } while ($this->isRunning() && microtime(true) < $timeoutMicro);

            if ($this->isRunning() && !$this->isSigchildEnabled()) {
                if (null !== $signal || defined('SIGKILL')) {
                    $this->signal($signal ?: SIGKILL);
                }
            }
        }

        $this->updateStatus(false);
        if ($this->processInformation['running']) {
            $this->close();
        }

        $this->status = self::STATUS_TERMINATED;

        return $this->exitcode;
    }

    /**
     * Adds a line to the STDOUT stream.
     *
     * @param string $line The line to append
     */
    public function addOutput($line)
    {
        $this->lastOutputTime = microtime(true);
        $this->stdout .= $line;
    }

    /**
     * Adds a line to the STDERR stream.
     *
     * @param string $line The line to append
     */
    public function addErrorOutput($line)
    {
        $this->lastOutputTime = microtime(true);
        $this->stderr .= $line;
    }

    /**
     * Gets the command line to be executed.
     *
     * @return string The command to execute
     */
    public function getCommandLine()
    {
        return $this->commandline;
    }

    /**
     * Sets the command line to be executed.
     *
     * @param string $commandline The command to execute
     *
     * @return self The current Process instance
     */
    public function setCommandLine($commandline)
    {
        $this->commandline = $commandline;

        return $this;
    }

    /**
     * Gets the process timeout (max. runtime).
     *
     * @return float|null The timeout in seconds or null if it's disabled
     */
    public function getTimeout()
    {
        return $this->timeout;
    }

    /**
     * Gets the process idle timeout (max. time since last output).
     *
     * @return float|null The timeout in seconds or null if it's disabled
     */
    public function getIdleTimeout()
    {
        return $this->idleTimeout;
    }

    /**
     * Sets the process timeout (max. runtime).
     *
     * To disable the timeout, set this value to null.
     *
     * @param integer|float|null $timeout The timeout in seconds
     *
     * @return self The current Process instance
     *
     * @throws InvalidArgumentException if the timeout is negative
     */
    public function setTimeout($timeout)
    {
        $this->timeout = $this->validateTimeout($timeout);

        return $this;
    }

    /**
     * Sets the process idle timeout (max. time since last output).
     *
     * To disable the timeout, set this value to null.
     *
     * @param integer|float|null $timeout The timeout in seconds
     *
     * @return self The current Process instance.
     *
     * @throws InvalidArgumentException if the timeout is negative
     */
    public function setIdleTimeout($timeout)
    {
        $this->idleTimeout = $this->validateTimeout($timeout);

        return $this;
    }

    /**
     * Enables or disables the TTY mode.
     *
     * @param boolean $tty True to enabled and false to disable
     *
     * @return self The current Process instance
     */
    public function setTty($tty)
    {
        $this->tty = (Boolean) $tty;

        return $this;
    }

    /**
     * Checks if the TTY mode is enabled.
     *
     * @return Boolean true if the TTY mode is enabled, false otherwise
     */
    public function isTty()
    {
        return $this->tty;
    }

    /**
     * Sets PTY mode.
     *
     * @param Boolean $bool
     *
     * @return self
     */
    public function setPty($bool)
    {
        $this->pty = (Boolean) $bool;

        return $this;
    }

    /**
     * Returns PTY state.
     *
     * @return Boolean
     */
    public function isPty()
    {
        return $this->pty;
    }

    /**
     * Gets the working directory.
     *
     * @return string|null The current working directory or null on failure
     */
    public function getWorkingDirectory()
    {
        if (null === $this->cwd) {
            // getcwd() will return false if any one of the parent directories does not have
            // the readable or search mode set, even if the current directory does
            return getcwd() ?: null;
        }

        return $this->cwd;
    }

    /**
     * Sets the current working directory.
     *
     * @param string $cwd The new working directory
     *
     * @return self The current Process instance
     */
    public function setWorkingDirectory($cwd)
    {
        $this->cwd = $cwd;

        return $this;
    }

    /**
     * Gets the environment variables.
     *
     * @return array The current environment variables
     */
    public function getEnv()
    {
        return $this->env;
    }

    /**
     * Sets the environment variables.
     *
     * An environment variable value should be a string.
     * If it is an array, the variable is ignored.
     *
     * That happens in PHP when 'argv' is registered into
     * the $_ENV array for instance.
     *
     * @param array $env The new environment variables
     *
     * @return self The current Process instance
     */
    public function setEnv(array $env)
    {
        // Process can not handle env values that are arrays
        $env = array_filter($env, function ($value) { if (!is_array($value)) { return true; } });

        $this->env = array();
        foreach ($env as $key => $value) {
            $this->env[(binary) $key] = (binary) $value;
        }

        return $this;
    }

    /**
     * Gets the contents of STDIN.
     *
     * @return string|null The current contents
     */
    public function getStdin()
    {
        return $this->stdin;
    }

    /**
     * Sets the contents of STDIN.
     *
     * @param string|null $stdin The new contents
     *
     * @return self The current Process instance
     */
    public function setStdin($stdin)
    {
        $this->stdin = $stdin;

        return $this;
    }

    /**
     * Gets the options for proc_open.
     *
     * @return array The current options
     */
    public function getOptions()
    {
        return $this->options;
    }

    /**
     * Sets the options for proc_open.
     *
     * @param array $options The new options
     *
     * @return self The current Process instance
     */
    public function setOptions(array $options)
    {
        $this->options = $options;

        return $this;
    }

    /**
     * Gets whether or not Windows compatibility is enabled.
     *
     * This is true by default.
     *
     * @return Boolean
     */
    public function getEnhanceWindowsCompatibility()
    {
        return $this->enhanceWindowsCompatibility;
    }

    /**
     * Sets whether or not Windows compatibility is enabled.
     *
     * @param Boolean $enhance
     *
     * @return self The current Process instance
     */
    public function setEnhanceWindowsCompatibility($enhance)
    {
        $this->enhanceWindowsCompatibility = (Boolean) $enhance;

        return $this;
    }

    /**
     * Returns whether sigchild compatibility mode is activated or not.
     *
     * @return Boolean
     */
    public function getEnhanceSigchildCompatibility()
    {
        return $this->enhanceSigchildCompatibility;
    }

    /**
     * Activates sigchild compatibility mode.
     *
     * Sigchild compatibility mode is required to get the exit code and
     * determine the success of a process when PHP has been compiled with
     * the --enable-sigchild option
     *
     * @param Boolean $enhance
     *
     * @return self The current Process instance
     */
    public function setEnhanceSigchildCompatibility($enhance)
    {
        $this->enhanceSigchildCompatibility = (Boolean) $enhance;

        return $this;
    }

    /**
     * Performs a check between the timeout definition and the time the process started.
     *
     * In case you run a background process (with the start method), you should
     * trigger this method regularly to ensure the process timeout
     *
     * @throws ProcessTimedOutException In case the timeout was reached
     */
    public function checkTimeout()
    {
        if (null !== $this->timeout && $this->timeout < microtime(true) - $this->starttime) {
            $this->stop(0);

            throw new ProcessTimedOutException($this, ProcessTimedOutException::TYPE_GENERAL);
        }

        if (null !== $this->idleTimeout && $this->idleTimeout < microtime(true) - $this->lastOutputTime) {
            $this->stop(0);

            throw new ProcessTimedOutException($this, ProcessTimedOutException::TYPE_IDLE);
        }
    }

    /**
     * Creates the descriptors needed by the proc_open.
     *
     * @return array
     */
    private function getDescriptors()
    {
        $this->processPipes = new ProcessPipes($this->useFileHandles, $this->tty);
        $descriptors = $this->processPipes->getDescriptors();

<<<<<<< HEAD
        if (!$this->useFileHandles && $this->enhanceSigchildCompatibility && $this->isSigchildEnabled()) {
=======
            return array(array('pipe', 'r'), $this->fileHandles[self::STDOUT], array('pipe', 'w'));
        }

        if ($this->tty) {
            $descriptors = array(
                array('file', '/dev/tty', 'r'),
                array('file', '/dev/tty', 'w'),
                array('file', '/dev/tty', 'w'),
            );
        } elseif ($this->pty && self::isPtySupported()) {
            $descriptors = array(
                array('pty'),
                array('pty'),
                array('pty'),
            );
        } else {
           $descriptors = array(
                array('pipe', 'r'), // stdin
                array('pipe', 'w'), // stdout
                array('pipe', 'w'), // stderr
            );
        }

        if ($this->enhanceSigchildCompatibility && $this->isSigchildEnabled()) {
>>>>>>> dbd264a7
            // last exit code is output on the fourth pipe and caught to work around --enable-sigchild
            $descriptors = array_merge($descriptors, array(array('pipe', 'w')));

            $this->commandline = '('.$this->commandline.') 3>/dev/null; code=$?; echo $code >&3; exit $code';
        }

        return $descriptors;
    }

    /**
     * Builds up the callback used by wait().
     *
     * The callbacks adds all occurred output to the specific buffer and calls
     * the user callback (if present) with the received output.
     *
     * @param callable|null $callback The user defined PHP callback
     *
     * @return callable A PHP callable
     */
    protected function buildCallback($callback)
    {
        $that = $this;
        $out = self::OUT;
        $err = self::ERR;
        $callback = function ($type, $data) use ($that, $callback, $out, $err) {
            if ($out == $type) {
                $that->addOutput($data);
            } else {
                $that->addErrorOutput($data);
            }

            if (null !== $callback) {
                call_user_func($callback, $type, $data);
            }
        };

        return $callback;
    }

    /**
     * Updates the status of the process, reads pipes.
     *
     * @param Boolean $blocking Whether to use a clocking read call.
     */
    protected function updateStatus($blocking)
    {
        if (self::STATUS_STARTED !== $this->status) {
            return;
        }

        $this->processInformation = proc_get_status($this->process);
        $this->captureExitCode();

        $this->readPipes($blocking, defined('PHP_WINDOWS_VERSION_BUILD') ? !$this->processInformation['running'] : true);

        if (!$this->processInformation['running']) {
            $this->close();
            $this->status = self::STATUS_TERMINATED;
        }
    }

    /**
     * Returns whether PHP has been compiled with the '--enable-sigchild' option or not.
     *
     * @return Boolean
     */
    protected function isSigchildEnabled()
    {
        if (null !== self::$sigchild) {
            return self::$sigchild;
        }

        ob_start();
        phpinfo(INFO_GENERAL);

        return self::$sigchild = false !== strpos(ob_get_clean(), '--enable-sigchild');
    }

    /**
     * Validates and returns the filtered timeout.
     *
     * @param integer|float|null $timeout
     *
     * @return float|null
     */
    private function validateTimeout($timeout)
    {
        $timeout = (float) $timeout;

        if (0.0 === $timeout) {
            $timeout = null;
        } elseif ($timeout < 0) {
            throw new InvalidArgumentException('The timeout value must be a valid positive integer or float number.');
        }

        return $timeout;
    }

    /**
     * Reads pipes, executes callback.
     *
     * @param Boolean $blocking Whether to use blocking calls or not.
     */
    private function readPipes($blocking, $close)
    {
        if ($close) {
            $result = $this->processPipes->readAndCloseHandles($blocking);
        } else {
            $result = $this->processPipes->read($blocking);
        }

        foreach ($result as $type => $data) {
            if (3 == $type) {
                $this->fallbackExitcode = (int) $data;
            } else {
                call_user_func($this->callback, $type === self::STDOUT ? self::OUT : self::ERR, $data);
            }
        }
    }

    /**
     * Captures the exitcode if mentioned in the process information.
     */
    private function captureExitCode()
    {
        if (isset($this->processInformation['exitcode']) && -1 != $this->processInformation['exitcode']) {
            $this->exitcode = $this->processInformation['exitcode'];
        }
    }

    /**
     * Closes process resource, closes file handles, sets the exitcode.
     *
     * @return Integer The exitcode
     */
    private function close()
    {
        $exitcode = -1;

        $this->processPipes->close();
        if (is_resource($this->process)) {
            $exitcode = proc_close($this->process);
        }

        $this->exitcode = $this->exitcode !== null ? $this->exitcode : -1;
        $this->exitcode = -1 != $exitcode ? $exitcode : $this->exitcode;

        if (-1 == $this->exitcode && null !== $this->fallbackExitcode) {
            $this->exitcode = $this->fallbackExitcode;
        } elseif (-1 === $this->exitcode && $this->processInformation['signaled'] && 0 < $this->processInformation['termsig']) {
            // if process has been signaled, no exitcode but a valid termsig, apply Unix convention
            $this->exitcode = 128 + $this->processInformation['termsig'];
        }

        return $this->exitcode;
    }

    /**
     * Resets data related to the latest run of the process.
     */
    private function resetProcessData()
    {
        $this->starttime = null;
        $this->callback = null;
        $this->exitcode = null;
        $this->fallbackExitcode = null;
        $this->processInformation = null;
        $this->stdout = null;
        $this->stderr = null;
        $this->process = null;
        $this->status = self::STATUS_READY;
        $this->incrementalOutputOffset = 0;
        $this->incrementalErrorOutputOffset = 0;
    }
}<|MERGE_RESOLUTION|>--- conflicted
+++ resolved
@@ -122,33 +122,6 @@
     );
 
     /**
-     * Returns whether PTY is supported on the current operating system.
-     *
-     * @return Boolean
-     */
-    public static function isPtySupported()
-    {
-        static $result;
-
-        if (null !== $result) {
-            return $result;
-        }
-
-        if (defined('PHP_WINDOWS_VERSION_BUILD')) {
-            return $result = false;
-        }
-
-        $proc = @proc_open('echo 1', array(array('pty'), array('pty'), array('pty')), $pipes);
-        if (is_resource($proc)) {
-            proc_close($proc);
-
-            return $result = true;
-        }
-
-        return $result = false;
-    }
-
-    /**
      * Constructor.
      *
      * @param string             $commandline The command line to run
@@ -186,11 +159,8 @@
         }
         $this->stdin = $stdin;
         $this->setTimeout($timeout);
-<<<<<<< HEAD
         $this->useFileHandles = defined('PHP_WINDOWS_VERSION_BUILD');
-=======
         $this->pty = false;
->>>>>>> dbd264a7
         $this->enhanceWindowsCompatibility = true;
         $this->enhanceSigchildCompatibility = !defined('PHP_WINDOWS_VERSION_BUILD') && $this->isSigchildEnabled();
         $this->options = array_replace(array('suppress_errors' => true, 'binary_pipes' => true), $options);
@@ -1077,43 +1047,43 @@
     }
 
     /**
+     * Returns whether PTY is supported on the current operating system.
+     *
+     * @return Boolean
+     */
+    public static function isPtySupported()
+    {
+        static $result;
+
+        if (null !== $result) {
+            return $result;
+        }
+
+        if (defined('PHP_WINDOWS_VERSION_BUILD')) {
+            return $result = false;
+        }
+
+        $proc = @proc_open('echo 1', array(array('pty'), array('pty'), array('pty')), $pipes);
+        if (is_resource($proc)) {
+            proc_close($proc);
+
+            return $result = true;
+        }
+
+        return $result = false;
+    }
+
+    /**
      * Creates the descriptors needed by the proc_open.
      *
      * @return array
      */
     private function getDescriptors()
     {
-        $this->processPipes = new ProcessPipes($this->useFileHandles, $this->tty);
+        $this->processPipes = new ProcessPipes($this->useFileHandles, $this->tty, $this->pty);
         $descriptors = $this->processPipes->getDescriptors();
 
-<<<<<<< HEAD
         if (!$this->useFileHandles && $this->enhanceSigchildCompatibility && $this->isSigchildEnabled()) {
-=======
-            return array(array('pipe', 'r'), $this->fileHandles[self::STDOUT], array('pipe', 'w'));
-        }
-
-        if ($this->tty) {
-            $descriptors = array(
-                array('file', '/dev/tty', 'r'),
-                array('file', '/dev/tty', 'w'),
-                array('file', '/dev/tty', 'w'),
-            );
-        } elseif ($this->pty && self::isPtySupported()) {
-            $descriptors = array(
-                array('pty'),
-                array('pty'),
-                array('pty'),
-            );
-        } else {
-           $descriptors = array(
-                array('pipe', 'r'), // stdin
-                array('pipe', 'w'), // stdout
-                array('pipe', 'w'), // stderr
-            );
-        }
-
-        if ($this->enhanceSigchildCompatibility && $this->isSigchildEnabled()) {
->>>>>>> dbd264a7
             // last exit code is output on the fourth pipe and caught to work around --enable-sigchild
             $descriptors = array_merge($descriptors, array(array('pipe', 'w')));
 
