<?php

/*
 * This file is part of the Symfony package.
 *
 * (c) Fabien Potencier <fabien@symfony.com>
 *
 * For the full copyright and license information, please view the LICENSE
 * file that was distributed with this source code.
 */

namespace Symfony\Bridge\PhpUnit;

use PHPUnit\Framework\TestResult;
use PHPUnit\Util\ErrorHandler;
use Symfony\Bridge\PhpUnit\DeprecationErrorHandler\Configuration;
use Symfony\Bridge\PhpUnit\DeprecationErrorHandler\Deprecation;

/**
 * Catch deprecation notices and print a summary report at the end of the test suite.
 *
 * @author Nicolas Grekas <p@tchwork.com>
 */
class DeprecationErrorHandler
{
    /**
     * @deprecated since Symfony 4.3, use max[self]=0 instead
     */
    const MODE_WEAK_VENDORS = 'weak_vendors';

    const MODE_DISABLED = 'disabled';
    const MODE_WEAK = 'max[total]=999999&verbose=0';
    const MODE_STRICT = 'max[total]=0';

    private $mode;
    private $configuration;
    private $deprecations = [
        'unsilencedCount' => 0,
        'remaining selfCount' => 0,
        'legacyCount' => 0,
        'otherCount' => 0,
        'remaining directCount' => 0,
        'remaining indirectCount' => 0,
        'unsilenced' => [],
        'remaining self' => [],
        'legacy' => [],
        'other' => [],
        'remaining direct' => [],
        'remaining indirect' => [],
    ];

    private static $isRegistered = false;
    private static $utilPrefix;
    private static $isAtLeastPhpUnit83;

    /**
     * Registers and configures the deprecation handler.
     *
     * The mode is a query string with options:
     *  - "disabled" to disable the deprecation handler
     *  - "verbose" to enable/disable displaying the deprecation report
     *  - "max" to configure the number of deprecations to allow before exiting with a non-zero
     *    status code; it's an array with keys "total", "self", "direct" and "indirect"
     *
     * The default mode is "max[total]=0&verbose=1".
     *
     * The mode can alternatively be "/some-regexp/" to stop the test suite whenever
     * a deprecation message matches the given regular expression.
     *
     * @param int|string|false $mode The reporting mode, defaults to not allowing any deprecations
     */
    public static function register($mode = 0)
    {
        if (self::$isRegistered) {
            return;
        }

<<<<<<< HEAD
        self::$utilPrefix = class_exists('PHPUnit_Util_ErrorHandler') ? 'PHPUnit_Util_' : 'PHPUnit\Util\\';
        self::$isAtLeastPhpUnit83 = method_exists('PHPUnit\Util\ErrorHandler', '__invoke');
=======
        $UtilPrefix = class_exists('PHPUnit_Util_ErrorHandler') ? 'PHPUnit_Util_' : 'PHPUnit\Util\\';
>>>>>>> d851a794

        $handler = new self();
        $oldErrorHandler = set_error_handler([$handler, 'handleError']);

        if (null !== $oldErrorHandler) {
            restore_error_handler();

            if ($oldErrorHandler instanceof ErrorHandler || [self::$utilPrefix.'ErrorHandler', 'handleError'] === $oldErrorHandler) {
                restore_error_handler();
                self::register($mode);
            }
        } else {
            $handler->mode = $mode;
            self::$isRegistered = true;
            register_shutdown_function([$handler, 'shutdown']);
        }
    }

    public static function collectDeprecations($outputFile)
    {
        $deprecations = [];
        $previousErrorHandler = set_error_handler(function ($type, $msg, $file, $line, $context = []) use (&$deprecations, &$previousErrorHandler) {
            if (E_USER_DEPRECATED !== $type && E_DEPRECATED !== $type) {
                if ($previousErrorHandler) {
                    return $previousErrorHandler($type, $msg, $file, $line, $context);
                }

                return \call_user_func(self::getPhpUnitErrorHandler(), $type, $msg, $file, $line, $context);
            }

            $deprecations[] = [error_reporting(), $msg, $file];
        });

        register_shutdown_function(function () use ($outputFile, &$deprecations) {
            file_put_contents($outputFile, serialize($deprecations));
        });
    }

    /**
     * @internal
     */
    public function handleError($type, $msg, $file, $line, $context = [])
    {
        if ((E_USER_DEPRECATED !== $type && E_DEPRECATED !== $type) || !$this->getConfiguration()->isEnabled()) {
            return \call_user_func(self::getPhpUnitErrorHandler(), $type, $msg, $file, $line, $context);
        }

        $deprecation = new Deprecation($msg, debug_backtrace(), $file);
        if ($deprecation->isMuted()) {
            return;
        }
        $group = 'other';

        if ($deprecation->originatesFromAnObject()) {
            $class = $deprecation->originatingClass();
            $method = $deprecation->originatingMethod();
            $msg = $deprecation->getMessage();

            if (0 !== error_reporting()) {
                $group = 'unsilenced';
            } elseif ($deprecation->isLegacy(self::$utilPrefix)) {
                $group = 'legacy';
            } else {
                $group = [
                    Deprecation::TYPE_SELF => 'remaining self',
                    Deprecation::TYPE_DIRECT => 'remaining direct',
                    Deprecation::TYPE_INDIRECT => 'remaining indirect',
                    Deprecation::TYPE_UNDETERMINED => 'other',
                ][$deprecation->getType()];
            }

            if ($this->getConfiguration()->shouldDisplayStackTrace($msg)) {
                echo "\n".ucfirst($group).' '.$deprecation->toString();

                exit(1);
            }
            if ('legacy' !== $group) {
                $ref = &$this->deprecations[$group][$msg]['count'];
                ++$ref;
                $ref = &$this->deprecations[$group][$msg][$class.'::'.$method];
                ++$ref;
            }
        } else {
            $ref = &$this->deprecations[$group][$msg]['count'];
            ++$ref;
        }

        ++$this->deprecations[$group.'Count'];
    }

    /**
     * @internal
     */
    public function shutdown()
    {
        $configuration = $this->getConfiguration();

        if ($configuration->isInRegexMode()) {
            return;
        }

        $currErrorHandler = set_error_handler('var_dump');
        restore_error_handler();

        if ($currErrorHandler !== [$this, 'handleError']) {
            echo "\n", self::colorize('THE ERROR HANDLER HAS CHANGED!', true), "\n";
        }

        $groups = ['unsilenced', 'remaining self', 'remaining direct', 'remaining indirect', 'legacy', 'other'];

        $this->displayDeprecations($groups, $configuration);

        // store failing status
        $isFailing = !$configuration->tolerates($this->deprecations);

        // reset deprecations array
        foreach ($this->deprecations as $group => $arrayOrInt) {
            $this->deprecations[$group] = \is_int($arrayOrInt) ? 0 : [];
        }

        register_shutdown_function(function () use ($isFailing, $groups, $configuration) {
            foreach ($this->deprecations as $group => $arrayOrInt) {
                if (0 < (\is_int($arrayOrInt) ? $arrayOrInt : \count($arrayOrInt))) {
                    echo "Shutdown-time deprecations:\n";
                    break;
                }
            }

            $this->displayDeprecations($groups, $configuration);

            if ($isFailing || !$configuration->tolerates($this->deprecations)) {
                exit(1);
            }
        });
    }

    private function getConfiguration()
    {
        if (null !== $this->configuration) {
            return $this->configuration;
        }
        if (false === $mode = $this->mode) {
            if (isset($_SERVER['SYMFONY_DEPRECATIONS_HELPER'])) {
                $mode = $_SERVER['SYMFONY_DEPRECATIONS_HELPER'];
            } elseif (isset($_ENV['SYMFONY_DEPRECATIONS_HELPER'])) {
                $mode = $_ENV['SYMFONY_DEPRECATIONS_HELPER'];
            } else {
                $mode = getenv('SYMFONY_DEPRECATIONS_HELPER');
            }
        }
        if ('strict' === $mode) {
            return $this->configuration = Configuration::inStrictMode();
        }
        if (self::MODE_DISABLED === $mode) {
            return $this->configuration = Configuration::inDisabledMode();
        }
        if ('weak' === $mode) {
            return $this->configuration = Configuration::inWeakMode();
        }
        if (self::MODE_WEAK_VENDORS === $mode) {
            ++$this->deprecations['remaining directCount'];
            $msg = sprintf('Setting SYMFONY_DEPRECATIONS_HELPER to "%s" is deprecated in favor of "max[self]=0"', $mode);
            $ref = &$this->deprecations['remaining direct'][$msg]['count'];
            ++$ref;
            $mode = 'max[self]=0';
        }
        if (isset($mode[0]) && '/' === $mode[0]) {
            return $this->configuration = Configuration::fromRegex($mode);
        }

        if (preg_match('/^[1-9][0-9]*$/', (string) $mode)) {
            return $this->configuration = Configuration::fromNumber($mode);
        }

        if (!$mode) {
            return $this->configuration = Configuration::fromNumber(0);
        }

        return $this->configuration = Configuration::fromUrlEncodedString((string) $mode);
    }

    /**
     * @param string $str
     * @param bool   $red
     *
     * @return string
     */
    private static function colorize($str, $red)
    {
        if (!self::hasColorSupport()) {
            return $str;
        }

        $color = $red ? '41;37' : '43;30';

        return "\x1B[{$color}m{$str}\x1B[0m";
    }

    /**
     * @param string[]      $groups
     * @param Configuration $configuration
     */
    private function displayDeprecations($groups, $configuration)
    {
        $cmp = function ($a, $b) {
            return $b['count'] - $a['count'];
        };

        foreach ($groups as $group) {
            if ($this->deprecations[$group.'Count']) {
                echo "\n", self::colorize(
                    sprintf('%s deprecation notices (%d)', ucfirst($group), $this->deprecations[$group.'Count']),
                    'legacy' !== $group && 'remaining indirect' !== $group
                ), "\n";

                if (!$configuration->verboseOutput()) {
                    continue;
                }
                uasort($this->deprecations[$group], $cmp);

                foreach ($this->deprecations[$group] as $msg => $notices) {
                    echo "\n  ", $notices['count'], 'x: ', $msg, "\n";

                    arsort($notices);

                    foreach ($notices as $method => $count) {
                        if ('count' !== $method) {
                            echo '    ', $count, 'x in ', preg_replace('/(.*)\\\\(.*?::.*?)$/', '$2 from $1', $method), "\n";
                        }
                    }
                }
            }
        }

        if (!empty($notices)) {
            echo "\n";
        }
    }

    private static function getPhpUnitErrorHandler()
    {
        if (!isset(self::$isAtLeastPhpUnit83)) {
            self::$isAtLeastPhpUnit83 = class_exists(ErrorHandler::class) && method_exists(ErrorHandler::class, '__invoke');
        }
        if (!self::$isAtLeastPhpUnit83) {
            return (class_exists('PHPUnit_Util_ErrorHandler', false) ? 'PHPUnit_Util_' : 'PHPUnit\Util\\').'ErrorHandler::handleError';
        }

        foreach (debug_backtrace(DEBUG_BACKTRACE_PROVIDE_OBJECT | DEBUG_BACKTRACE_IGNORE_ARGS) as $frame) {
            if (isset($frame['object']) && $frame['object'] instanceof TestResult) {
                return new ErrorHandler(
                    $frame['object']->getConvertDeprecationsToExceptions(),
                    $frame['object']->getConvertErrorsToExceptions(),
                    $frame['object']->getConvertNoticesToExceptions(),
                    $frame['object']->getConvertWarningsToExceptions()
                );
            }
        }

        return function () { return false; };
    }

    /**
     * Returns true if STDOUT is defined and supports colorization.
     *
     * Reference: Composer\XdebugHandler\Process::supportsColor
     * https://github.com/composer/xdebug-handler
     *
     * @return bool
     */
    private static function hasColorSupport()
    {
        if (!\defined('STDOUT')) {
            return false;
        }

        if ('Hyper' === getenv('TERM_PROGRAM')) {
            return true;
        }

        if (\DIRECTORY_SEPARATOR === '\\') {
            return (\function_exists('sapi_windows_vt100_support')
                && sapi_windows_vt100_support(STDOUT))
                || false !== getenv('ANSICON')
                || 'ON' === getenv('ConEmuANSI')
                || 'xterm' === getenv('TERM');
        }

        if (\function_exists('stream_isatty')) {
            return stream_isatty(STDOUT);
        }

        if (\function_exists('posix_isatty')) {
            return posix_isatty(STDOUT);
        }

        $stat = fstat(STDOUT);

        // Check if formatted mode is S_IFCHR
        return $stat ? 0020000 === ($stat['mode'] & 0170000) : false;
    }
}<|MERGE_RESOLUTION|>--- conflicted
+++ resolved
@@ -75,12 +75,7 @@
             return;
         }
 
-<<<<<<< HEAD
         self::$utilPrefix = class_exists('PHPUnit_Util_ErrorHandler') ? 'PHPUnit_Util_' : 'PHPUnit\Util\\';
-        self::$isAtLeastPhpUnit83 = method_exists('PHPUnit\Util\ErrorHandler', '__invoke');
-=======
-        $UtilPrefix = class_exists('PHPUnit_Util_ErrorHandler') ? 'PHPUnit_Util_' : 'PHPUnit\Util\\';
->>>>>>> d851a794
 
         $handler = new self();
         $oldErrorHandler = set_error_handler([$handler, 'handleError']);
