--- conflicted
+++ resolved
@@ -61,12 +61,9 @@
         $definition->setInstanceofConditionals([]);
         $parent = $shared = null;
         $instanceofTags = [];
-<<<<<<< HEAD
         $instanceofCalls = [];
         $instanceofBindings = [];
-=======
         $reflectionClass = null;
->>>>>>> a073606e
 
         foreach ($conditionals as $interface => $instanceofDefs) {
             if ($interface !== $class && !(null === $reflectionClass ? $reflectionClass = ($container->getReflectionClass($class, false) ?: false) : $reflectionClass)) {
