--- conflicted
+++ resolved
@@ -35,14 +35,7 @@
         return LessThanOrEqual::TOO_HIGH_ERROR;
     }
 
-<<<<<<< HEAD
-    public function provideValidComparisons(): array
-=======
-    /**
-     * {@inheritdoc}
-     */
     public static function provideValidComparisons(): array
->>>>>>> 41ed4aa2
     {
         return [
             [1, 2],
@@ -61,14 +54,7 @@
         ];
     }
 
-<<<<<<< HEAD
-    public function provideValidComparisonsToPropertyPath(): array
-=======
-    /**
-     * {@inheritdoc}
-     */
     public static function provideValidComparisonsToPropertyPath(): array
->>>>>>> 41ed4aa2
     {
         return [
             [4],
@@ -76,14 +62,7 @@
         ];
     }
 
-<<<<<<< HEAD
-    public function provideInvalidComparisons(): array
-=======
-    /**
-     * {@inheritdoc}
-     */
     public static function provideInvalidComparisons(): array
->>>>>>> 41ed4aa2
     {
         return [
             [2, '2', 1, '1', 'int'],
