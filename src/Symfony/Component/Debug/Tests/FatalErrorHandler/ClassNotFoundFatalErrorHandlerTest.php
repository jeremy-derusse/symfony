<?php

/*
 * This file is part of the Symfony package.
 *
 * (c) Fabien Potencier <fabien@symfony.com>
 *
 * For the full copyright and license information, please view the LICENSE
 * file that was distributed with this source code.
 */

namespace Symfony\Component\Debug\Tests\FatalErrorHandler;

use Composer\Autoload\ClassLoader as ComposerClassLoader;
use PHPUnit\Framework\TestCase;
use Symfony\Component\Debug\DebugClassLoader;
use Symfony\Component\Debug\Exception\FatalErrorException;
use Symfony\Component\Debug\FatalErrorHandler\ClassNotFoundFatalErrorHandler;

/**
 * @group legacy
 */
class ClassNotFoundFatalErrorHandlerTest extends TestCase
{
    public static function setUpBeforeClass(): void
    {
        foreach (spl_autoload_functions() as $function) {
            if (!\is_array($function)) {
                continue;
            }

            // get class loaders wrapped by DebugClassLoader
            if ($function[0] instanceof DebugClassLoader) {
                $function = $function[0]->getClassLoader();

                if (!\is_array($function)) {
                    continue;
                }
            }

            if ($function[0] instanceof ComposerClassLoader) {
                $function[0]->add('Symfony_Component_Debug_Tests_Fixtures', \dirname(__DIR__, 5));
                break;
            }
        }
    }

    /**
     * @dataProvider provideClassNotFoundData
     */
    public function testHandleClassNotFound($error, $translatedMessage, $autoloader = null)
    {
        if ($autoloader) {
            // Unregister all autoloaders to ensure the custom provided
            // autoloader is the only one to be used during the test run.
            $autoloaders = spl_autoload_functions();
            array_map('spl_autoload_unregister', $autoloaders);
            spl_autoload_register($autoloader);
        }

        $handler = new ClassNotFoundFatalErrorHandler();

        $exception = $handler->handleError($error, new FatalErrorException('', 0, $error['type'], $error['file'], $error['line']));

        if ($autoloader) {
            spl_autoload_unregister($autoloader);
            array_map('spl_autoload_register', $autoloaders);
        }

        $this->assertInstanceOf('Symfony\Component\Debug\Exception\ClassNotFoundException', $exception);
<<<<<<< HEAD
        $this->assertSame($translatedMessage, $exception->getMessage());
=======
        $this->assertMatchesRegularExpression($translatedMessage, $exception->getMessage());
>>>>>>> f0778ce3
        $this->assertSame($error['type'], $exception->getSeverity());
        $this->assertSame($error['file'], $exception->getFile());
        $this->assertSame($error['line'], $exception->getLine());
    }

    public function provideClassNotFoundData()
    {
        $autoloader = new ComposerClassLoader();
        $autoloader->add('Symfony\Component\Debug\Exception\\', realpath(__DIR__.'/../../Exception'));
        $autoloader->add('Symfony_Component_Debug_Tests_Fixtures', realpath(__DIR__.'/../../Tests/Fixtures'));

        $debugClassLoader = new DebugClassLoader([$autoloader, 'loadClass']);

        return [
            [
                [
                    'type' => 1,
                    'line' => 12,
                    'file' => 'foo.php',
                    'message' => 'Class \'WhizBangFactory\' not found',
                ],
                "Attempted to load class \"WhizBangFactory\" from the global namespace.\nDid you forget a \"use\" statement?",
            ],
            [
                [
                    'type' => 1,
                    'line' => 12,
                    'file' => 'foo.php',
                    'message' => 'Class \'Foo\\Bar\\WhizBangFactory\' not found',
                ],
                "Attempted to load class \"WhizBangFactory\" from namespace \"Foo\\Bar\".\nDid you forget a \"use\" statement for another namespace?",
            ],
            [
                [
                    'type' => 1,
                    'line' => 12,
                    'file' => 'foo.php',
                    'message' => 'Class \'UndefinedFunctionException\' not found',
                ],
                "Attempted to load class \"UndefinedFunctionException\" from the global namespace.\nDid you forget a \"use\" statement for \"Symfony\Component\Debug\Exception\UndefinedFunctionException\"?",
                [$debugClassLoader, 'loadClass'],
            ],
            [
                [
                    'type' => 1,
                    'line' => 12,
                    'file' => 'foo.php',
                    'message' => 'Class \'PEARClass\' not found',
                ],
                "Attempted to load class \"PEARClass\" from the global namespace.\nDid you forget a \"use\" statement for \"Symfony_Component_Debug_Tests_Fixtures_PEARClass\"?",
                [$debugClassLoader, 'loadClass'],
            ],
            [
                [
                    'type' => 1,
                    'line' => 12,
                    'file' => 'foo.php',
                    'message' => 'Class \'Foo\\Bar\\UndefinedFunctionException\' not found',
                ],
                "Attempted to load class \"UndefinedFunctionException\" from namespace \"Foo\Bar\".\nDid you forget a \"use\" statement for \"Symfony\Component\Debug\Exception\UndefinedFunctionException\"?",
                [$debugClassLoader, 'loadClass'],
            ],
            [
                [
                    'type' => 1,
                    'line' => 12,
                    'file' => 'foo.php',
                    'message' => 'Class \'Foo\\Bar\\UndefinedFunctionException\' not found',
                ],
                "Attempted to load class \"UndefinedFunctionException\" from namespace \"Foo\Bar\".\nDid you forget a \"use\" statement for \"Symfony\Component\Debug\Exception\UndefinedFunctionException\"?",
                [$autoloader, 'loadClass'],
            ],
            [
                [
                    'type' => 1,
                    'line' => 12,
                    'file' => 'foo.php',
                    'message' => 'Class \'Foo\\Bar\\UndefinedFunctionException\' not found',
                ],
                "Attempted to load class \"UndefinedFunctionException\" from namespace \"Foo\Bar\".\nDid you forget a \"use\" statement for \"Symfony\Component\Debug\Exception\UndefinedFunctionException\"?",
                [$debugClassLoader, 'loadClass'],
            ],
            [
                [
                    'type' => 1,
                    'line' => 12,
                    'file' => 'foo.php',
                    'message' => 'Class \'Foo\\Bar\\UndefinedFunctionException\' not found',
                ],
                "Attempted to load class \"UndefinedFunctionException\" from namespace \"Foo\\Bar\".\nDid you forget a \"use\" statement for another namespace?",
                function ($className) { /* do nothing here */ },
            ],
        ];
    }

    public function testCannotRedeclareClass()
    {
        if (!file_exists(__DIR__.'/../FIXTURES2/REQUIREDTWICE.PHP')) {
            $this->markTestSkipped('Can only be run on case insensitive filesystems');
        }

        require_once __DIR__.'/../FIXTURES2/REQUIREDTWICE.PHP';

        $error = [
            'type' => 1,
            'line' => 12,
            'file' => 'foo.php',
            'message' => 'Class \'Foo\\Bar\\RequiredTwice\' not found',
        ];

        $handler = new ClassNotFoundFatalErrorHandler();
        $exception = $handler->handleError($error, new FatalErrorException('', 0, $error['type'], $error['file'], $error['line']));

        $this->assertInstanceOf('Symfony\Component\Debug\Exception\ClassNotFoundException', $exception);
    }
}<|MERGE_RESOLUTION|>--- conflicted
+++ resolved
@@ -68,11 +68,7 @@
         }
 
         $this->assertInstanceOf('Symfony\Component\Debug\Exception\ClassNotFoundException', $exception);
-<<<<<<< HEAD
-        $this->assertSame($translatedMessage, $exception->getMessage());
-=======
         $this->assertMatchesRegularExpression($translatedMessage, $exception->getMessage());
->>>>>>> f0778ce3
         $this->assertSame($error['type'], $exception->getSeverity());
         $this->assertSame($error['file'], $exception->getFile());
         $this->assertSame($error['line'], $exception->getLine());
