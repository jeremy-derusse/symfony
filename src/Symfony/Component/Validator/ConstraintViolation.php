<?php

/*
 * This file is part of the Symfony package.
 *
 * (c) Fabien Potencier <fabien@symfony.com>
 *
 * For the full copyright and license information, please view the LICENSE
 * file that was distributed with this source code.
 */

namespace Symfony\Component\Validator;

/**
 * Default implementation of {@ConstraintViolationInterface}.
 *
 * @author Bernhard Schussek <bschussek@gmail.com>
 */
class ConstraintViolation implements ConstraintViolationInterface
{
    private string|\Stringable $message;
    private ?string $messageTemplate;
    private array $parameters;
    private ?int $plural;
    private mixed $root;
    private ?string $propertyPath;
    private mixed $invalidValue;
    private ?Constraint $constraint;
    private ?string $code;
    private mixed $cause;

    /**
     * Creates a new constraint violation.
     *
     * @param string|\Stringable $message         The violation message as a string or a stringable object
     * @param string|null        $messageTemplate The raw violation message
     * @param array              $parameters      The parameters to substitute in the
     *                                            raw violation message
     * @param mixed              $root            The value originally passed to the
     *                                            validator
     * @param string|null        $propertyPath    The property path from the root
     *                                            value to the invalid value
     * @param mixed              $invalidValue    The invalid value that caused this
     *                                            violation
     * @param int|null           $plural          The number for determining the plural
     *                                            form when translating the message
     * @param string|null        $code            The error code of the violation
     * @param Constraint|null    $constraint      The constraint whose validation
     *                                            caused the violation
     * @param mixed              $cause           The cause of the violation
     */
    public function __construct(string|\Stringable $message, ?string $messageTemplate, array $parameters, mixed $root, ?string $propertyPath, mixed $invalidValue, int $plural = null, string $code = null, Constraint $constraint = null, mixed $cause = null)
    {
        $this->message = $message;
        $this->messageTemplate = $messageTemplate;
        $this->parameters = $parameters;
        $this->plural = $plural;
        $this->root = $root;
        $this->propertyPath = $propertyPath;
        $this->invalidValue = $invalidValue;
        $this->constraint = $constraint;
        $this->code = $code;
        $this->cause = $cause;
    }

    /**
     * Converts the violation into a string for debugging purposes.
<<<<<<< HEAD
=======
     *
     * @return string
>>>>>>> c91322d6
     */
    public function __toString(): string
    {
        if (\is_object($this->root)) {
            $class = 'Object('.\get_class($this->root).')';
        } elseif (\is_array($this->root)) {
            $class = 'Array';
        } else {
            $class = (string) $this->root;
        }

        $propertyPath = (string) $this->propertyPath;

        if ('' !== $propertyPath && '[' !== $propertyPath[0] && '' !== $class) {
            $class .= '.';
        }

        if (null !== ($code = $this->code) && '' !== $code) {
            $code = ' (code '.$code.')';
        }

        return $class.$propertyPath.":\n    ".$this->getMessage().$code;
    }

    /**
     * {@inheritdoc}
     */
    public function getMessageTemplate(): string
    {
        return (string) $this->messageTemplate;
    }

    /**
     * {@inheritdoc}
     */
    public function getParameters(): array
    {
        return $this->parameters;
    }

    /**
     * {@inheritdoc}
     */
    public function getPlural(): ?int
    {
        return $this->plural;
    }

    /**
     * {@inheritdoc}
     */
    public function getMessage(): string|\Stringable
    {
        return $this->message;
    }

    /**
     * {@inheritdoc}
     */
    public function getRoot(): mixed
    {
        return $this->root;
    }

    /**
     * {@inheritdoc}
     */
    public function getPropertyPath(): string
    {
        return (string) $this->propertyPath;
    }

    /**
     * {@inheritdoc}
     */
    public function getInvalidValue(): mixed
    {
        return $this->invalidValue;
    }

    /**
     * Returns the constraint whose validation caused the violation.
     *
     * @return Constraint|null
     */
    public function getConstraint(): ?Constraint
    {
        return $this->constraint;
    }

    /**
     * Returns the cause of the violation.
     */
    public function getCause(): mixed
    {
        return $this->cause;
    }

    /**
     * {@inheritdoc}
     */
    public function getCode(): ?string
    {
        return $this->code;
    }
}<|MERGE_RESOLUTION|>--- conflicted
+++ resolved
@@ -65,11 +65,6 @@
 
     /**
      * Converts the violation into a string for debugging purposes.
-<<<<<<< HEAD
-=======
-     *
-     * @return string
->>>>>>> c91322d6
      */
     public function __toString(): string
     {
@@ -152,8 +147,6 @@
 
     /**
      * Returns the constraint whose validation caused the violation.
-     *
-     * @return Constraint|null
      */
     public function getConstraint(): ?Constraint
     {
