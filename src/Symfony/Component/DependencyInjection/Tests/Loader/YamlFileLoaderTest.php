--- conflicted
+++ resolved
@@ -302,7 +302,6 @@
 
     /**
      * @expectedException \Symfony\Component\DependencyInjection\Exception\InvalidArgumentException
-<<<<<<< HEAD
      */
     public function testTypesNotArray()
     {
@@ -336,13 +335,15 @@
         $loader->load('services23.yml');
 
         $this->assertTrue($container->getDefinition('bar_service')->isAutowired());
-=======
+    }
+
+    /**
+     * @expectedException \Symfony\Component\DependencyInjection\Exception\InvalidArgumentException
      * @expectedExceptionMessage The value of the "decorates" option for the "bar" service must be the id of the service without the "@" prefix (replace "@foo" with "foo").
      */
     public function testDecoratedServicesWithWrongSyntaxThrowsException()
     {
         $loader = new YamlFileLoader(new ContainerBuilder(), new FileLocator(self::$fixturesPath.'/yaml'));
         $loader->load('bad_decorates.yml');
->>>>>>> d66f0ebe
     }
 }