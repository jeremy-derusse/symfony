--- conflicted
+++ resolved
@@ -33,21 +33,12 @@
      * Generates the code to be used to instantiate a proxy in the dumped factory code.
      *
      * @param Definition $definition
-<<<<<<< HEAD
-     * @param string     $id         service identifier
-     * @param string     $methodName the method name to get the service
+     * @param string     $id          service identifier
+     * @param string     $factoryCode the code to execute to create the service
      *
      * @return string
      */
-    public function getProxyFactoryCode(Definition $definition, $id, $methodName);
-=======
-     * @param string     $id          service identifier
-     * @param string     $factoryCode the code to execute to create the service, will be added to the interface in 4.0
-     *
-     * @return string
-     */
-    public function getProxyFactoryCode(Definition $definition, $id/**, $factoryCode = null */);
->>>>>>> 531b294b
+    public function getProxyFactoryCode(Definition $definition, $id, $factoryCode);
 
     /**
      * Generates the code for the lazy proxy.
