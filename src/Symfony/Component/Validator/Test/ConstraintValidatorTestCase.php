<?php

/*
 * This file is part of the Symfony package.
 *
 * (c) Fabien Potencier <fabien@symfony.com>
 *
 * For the full copyright and license information, please view the LICENSE
 * file that was distributed with this source code.
 */

namespace Symfony\Component\Validator\Test;

use PHPUnit\Framework\Assert;
use PHPUnit\Framework\Constraint\IsIdentical;
use PHPUnit\Framework\Constraint\IsInstanceOf;
use PHPUnit\Framework\Constraint\IsNull;
use PHPUnit\Framework\Constraint\LogicalOr;
use PHPUnit\Framework\ExpectationFailedException;
use PHPUnit\Framework\TestCase;
use Symfony\Component\Validator\Constraint;
use Symfony\Component\Validator\Constraints\NotNull;
use Symfony\Component\Validator\Constraints\Valid;
use Symfony\Component\Validator\ConstraintValidatorInterface;
use Symfony\Component\Validator\ConstraintViolation;
use Symfony\Component\Validator\ConstraintViolationInterface;
use Symfony\Component\Validator\ConstraintViolationList;
use Symfony\Component\Validator\ConstraintViolationListInterface;
use Symfony\Component\Validator\Context\ExecutionContext;
use Symfony\Component\Validator\Context\ExecutionContextInterface;
use Symfony\Component\Validator\Mapping\ClassMetadata;
use Symfony\Component\Validator\Mapping\PropertyMetadata;
use Symfony\Component\Validator\Validator\ContextualValidatorInterface;
use Symfony\Component\Validator\Validator\ValidatorInterface;
use Symfony\Contracts\Translation\TranslatorInterface;

/**
 * A test case to ease testing Constraint Validators.
 *
 * @author Bernhard Schussek <bschussek@gmail.com>
 */
abstract class ConstraintValidatorTestCase extends TestCase
{
    /**
     * @var ExecutionContextInterface
     */
    protected $context;

    /**
     * @var ConstraintValidatorInterface
     */
    protected $validator;

    protected $group;
    protected $metadata;
    protected $object;
    protected $value;
    protected $root;
    protected $propertyPath;
    protected $constraint;
    protected $defaultTimezone;
    private $defaultLocale;
    private $expectedViolations;
    private $call;

    protected function setUp(): void
    {
        $this->group = 'MyGroup';
        $this->metadata = null;
        $this->object = null;
        $this->value = 'InvalidValue';
        $this->root = 'root';
        $this->propertyPath = 'property.path';

        // Initialize the context with some constraint so that we can
        // successfully build a violation.
        $this->constraint = new NotNull();

        $this->context = $this->createContext();
        $this->validator = $this->createValidator();
        $this->validator->initialize($this->context);

        $this->defaultLocale = \Locale::getDefault();
        \Locale::setDefault('en');

        $this->expectedViolations = [];
        $this->call = 0;

        $this->setDefaultTimezone('UTC');
    }

    protected function tearDown(): void
    {
        $this->restoreDefaultTimezone();

        \Locale::setDefault($this->defaultLocale);
    }

    protected function setDefaultTimezone(?string $defaultTimezone)
    {
        // Make sure this method cannot be called twice before calling
        // also restoreDefaultTimezone()
        if (null === $this->defaultTimezone) {
            $this->defaultTimezone = date_default_timezone_get();
            date_default_timezone_set($defaultTimezone);
        }
    }

    protected function restoreDefaultTimezone()
    {
        if (null !== $this->defaultTimezone) {
            date_default_timezone_set($this->defaultTimezone);
            $this->defaultTimezone = null;
        }
    }

    protected function createContext()
    {
        $translator = $this->createMock(TranslatorInterface::class);
        $translator->expects($this->any())->method('trans')->willReturnArgument(0);
        $validator = $this->createMock(ValidatorInterface::class);
        $validator->expects($this->any())
            ->method('validate')
            ->willReturnCallback(function () {
                return $this->expectedViolations[$this->call++] ?? new ConstraintViolationList();
            });

        $context = new ExecutionContext($validator, $this->root, $translator);
        $context->setGroup($this->group);
        $context->setNode($this->value, $this->object, $this->metadata, $this->propertyPath);
        $context->setConstraint($this->constraint);

        $contextualValidator = $this->getMockBuilder(AssertingContextualValidator::class)
            ->setConstructorArgs([$context])
            ->setMethods([
                'atPath',
                'validate',
                'validateProperty',
                'validatePropertyValue',
                'getViolations',
            ])
            ->getMock();
        $contextualValidator->expects($this->any())
            ->method('atPath')
            ->willReturnCallback(function ($path) use ($contextualValidator) {
                return $contextualValidator->doAtPath($path);
            });
        $contextualValidator->expects($this->any())
            ->method('validate')
            ->willReturnCallback(function ($value, $constraints = null, $groups = null) use ($contextualValidator) {
                return $contextualValidator->doValidate($value, $constraints, $groups);
            });
        $contextualValidator->expects($this->any())
            ->method('validateProperty')
            ->willReturnCallback(function ($object, $propertyName, $groups = null) use ($contextualValidator) {
                return $contextualValidator->validateProperty($object, $propertyName, $groups);
            });
        $contextualValidator->expects($this->any())
            ->method('validatePropertyValue')
            ->willReturnCallback(function ($objectOrClass, $propertyName, $value, $groups = null) use ($contextualValidator) {
                return $contextualValidator->doValidatePropertyValue($objectOrClass, $propertyName, $value, $groups);
            });
        $contextualValidator->expects($this->any())
            ->method('getViolations')
            ->willReturnCallback(function () use ($contextualValidator) {
                return $contextualValidator->doGetViolations();
            });
        $validator->expects($this->any())
            ->method('inContext')
            ->with($context)
            ->willReturn($contextualValidator);

        return $context;
    }

    protected function setGroup(?string $group)
    {
        $this->group = $group;
        $this->context->setGroup($group);
    }

    protected function setObject($object)
    {
        $this->object = $object;
        $this->metadata = \is_object($object)
            ? new ClassMetadata(\get_class($object))
            : null;

        $this->context->setNode($this->value, $this->object, $this->metadata, $this->propertyPath);
    }

    protected function setProperty($object, $property)
    {
        $this->object = $object;
        $this->metadata = \is_object($object)
            ? new PropertyMetadata(\get_class($object), $property)
            : null;

        $this->context->setNode($this->value, $this->object, $this->metadata, $this->propertyPath);
    }

    protected function setValue($value)
    {
        $this->value = $value;
        $this->context->setNode($this->value, $this->object, $this->metadata, $this->propertyPath);
    }

    protected function setRoot($root)
    {
        $this->root = $root;
        $this->context = $this->createContext();
        $this->validator->initialize($this->context);
    }

    protected function setPropertyPath(string $propertyPath)
    {
        $this->propertyPath = $propertyPath;
        $this->context->setNode($this->value, $this->object, $this->metadata, $this->propertyPath);
    }

    protected function expectNoValidate()
    {
        $validator = $this->context->getValidator()->inContext($this->context);
        $validator->expectNoValidate();
    }

    protected function expectValidateAt(int $i, string $propertyPath, $value, $group)
    {
        $validator = $this->context->getValidator()->inContext($this->context);
        $validator->expectValidation($i, $propertyPath, $value, $group, function ($passedConstraints) {
            $expectedConstraints = new LogicalOr();
            $expectedConstraints->setConstraints([new IsNull(), new IsIdentical([]), new IsInstanceOf(Valid::class)]);

            Assert::assertThat($passedConstraints, $expectedConstraints);
        });
    }

    protected function expectValidateValue(int $i, $value, array $constraints = [], $group = null)
    {
        $contextualValidator = $this->context->getValidator()->inContext($this->context);
        $contextualValidator->expectValidation($i, '', $value, $group, function ($passedConstraints) use ($constraints) {
            if (\is_array($constraints) && !\is_array($passedConstraints)) {
                $passedConstraints = [$passedConstraints];
            }

            Assert::assertEquals($constraints, $passedConstraints);
        });
    }

    protected function expectFailingValueValidation(int $i, $value, array $constraints, $group, ConstraintViolationInterface $violation)
    {
        $contextualValidator = $this->context->getValidator()->inContext($this->context);
        $contextualValidator->expectValidation($i, '', $value, $group, function ($passedConstraints) use ($constraints) {
            if (\is_array($constraints) && !\is_array($passedConstraints)) {
                $passedConstraints = [$passedConstraints];
            }

            Assert::assertEquals($constraints, $passedConstraints);
        }, $violation);
    }

    protected function expectValidateValueAt(int $i, string $propertyPath, $value, $constraints, $group = null)
    {
        $contextualValidator = $this->context->getValidator()->inContext($this->context);
        $contextualValidator->expectValidation($i, $propertyPath, $value, $group, function ($passedConstraints) use ($constraints) {
            Assert::assertEquals($constraints, $passedConstraints);
        });
    }

    protected function expectViolationsAt($i, $value, Constraint $constraint)
    {
        $context = $this->createContext();

        $validatorClassname = $constraint->validatedBy();

        $validator = new $validatorClassname();
        $validator->initialize($context);
        $validator->validate($value, $constraint);

        $this->expectedViolations[] = $context->getViolations();

        return $context->getViolations();
    }

    protected function assertNoViolation()
    {
        $this->assertSame(0, $violationsCount = \count($this->context->getViolations()), sprintf('0 violation expected. Got %u.', $violationsCount));
    }

    /**
     * @return ConstraintViolationAssertion
     */
    protected function buildViolation($message)
    {
        return new ConstraintViolationAssertion($this->context, $message, $this->constraint);
    }

    abstract protected function createValidator();
}

final class ConstraintViolationAssertion
{
    /**
     * @var ExecutionContextInterface
     */
    private $context;

    /**
     * @var ConstraintViolationAssertion[]
     */
    private $assertions;

    private $message;
    private $parameters = [];
    private $invalidValue = 'InvalidValue';
    private $propertyPath = 'property.path';
    private $plural;
    private $code;
    private $constraint;
    private $cause;

    /**
     * @internal
     */
    public function __construct(ExecutionContextInterface $context, string $message, Constraint $constraint = null, array $assertions = [])
    {
        $this->context = $context;
        $this->message = $message;
        $this->constraint = $constraint;
        $this->assertions = $assertions;
    }

    /**
     * @return $this
     */
    public function atPath(string $path)
    {
        $this->propertyPath = $path;

        return $this;
    }

    /**
     * @return $this
     */
    public function setParameter(string $key, string $value)
    {
        $this->parameters[$key] = $value;

        return $this;
    }

    /**
     * @return $this
     */
    public function setParameters(array $parameters)
    {
        $this->parameters = $parameters;

        return $this;
    }

    /**
     * @return $this
     */
    public function setTranslationDomain($translationDomain)
    {
        // no-op for BC

        return $this;
    }

    /**
     * @return $this
     */
    public function setInvalidValue($invalidValue)
    {
        $this->invalidValue = $invalidValue;

        return $this;
    }

    /**
     * @return $this
     */
    public function setPlural(int $number)
    {
        $this->plural = $number;

        return $this;
    }

    /**
     * @return $this
     */
    public function setCode(string $code)
    {
        $this->code = $code;

        return $this;
    }

    /**
     * @return $this
     */
    public function setCause($cause)
    {
        $this->cause = $cause;

        return $this;
    }

    public function buildNextViolation(string $message): self
    {
        $assertions = $this->assertions;
        $assertions[] = $this;

        return new self($this->context, $message, $this->constraint, $assertions);
    }

    public function assertRaised()
    {
        $expected = [];
        foreach ($this->assertions as $assertion) {
            $expected[] = $assertion->getViolation();
        }
        $expected[] = $this->getViolation();

        $violations = iterator_to_array($this->context->getViolations());

        Assert::assertSame($expectedCount = \count($expected), $violationsCount = \count($violations), sprintf('%u violation(s) expected. Got %u.', $expectedCount, $violationsCount));

        reset($violations);

        foreach ($expected as $violation) {
            Assert::assertEquals($violation, current($violations));
            next($violations);
        }
    }

    private function getViolation(): ConstraintViolation
    {
        return new ConstraintViolation(
            $this->message,
            $this->message,
            $this->parameters,
            $this->context->getRoot(),
            $this->propertyPath,
            $this->invalidValue,
            $this->plural,
            $this->code,
            $this->constraint,
            $this->cause
        );
    }
}

/**
 * @internal
 */
class AssertingContextualValidator implements ContextualValidatorInterface
{
    private $context;
    private $expectNoValidate = false;
    private $atPathCalls = -1;
    private $expectedAtPath = [];
    private $validateCalls = -1;
    private $expectedValidate = [];

<<<<<<< HEAD
    public function __construct(ExecutionContextInterface $context)
    {
        $this->context = $context;
    }

    public function atPath(string $path)
=======
    public function __destruct()
    {
        if ($this->expectedAtPath) {
            throw new ExpectationFailedException('Some expected validation calls for paths were not done.');
        }

        if ($this->expectedValidate) {
            throw new ExpectationFailedException('Some expected validation calls for values were not done.');
        }
    }

    public function atPath($path)
>>>>>>> 392d88ed
    {
    }

    /**
     * @return $this
     */
    public function doAtPath(string $path)
    {
        Assert::assertFalse($this->expectNoValidate, 'No validation calls have been expected.');

        if (!isset($this->expectedAtPath[++$this->atPathCalls])) {
            throw new ExpectationFailedException(sprintf('Validation for property path "%s" was not expected.', $path));
        }

        $expectedPath = $this->expectedAtPath[$this->atPathCalls];
        unset($this->expectedAtPath[$this->atPathCalls]);

        Assert::assertSame($expectedPath, $path);

        return $this;
    }

    public function validate($value, $constraints = null, $groups = null)
    {
    }

    /**
     * @return $this
     */
    public function doValidate($value, $constraints = null, $groups = null)
    {
        Assert::assertFalse($this->expectNoValidate, 'No validation calls have been expected.');

<<<<<<< HEAD
        if (!isset($this->expectedValidate[++$this->validateCalls])) {
            return $this;
        }

        [$expectedValue, $expectedGroup, $expectedConstraints, $violation] = $this->expectedValidate[$this->validateCalls];
=======
        [$expectedValue, $expectedGroup, $expectedConstraints] = $this->expectedValidate[++$this->validateCalls];
        unset($this->expectedValidate[$this->validateCalls]);
>>>>>>> 392d88ed

        Assert::assertSame($expectedValue, $value);
        $expectedConstraints($constraints);
        Assert::assertSame($expectedGroup, $groups);

        if (null !== $violation) {
            $this->context->addViolation($violation->getMessage(), $violation->getParameters());
        }

        return $this;
    }

    public function validateProperty(object $object, string $propertyName, $groups = null)
    {
    }

    /**
     * @return $this
     */
    public function doValidateProperty(object $object, string $propertyName, $groups = null)
    {
        return $this;
    }

    public function validatePropertyValue($objectOrClass, string $propertyName, $value, $groups = null)
    {
    }

    /**
     * @return $this
     */
    public function doValidatePropertyValue($objectOrClass, string $propertyName, $value, $groups = null)
    {
        return $this;
    }

    public function getViolations(): ConstraintViolationListInterface
    {
    }

    public function doGetViolations()
    {
        return $this->context->getViolations();
    }

    public function expectNoValidate()
    {
        $this->expectNoValidate = true;
    }

    public function expectValidation(string $call, string $propertyPath, $value, $group, callable $constraints, ConstraintViolationInterface $violation = null)
    {
        $this->expectedAtPath[$call] = $propertyPath;
        $this->expectedValidate[$call] = [$value, $group, $constraints, $violation];
    }
}<|MERGE_RESOLUTION|>--- conflicted
+++ resolved
@@ -467,14 +467,11 @@
     private $validateCalls = -1;
     private $expectedValidate = [];
 
-<<<<<<< HEAD
     public function __construct(ExecutionContextInterface $context)
     {
         $this->context = $context;
     }
 
-    public function atPath(string $path)
-=======
     public function __destruct()
     {
         if ($this->expectedAtPath) {
@@ -486,8 +483,7 @@
         }
     }
 
-    public function atPath($path)
->>>>>>> 392d88ed
+    public function atPath(string $path)
     {
     }
 
@@ -521,16 +517,12 @@
     {
         Assert::assertFalse($this->expectNoValidate, 'No validation calls have been expected.');
 
-<<<<<<< HEAD
         if (!isset($this->expectedValidate[++$this->validateCalls])) {
             return $this;
         }
 
         [$expectedValue, $expectedGroup, $expectedConstraints, $violation] = $this->expectedValidate[$this->validateCalls];
-=======
-        [$expectedValue, $expectedGroup, $expectedConstraints] = $this->expectedValidate[++$this->validateCalls];
         unset($this->expectedValidate[$this->validateCalls]);
->>>>>>> 392d88ed
 
         Assert::assertSame($expectedValue, $value);
         $expectedConstraints($constraints);
