--- conflicted
+++ resolved
@@ -94,13 +94,7 @@
                 $short = array_pop($parts);
                 $formattedValue = sprintf('<em>object</em>(<abbr title="%s">%s</abbr>)', $item[1], $short);
             } elseif ('array' === $item[0]) {
-<<<<<<< HEAD
-                $formattedValue = sprintf('<em>array</em>(%s)', is_array($item[1]) ? $this->formatArgs($item[1]) : $item[1]);
-=======
                 $formattedValue = sprintf('<em>array</em>(%s)', \is_array($item[1]) ? $this->formatArgs($item[1]) : $item[1]);
-            } elseif ('string' === $item[0]) {
-                $formattedValue = sprintf("'%s'", htmlspecialchars($item[1], ENT_QUOTES, $this->charset));
->>>>>>> 82d13dae
             } elseif ('null' === $item[0]) {
                 $formattedValue = '<em>null</em>';
             } elseif ('boolean' === $item[0]) {
@@ -153,16 +147,11 @@
             $content = explode('<br />', $code);
 
             $lines = array();
-<<<<<<< HEAD
             if (0 > $srcContext) {
-                $srcContext = count($content);
-=======
-            for ($i = max($line - 3, 1), $max = min($line + 3, \count($content)); $i <= $max; ++$i) {
-                $lines[] = '<li'.($i == $line ? ' class="selected"' : '').'><code>'.self::fixCodeMarkup($content[$i - 1]).'</code></li>';
->>>>>>> 82d13dae
-            }
-
-            for ($i = max($line - $srcContext, 1), $max = min($line + $srcContext, count($content)); $i <= $max; ++$i) {
+                $srcContext = \count($content);
+            }
+
+            for ($i = max($line - $srcContext, 1), $max = min($line + $srcContext, \count($content)); $i <= $max; ++$i) {
                 $lines[] = '<li'.($i == $line ? ' class="selected"' : '').'><a class="anchor" name="line'.$i.'"></a><code>'.self::fixCodeMarkup($content[$i - 1]).'</code></li>';
             }
 
@@ -214,7 +203,7 @@
     public function getFileLink($file, $line)
     {
         if ($fmt = $this->fileLinkFormat) {
-            return is_string($fmt) ? strtr($fmt, array('%f' => $file, '%l' => $line)) : $fmt->format($file, $line);
+            return \is_string($fmt) ? strtr($fmt, array('%f' => $file, '%l' => $line)) : $fmt->format($file, $line);
         }
 
         return false;
