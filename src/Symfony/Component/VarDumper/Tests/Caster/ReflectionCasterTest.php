<?php

/*
 * This file is part of the Symfony package.
 *
 * (c) Fabien Potencier <fabien@symfony.com>
 *
 * For the full copyright and license information, please view the LICENSE
 * file that was distributed with this source code.
 */

namespace Symfony\Component\VarDumper\Tests\Caster;

use Symfony\Component\VarDumper\Test\VarDumperTestTrait;
use Symfony\Component\VarDumper\Tests\Fixtures\GeneratorDemo;

/**
 * @author Nicolas Grekas <p@tchwork.com>
 */
class ReflectionCasterTest extends \PHPUnit_Framework_TestCase
{
    use VarDumperTestTrait;

    public function testReflectionCaster()
    {
        $var = new \ReflectionClass('ReflectionClass');

        $this->assertDumpMatchesFormat(
            <<<'EOTXT'
ReflectionClass {
  +name: "ReflectionClass"
%Aimplements: array:%d [
    0 => "Reflector"
%A]
  constants: array:3 [
    "IS_IMPLICIT_ABSTRACT" => 16
    "IS_EXPLICIT_ABSTRACT" => 32
    "IS_FINAL" => %d
  ]
  properties: array:%d [
    "name" => ReflectionProperty {
%A    +name: "name"
      +class: "ReflectionClass"
%A    modifiers: "public"
    }
%A]
  methods: array:%d [
%A
    "export" => ReflectionMethod {
      +name: "export"
      +class: "ReflectionClass"
      parameters: {
        $%s: ReflectionParameter {
%A         position: 0
%A
}
EOTXT
            , $var
        );
    }

    public function testClosureCaster()
    {
        $a = $b = 123;
        $var = function ($x) use ($a, &$b) {};

        $this->assertDumpMatchesFormat(
            <<<EOTXT
Closure {
%Aparameters: {
    \$x: {}
  }
  use: {
    \$a: 123
    \$b: & 123
  }
  file: "%sReflectionCasterTest.php"
  line: "65 to 65"
}
EOTXT
            , $var
        );
    }

    public function testReflectionParameter()
    {
        $var = new \ReflectionParameter(__NAMESPACE__.'\reflectionParameterFixture', 0);

        $this->assertDumpMatchesFormat(
            <<<'EOTXT'
ReflectionParameter {
  +name: "arg1"
  position: 0
  typeHint: "Symfony\Component\VarDumper\Tests\Caster\NotExistingClass"
  default: null
}
EOTXT
            , $var
        );
    }

    /**
     * @requires PHP 7.0
     */
    public function testReturnType()
    {
        $f = eval('return function ():int {};');

        $this->assertDumpMatchesFormat(
            <<<'EOTXT'
Closure {
  returnType: "int"
  class: "Symfony\Component\VarDumper\Tests\Caster\ReflectionCasterTest"
  this: Symfony\Component\VarDumper\Tests\Caster\ReflectionCasterTest { …}
<<<<<<< HEAD
  file: "%sReflectionCasterTest.php(90) : eval()'d code"
=======
  file: "%sReflectionCasterTest.php(105) : eval()'d code"
>>>>>>> c812b39a
  line: "1 to 1"
}
EOTXT
            , $f
        );
    }

    /**
     * @requires PHP 7.0
     */
    public function testGenerator()
    {
        $g = new GeneratorDemo();
        $g = $g->baz();
        $r = new \ReflectionGenerator($g);

        $xDump = <<<'EODUMP'
Generator {
  this: Symfony\Component\VarDumper\Tests\Fixtures\GeneratorDemo { …}
  executing: {
    Symfony\Component\VarDumper\Tests\Fixtures\GeneratorDemo->baz(): {
      %sGeneratorDemo.php:14: """
        {\n
            yield from bar();\n
        }\n
        """
    }
  }
}
EODUMP;

        $this->assertDumpMatchesFormat($xDump, $g);

        foreach ($g as $v) {
            break;
        }

        $xDump = <<<'EODUMP'
array:2 [
  0 => ReflectionGenerator {
    this: Symfony\Component\VarDumper\Tests\Fixtures\GeneratorDemo { …}
    trace: {
      3. Symfony\Component\VarDumper\Tests\Fixtures\GeneratorDemo::foo() ==> yield(): {
        src: {
          %sGeneratorDemo.php:9: """
            {\n
                yield 1;\n
            }\n
            """
        }
      }
      2. Symfony\Component\VarDumper\Tests\Fixtures\bar() ==> Symfony\Component\VarDumper\Tests\Fixtures\GeneratorDemo::foo(): {
        src: {
          %sGeneratorDemo.php:20: """
            {\n
                yield from GeneratorDemo::foo();\n
            }\n
            """
        }
      }
      1. Symfony\Component\VarDumper\Tests\Fixtures\GeneratorDemo->baz() ==> Symfony\Component\VarDumper\Tests\Fixtures\bar(): {
        src: {
          %sGeneratorDemo.php:14: """
            {\n
                yield from bar();\n
            }\n
            """
        }
      }
    }
  }
  1 => Generator {
    executing: {
      Symfony\Component\VarDumper\Tests\Fixtures\GeneratorDemo::foo(): {
        %sGeneratorDemo.php:10: """
                  yield 1;\n
              }\n
          \n
          """
      }
    }
  }
]
EODUMP;

        $this->assertDumpMatchesFormat($xDump, array($r, $r->getExecutingGenerator()));
    }
}

function reflectionParameterFixture(NotExistingClass $arg1 = null, $arg2)
{
}<|MERGE_RESOLUTION|>--- conflicted
+++ resolved
@@ -112,11 +112,7 @@
   returnType: "int"
   class: "Symfony\Component\VarDumper\Tests\Caster\ReflectionCasterTest"
   this: Symfony\Component\VarDumper\Tests\Caster\ReflectionCasterTest { …}
-<<<<<<< HEAD
-  file: "%sReflectionCasterTest.php(90) : eval()'d code"
-=======
-  file: "%sReflectionCasterTest.php(105) : eval()'d code"
->>>>>>> c812b39a
+  file: "%sReflectionCasterTest.php(107) : eval()'d code"
   line: "1 to 1"
 }
 EOTXT
