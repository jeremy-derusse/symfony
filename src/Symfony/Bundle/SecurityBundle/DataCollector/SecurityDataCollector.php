<?php

/*
 * This file is part of the Symfony package.
 *
 * (c) Fabien Potencier <fabien@symfony.com>
 *
 * For the full copyright and license information, please view the LICENSE
 * file that was distributed with this source code.
 */

namespace Symfony\Bundle\SecurityBundle\DataCollector;

use Symfony\Component\Security\Core\Authentication\Token\Storage\TokenStorageInterface;
use Symfony\Component\Security\Core\Role\RoleHierarchyInterface;
use Symfony\Component\HttpFoundation\Request;
use Symfony\Component\HttpFoundation\Response;
use Symfony\Component\HttpKernel\DataCollector\DataCollector;
use Symfony\Component\HttpKernel\DataCollector\LateDataCollectorInterface;
use Symfony\Component\Security\Core\Role\RoleInterface;
use Symfony\Component\Security\Http\Logout\LogoutUrlGenerator;
use Symfony\Component\Security\Core\Authorization\AccessDecisionManagerInterface;
use Symfony\Component\Security\Core\Authorization\TraceableAccessDecisionManager;
use Symfony\Component\VarDumper\Caster\ClassStub;
use Symfony\Component\VarDumper\Cloner\Data;
use Symfony\Component\Security\Http\FirewallMapInterface;
use Symfony\Bundle\SecurityBundle\Security\FirewallMap;

/**
 * SecurityDataCollector.
 *
 * @author Fabien Potencier <fabien@symfony.com>
 */
class SecurityDataCollector extends DataCollector implements LateDataCollectorInterface
{
    private $tokenStorage;
    private $roleHierarchy;
    private $logoutUrlGenerator;
    private $accessDecisionManager;
    private $firewallMap;
    private $hasVarDumper;

    /**
     * Constructor.
     *
     * @param TokenStorageInterface|null          $tokenStorage
     * @param RoleHierarchyInterface|null         $roleHierarchy
     * @param LogoutUrlGenerator|null             $logoutUrlGenerator
     * @param AccessDecisionManagerInterface|null $accessDecisionManager
     * @param FirewallMapInterface|null           $firewallMap
     */
    public function __construct(TokenStorageInterface $tokenStorage = null, RoleHierarchyInterface $roleHierarchy = null, LogoutUrlGenerator $logoutUrlGenerator = null, AccessDecisionManagerInterface $accessDecisionManager = null, FirewallMapInterface $firewallMap = null)
    {
        $this->tokenStorage = $tokenStorage;
        $this->roleHierarchy = $roleHierarchy;
        $this->logoutUrlGenerator = $logoutUrlGenerator;
        $this->accessDecisionManager = $accessDecisionManager;
        $this->firewallMap = $firewallMap;
        $this->hasVarDumper = class_exists(ClassStub::class);
    }

    /**
     * {@inheritdoc}
     */
    public function collect(Request $request, Response $response, \Exception $exception = null)
    {
        if (null === $this->tokenStorage) {
            $this->data = array(
                'enabled' => false,
                'authenticated' => false,
                'token' => null,
                'token_class' => null,
                'logout_url' => null,
                'user' => '',
                'roles' => array(),
                'inherited_roles' => array(),
                'supports_role_hierarchy' => null !== $this->roleHierarchy,
            );
        } elseif (null === $token = $this->tokenStorage->getToken()) {
            $this->data = array(
                'enabled' => true,
                'authenticated' => false,
                'token' => null,
                'token_class' => null,
                'logout_url' => null,
                'user' => '',
                'roles' => array(),
                'inherited_roles' => array(),
                'supports_role_hierarchy' => null !== $this->roleHierarchy,
            );
        } else {
            $inheritedRoles = array();
            $assignedRoles = $token->getRoles();

            if (null !== $this->roleHierarchy) {
                $allRoles = $this->roleHierarchy->getReachableRoles($assignedRoles);
                foreach ($allRoles as $role) {
                    if (!in_array($role, $assignedRoles, true)) {
                        $inheritedRoles[] = $role;
                    }
                }
            }

            $logoutUrl = null;
            try {
                if (null !== $this->logoutUrlGenerator) {
                    $logoutUrl = $this->logoutUrlGenerator->getLogoutPath();
                }
            } catch (\Exception $e) {
                // fail silently when the logout URL cannot be generated
            }

            $this->data = array(
                'enabled' => true,
                'authenticated' => $token->isAuthenticated(),
                'token' => $token,
                'token_class' => $this->hasVarDumper ? new ClassStub(get_class($token)) : get_class($token),
                'logout_url' => $logoutUrl,
                'user' => $token->getUsername(),
<<<<<<< HEAD
                'roles' => array_map(function (RoleInterface $role) { return $role->getRole(); }, $assignedRoles),
                'inherited_roles' => array_map(function (RoleInterface $role) { return $role->getRole(); }, $inheritedRoles),
=======
                'roles' => $this->cloneVar(array_map(function (RoleInterface $role) { return $role->getRole(); }, $assignedRoles)),
                'inherited_roles' => $this->cloneVar(array_unique(array_map(function (RoleInterface $role) { return $role->getRole(); }, $inheritedRoles))),
>>>>>>> 80b114e6
                'supports_role_hierarchy' => null !== $this->roleHierarchy,
            );
        }

        // collect voters and access decision manager information
        if ($this->accessDecisionManager instanceof TraceableAccessDecisionManager) {
            $this->data['access_decision_log'] = $this->accessDecisionManager->getDecisionLog();
            $this->data['voter_strategy'] = $this->accessDecisionManager->getStrategy();

            foreach ($this->accessDecisionManager->getVoters() as $voter) {
                $this->data['voters'][] = $this->hasVarDumper ? new ClassStub(get_class($voter)) : get_class($voter);
            }
        } else {
            $this->data['access_decision_log'] = array();
            $this->data['voter_strategy'] = 'unknown';
            $this->data['voters'] = array();
        }

        // collect firewall context information
        $this->data['firewall'] = null;
        if ($this->firewallMap instanceof FirewallMap) {
            $firewallConfig = $this->firewallMap->getFirewallConfig($request);
            if (null !== $firewallConfig) {
                $this->data['firewall'] = array(
                    'name' => $firewallConfig->getName(),
                    'allows_anonymous' => $firewallConfig->allowsAnonymous(),
                    'request_matcher' => $firewallConfig->getRequestMatcher(),
                    'security_enabled' => $firewallConfig->isSecurityEnabled(),
                    'stateless' => $firewallConfig->isStateless(),
                    'provider' => $firewallConfig->getProvider(),
                    'context' => $firewallConfig->getContext(),
                    'entry_point' => $firewallConfig->getEntryPoint(),
                    'access_denied_handler' => $firewallConfig->getAccessDeniedHandler(),
                    'access_denied_url' => $firewallConfig->getAccessDeniedUrl(),
                    'user_checker' => $firewallConfig->getUserChecker(),
                    'listeners' => $firewallConfig->getListeners(),
                );
            }
        }
    }

    public function lateCollect()
    {
        $this->data = $this->cloneVar($this->data);
    }

    /**
     * Checks if security is enabled.
     *
     * @return bool true if security is enabled, false otherwise
     */
    public function isEnabled()
    {
        return $this->data['enabled'];
    }

    /**
     * Gets the user.
     *
     * @return string The user
     */
    public function getUser()
    {
        return $this->data['user'];
    }

    /**
     * Gets the roles of the user.
     *
     * @return array The roles
     */
    public function getRoles()
    {
        return $this->data['roles'];
    }

    /**
     * Gets the inherited roles of the user.
     *
     * @return array The inherited roles
     */
    public function getInheritedRoles()
    {
        return $this->data['inherited_roles'];
    }

    /**
     * Checks if the data contains information about inherited roles. Still the inherited
     * roles can be an empty array.
     *
     * @return bool true if the profile was contains inherited role information
     */
    public function supportsRoleHierarchy()
    {
        return $this->data['supports_role_hierarchy'];
    }

    /**
     * Checks if the user is authenticated or not.
     *
     * @return bool true if the user is authenticated, false otherwise
     */
    public function isAuthenticated()
    {
        return $this->data['authenticated'];
    }

    /**
     * Get the class name of the security token.
     *
     * @return string The token
     */
    public function getTokenClass()
    {
        return $this->data['token_class'];
    }

    /**
     * Get the full security token class as Data object.
     *
     * @return Data
     */
    public function getToken()
    {
        return $this->data['token'];
    }

    /**
     * Get the provider key (i.e. the name of the active firewall).
     *
     * @return string The provider key
     */
    public function getLogoutUrl()
    {
        return $this->data['logout_url'];
    }

    /**
     * Returns the FQCN of the security voters enabled in the application.
     *
     * @return string[]
     */
    public function getVoters()
    {
        return $this->data['voters'];
    }

    /**
     * Returns the strategy configured for the security voters.
     *
     * @return string
     */
    public function getVoterStrategy()
    {
        return $this->data['voter_strategy'];
    }

    /**
     * Returns the log of the security decisions made by the access decision manager.
     *
     * @return array
     */
    public function getAccessDecisionLog()
    {
        return $this->data['access_decision_log'];
    }

    /**
     * Returns the configuration of the current firewall context.
     *
     * @return array
     */
    public function getFirewall()
    {
        return $this->data['firewall'];
    }

    /**
     * {@inheritdoc}
     */
    public function getName()
    {
        return 'security';
    }
}<|MERGE_RESOLUTION|>--- conflicted
+++ resolved
@@ -117,13 +117,8 @@
                 'token_class' => $this->hasVarDumper ? new ClassStub(get_class($token)) : get_class($token),
                 'logout_url' => $logoutUrl,
                 'user' => $token->getUsername(),
-<<<<<<< HEAD
                 'roles' => array_map(function (RoleInterface $role) { return $role->getRole(); }, $assignedRoles),
-                'inherited_roles' => array_map(function (RoleInterface $role) { return $role->getRole(); }, $inheritedRoles),
-=======
-                'roles' => $this->cloneVar(array_map(function (RoleInterface $role) { return $role->getRole(); }, $assignedRoles)),
-                'inherited_roles' => $this->cloneVar(array_unique(array_map(function (RoleInterface $role) { return $role->getRole(); }, $inheritedRoles))),
->>>>>>> 80b114e6
+                'inherited_roles' => array_unique(array_map(function (RoleInterface $role) { return $role->getRole(); }, $inheritedRoles)),
                 'supports_role_hierarchy' => null !== $this->roleHierarchy,
             );
         }
