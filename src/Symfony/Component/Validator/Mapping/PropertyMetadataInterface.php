--- conflicted
+++ resolved
@@ -31,21 +31,11 @@
 {
     /**
      * Returns the name of the property.
-     *
-     * @return string
      */
     public function getPropertyName(): string;
 
     /**
      * Extracts the value of the property from the given container.
-     *
-<<<<<<< HEAD
-     * @return mixed The value of the property
-=======
-     * @param mixed $containingValue The container to extract the property value from
-     *
-     * @return mixed
->>>>>>> c91322d6
      */
     public function getPropertyValue(mixed $containingValue): mixed;
 }