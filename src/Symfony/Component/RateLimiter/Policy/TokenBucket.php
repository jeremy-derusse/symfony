--- conflicted
+++ resolved
@@ -20,12 +20,7 @@
  */
 final class TokenBucket implements LimiterStateInterface
 {
-<<<<<<< HEAD
-    private string $stringRate;
     private string $id;
-=======
-    private $id;
->>>>>>> e6f392a3
     private $rate;
     private int $tokens;
     private int $burstSize;
@@ -109,24 +104,4 @@
         $this->burstSize = unpack('Na', $pack)['a'];
         $this->id = substr($pack, 4);
     }
-
-    public function __sleep(): array
-    {
-        $this->stringRate = (string) $this->rate;
-
-        return ['id', 'tokens', 'timer', 'burstSize', 'stringRate'];
-    }
-
-    public function __wakeup(): void
-    {
-<<<<<<< HEAD
-        $this->rate = Rate::fromString($this->stringRate);
-        unset($this->stringRate);
-=======
-        if (\is_string($rate = $this->stringRate ?? null)) {
-            $this->rate = Rate::fromString($rate);
-            unset($this->stringRate);
-        }
->>>>>>> e6f392a3
-    }
 }