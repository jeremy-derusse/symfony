<?xml version="1.0" ?>

<container xmlns="http://symfony.com/schema/dic/services"
    xmlns:xsi="http://www.w3.org/2001/XMLSchema-instance"
    xsi:schemaLocation="http://symfony.com/schema/dic/services http://symfony.com/schema/dic/services/services-1.0.xsd">

    <parameters>
        <parameter key="esi.class">Symfony\Component\HttpKernel\HttpCache\Esi</parameter>
        <parameter key="esi_listener.class">Symfony\Component\HttpKernel\EventListener\EsiListener</parameter>
    </parameters>

    <services>
        <service id="esi" class="%esi.class%" />

        <service id="esi_listener" class="%esi_listener.class%">
<<<<<<< HEAD
          <tag name="kernel.event_subscriber" />
          <argument type="service" id="esi" on-invalid="ignore" />
=======
            <tag name="kernel.event_listener" event="kernel.response" method="onKernelResponse" />
            <argument type="service" id="esi" on-invalid="ignore" />
>>>>>>> 835c1b86
        </service>
    </services>
</container><|MERGE_RESOLUTION|>--- conflicted
+++ resolved
@@ -13,13 +13,8 @@
         <service id="esi" class="%esi.class%" />
 
         <service id="esi_listener" class="%esi_listener.class%">
-<<<<<<< HEAD
-          <tag name="kernel.event_subscriber" />
-          <argument type="service" id="esi" on-invalid="ignore" />
-=======
-            <tag name="kernel.event_listener" event="kernel.response" method="onKernelResponse" />
+            <tag name="kernel.event_subscriber" />
             <argument type="service" id="esi" on-invalid="ignore" />
->>>>>>> 835c1b86
         </service>
     </services>
 </container>