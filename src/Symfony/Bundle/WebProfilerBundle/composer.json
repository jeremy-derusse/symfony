{
    "name": "symfony/web-profiler-bundle",
    "type": "symfony-bundle",
    "description": "Symfony WebProfilerBundle",
    "keywords": [],
    "homepage": "https://symfony.com",
    "license": "MIT",
    "authors": [
        {
            "name": "Fabien Potencier",
            "email": "fabien@symfony.com"
        },
        {
            "name": "Symfony Community",
            "homepage": "https://symfony.com/contributors"
        }
    ],
    "require": {
        "php": "^7.2.9",
        "symfony/config": "^4.4|^5.0",
        "symfony/error-renderer": "^4.4|^5.0",
<<<<<<< HEAD
        "symfony/http-kernel": "^4.4|^5.0",
        "symfony/routing": "^4.4|^5.0",
        "symfony/twig-bundle": "^4.4|^5.0",
        "symfony/var-dumper": "^4.4|^5.0",
        "twig/twig": "^2.10|^3"
=======
        "symfony/http-kernel": "^4.4",
        "symfony/routing": "^3.4|^4.0|^5.0",
        "symfony/twig-bundle": "^4.2|^5.0",
        "symfony/var-dumper": "^3.4|^4.0|^5.0",
        "twig/twig": "^1.41|^2.10|^3.0"
>>>>>>> 51a2cb6e
    },
    "require-dev": {
        "symfony/console": "^4.4|^5.0",
        "symfony/dependency-injection": "^4.4|^5.0",
        "symfony/stopwatch": "^4.4|^5.0"
    },
    "conflict": {
        "symfony/dependency-injection": "<4.4",
        "symfony/messenger": "<4.4",
        "symfony/var-dumper": "<4.4",
        "symfony/form": "<4.4"
    },
    "autoload": {
        "psr-4": { "Symfony\\Bundle\\WebProfilerBundle\\": "" },
        "exclude-from-classmap": [
            "/Tests/"
        ]
    },
    "minimum-stability": "dev",
    "extra": {
        "branch-alias": {
            "dev-master": "5.0-dev"
        }
    }
}<|MERGE_RESOLUTION|>--- conflicted
+++ resolved
@@ -19,19 +19,11 @@
         "php": "^7.2.9",
         "symfony/config": "^4.4|^5.0",
         "symfony/error-renderer": "^4.4|^5.0",
-<<<<<<< HEAD
         "symfony/http-kernel": "^4.4|^5.0",
         "symfony/routing": "^4.4|^5.0",
         "symfony/twig-bundle": "^4.4|^5.0",
         "symfony/var-dumper": "^4.4|^5.0",
-        "twig/twig": "^2.10|^3"
-=======
-        "symfony/http-kernel": "^4.4",
-        "symfony/routing": "^3.4|^4.0|^5.0",
-        "symfony/twig-bundle": "^4.2|^5.0",
-        "symfony/var-dumper": "^3.4|^4.0|^5.0",
-        "twig/twig": "^1.41|^2.10|^3.0"
->>>>>>> 51a2cb6e
+        "twig/twig": "^2.10|^3.0"
     },
     "require-dev": {
         "symfony/console": "^4.4|^5.0",
