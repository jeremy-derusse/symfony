<?php

/*
 * This file is part of the Symfony package.
 *
 * (c) Fabien Potencier <fabien@symfony.com>
 *
 * For the full copyright and license information, please view the LICENSE
 * file that was distributed with this source code.
 */

namespace Symfony\Component\Console\Helper;

use Symfony\Component\Console\Exception\InvalidArgumentException;
use Symfony\Component\Console\Exception\RuntimeException;
use Symfony\Component\Console\Formatter\OutputFormatter;
use Symfony\Component\Console\Formatter\WrappableOutputFormatterInterface;
use Symfony\Component\Console\Output\ConsoleSectionOutput;
use Symfony\Component\Console\Output\OutputInterface;

/**
 * Provides helpers to display a table.
 *
 * @author Fabien Potencier <fabien@symfony.com>
 * @author Саша Стаменковић <umpirsky@gmail.com>
 * @author Abdellatif Ait boudad <a.aitboudad@gmail.com>
 * @author Max Grigorian <maxakawizard@gmail.com>
 * @author Dany Maillard <danymaillard93b@gmail.com>
 */
class Table
{
    private const SEPARATOR_TOP = 0;
    private const SEPARATOR_TOP_BOTTOM = 1;
    private const SEPARATOR_MID = 2;
    private const SEPARATOR_BOTTOM = 3;
    private const BORDER_OUTSIDE = 0;
    private const BORDER_INSIDE = 1;

    private $headerTitle;
    private $footerTitle;

    /**
     * Table headers.
     */
    private $headers = [];

    /**
     * Table rows.
     */
    private $rows = [];
    private $horizontal = false;

    /**
     * Column widths cache.
     */
    private $effectiveColumnWidths = [];

    /**
     * Number of columns cache.
     *
     * @var int
     */
    private $numberOfColumns;

    /**
     * @var OutputInterface
     */
    private $output;

    /**
     * @var TableStyle
     */
    private $style;

    /**
     * @var array
     */
    private $columnStyles = [];

    /**
     * User set column widths.
     *
     * @var array
     */
    private $columnWidths = [];
    private $columnMaxWidths = [];

    /**
     * @var array<string, TableStyle>|null
     */
    private static $styles;

    private $rendered = false;

    public function __construct(OutputInterface $output)
    {
        $this->output = $output;

        if (!self::$styles) {
            self::$styles = self::initStyles();
        }

        $this->setStyle('default');
    }

    /**
     * Sets a style definition.
     */
    public static function setStyleDefinition(string $name, TableStyle $style)
    {
        if (!self::$styles) {
            self::$styles = self::initStyles();
        }

        self::$styles[$name] = $style;
    }

    /**
     * Gets a style definition by name.
     *
     * @return TableStyle
     */
    public static function getStyleDefinition(string $name)
    {
        if (!self::$styles) {
            self::$styles = self::initStyles();
        }

        if (isset(self::$styles[$name])) {
            return self::$styles[$name];
        }

        throw new InvalidArgumentException(sprintf('Style "%s" is not defined.', $name));
    }

    /**
     * Sets table style.
     *
     * @param TableStyle|string $name The style name or a TableStyle instance
     *
     * @return $this
     */
    public function setStyle($name)
    {
        $this->style = $this->resolveStyle($name);

        return $this;
    }

    /**
     * Gets the current table style.
     *
     * @return TableStyle
     */
    public function getStyle()
    {
        return $this->style;
    }

    /**
     * Sets table column style.
     *
     * @param TableStyle|string $name The style name or a TableStyle instance
     *
     * @return $this
     */
    public function setColumnStyle(int $columnIndex, $name)
    {
        $this->columnStyles[$columnIndex] = $this->resolveStyle($name);

        return $this;
    }

    /**
     * Gets the current style for a column.
     *
     * If style was not set, it returns the global table style.
     *
     * @return TableStyle
     */
    public function getColumnStyle(int $columnIndex)
    {
        return $this->columnStyles[$columnIndex] ?? $this->getStyle();
    }

    /**
     * Sets the minimum width of a column.
     *
     * @return $this
     */
    public function setColumnWidth(int $columnIndex, int $width)
    {
        $this->columnWidths[$columnIndex] = $width;

        return $this;
    }

    /**
     * Sets the minimum width of all columns.
     *
     * @return $this
     */
    public function setColumnWidths(array $widths)
    {
        $this->columnWidths = [];
        foreach ($widths as $index => $width) {
            $this->setColumnWidth($index, $width);
        }

        return $this;
    }

    /**
     * Sets the maximum width of a column.
     *
     * Any cell within this column which contents exceeds the specified width will be wrapped into multiple lines, while
     * formatted strings are preserved.
     *
     * @return $this
     */
    public function setColumnMaxWidth(int $columnIndex, int $width): self
    {
        if (!$this->output->getFormatter() instanceof WrappableOutputFormatterInterface) {
            throw new \LogicException(sprintf('Setting a maximum column width is only supported when using a "%s" formatter, got "%s".', WrappableOutputFormatterInterface::class, get_debug_type($this->output->getFormatter())));
        }

        $this->columnMaxWidths[$columnIndex] = $width;

        return $this;
    }

    /**
     * @return $this
     */
    public function setHeaders(array $headers)
    {
        $headers = array_values($headers);
        if (!empty($headers) && !\is_array($headers[0])) {
            $headers = [$headers];
        }

        $this->headers = $headers;

        return $this;
    }

    public function setRows(array $rows)
    {
        $this->rows = [];

        return $this->addRows($rows);
    }

    /**
     * @return $this
     */
    public function addRows(array $rows)
    {
        foreach ($rows as $row) {
            $this->addRow($row);
        }

        return $this;
    }

    /**
     * @return $this
     */
    public function addRow($row)
    {
        if ($row instanceof TableSeparator) {
            $this->rows[] = $row;

            return $this;
        }

        if (!\is_array($row)) {
            throw new InvalidArgumentException('A row must be an array or a TableSeparator instance.');
        }

        $this->rows[] = array_values($row);

        return $this;
    }

    /**
     * Adds a row to the table, and re-renders the table.
     *
     * @return $this
     */
    public function appendRow($row): self
    {
        if (!$this->output instanceof ConsoleSectionOutput) {
            throw new RuntimeException(sprintf('Output should be an instance of "%s" when calling "%s".', ConsoleSectionOutput::class, __METHOD__));
        }

        if ($this->rendered) {
            $this->output->clear($this->calculateRowCount());
        }

        $this->addRow($row);
        $this->render();

        return $this;
    }

    /**
     * @return $this
     */
    public function setRow($column, array $row)
    {
        $this->rows[$column] = $row;

        return $this;
    }

    /**
     * @return $this
     */
    public function setHeaderTitle(?string $title): self
    {
        $this->headerTitle = $title;

        return $this;
    }

    /**
     * @return $this
     */
    public function setFooterTitle(?string $title): self
    {
        $this->footerTitle = $title;

        return $this;
    }

    /**
     * @return $this
     */
    public function setHorizontal(bool $horizontal = true): self
    {
        $this->horizontal = $horizontal;

        return $this;
    }

    /**
     * Renders table to output.
     *
     * Example:
     *
     *     +---------------+-----------------------+------------------+
     *     | ISBN          | Title                 | Author           |
     *     +---------------+-----------------------+------------------+
     *     | 99921-58-10-7 | Divine Comedy         | Dante Alighieri  |
     *     | 9971-5-0210-0 | A Tale of Two Cities  | Charles Dickens  |
     *     | 960-425-059-0 | The Lord of the Rings | J. R. R. Tolkien |
     *     +---------------+-----------------------+------------------+
     */
    public function render()
    {
        $divider = new TableSeparator();
        if ($this->horizontal) {
            $rows = [];
            foreach ($this->headers[0] ?? [] as $i => $header) {
                $rows[$i] = [$header];
                foreach ($this->rows as $row) {
                    if ($row instanceof TableSeparator) {
                        continue;
                    }
                    if (isset($row[$i])) {
                        $rows[$i][] = $row[$i];
                    } elseif ($rows[$i][0] instanceof TableCell && $rows[$i][0]->getColspan() >= 2) {
                        // Noop, there is a "title"
                    } else {
                        $rows[$i][] = null;
                    }
                }
            }
        } else {
            $rows = array_merge($this->headers, [$divider], $this->rows);
        }

        $this->calculateNumberOfColumns($rows);

        $rowGroups = $this->buildTableRows($rows);
        $this->calculateColumnsWidth($rowGroups);

        $isHeader = !$this->horizontal;
        $isFirstRow = $this->horizontal;
        $hasTitle = (bool) $this->headerTitle;

        foreach ($rowGroups as $rowGroup) {
            $isHeaderSeparatorRendered = false;

            foreach ($rowGroup as $row) {
                if ($divider === $row) {
                    $isHeader = false;
                    $isFirstRow = true;

                    continue;
                }

                if ($row instanceof TableSeparator) {
                    $this->renderRowSeparator();

                    continue;
                }

                if (!$row) {
                    continue;
                }

                if ($isHeader && !$isHeaderSeparatorRendered) {
                    $this->renderRowSeparator(
                        $isHeader ? self::SEPARATOR_TOP : self::SEPARATOR_TOP_BOTTOM,
                        $hasTitle ? $this->headerTitle : null,
                        $hasTitle ? $this->style->getHeaderTitleFormat() : null
                    );
                    $hasTitle = false;
                    $isHeaderSeparatorRendered = true;
                }

                if ($isFirstRow) {
                    $this->renderRowSeparator(
                        $isHeader ? self::SEPARATOR_TOP : self::SEPARATOR_TOP_BOTTOM,
                        $hasTitle ? $this->headerTitle : null,
                        $hasTitle ? $this->style->getHeaderTitleFormat() : null
                    );
                    $isFirstRow = false;
                    $hasTitle = false;
                }

                if ($this->horizontal) {
                    $this->renderRow($row, $this->style->getCellRowFormat(), $this->style->getCellHeaderFormat());
                } else {
                    $this->renderRow($row, $isHeader ? $this->style->getCellHeaderFormat() : $this->style->getCellRowFormat());
                }
            }
        }
        $this->renderRowSeparator(self::SEPARATOR_BOTTOM, $this->footerTitle, $this->style->getFooterTitleFormat());

        $this->cleanup();
        $this->rendered = true;
    }

    /**
     * Renders horizontal header separator.
     *
     * Example:
     *
     *     +-----+-----------+-------+
     */
    private function renderRowSeparator(int $type = self::SEPARATOR_MID, string $title = null, string $titleFormat = null)
    {
        if (0 === $count = $this->numberOfColumns) {
            return;
        }

        $borders = $this->style->getBorderChars();
        if (!$borders[0] && !$borders[2] && !$this->style->getCrossingChar()) {
            return;
        }

        $crossings = $this->style->getCrossingChars();
        if (self::SEPARATOR_MID === $type) {
            [$horizontal, $leftChar, $midChar, $rightChar] = [$borders[2], $crossings[8], $crossings[0], $crossings[4]];
        } elseif (self::SEPARATOR_TOP === $type) {
            [$horizontal, $leftChar, $midChar, $rightChar] = [$borders[0], $crossings[1], $crossings[2], $crossings[3]];
        } elseif (self::SEPARATOR_TOP_BOTTOM === $type) {
            [$horizontal, $leftChar, $midChar, $rightChar] = [$borders[0], $crossings[9], $crossings[10], $crossings[11]];
        } else {
            [$horizontal, $leftChar, $midChar, $rightChar] = [$borders[0], $crossings[7], $crossings[6], $crossings[5]];
        }

        $markup = $leftChar;
        for ($column = 0; $column < $count; ++$column) {
            $markup .= str_repeat($horizontal, $this->effectiveColumnWidths[$column]);
            $markup .= $column === $count - 1 ? $rightChar : $midChar;
        }

        if (null !== $title) {
            $titleLength = Helper::width(Helper::removeDecoration($formatter = $this->output->getFormatter(), $formattedTitle = sprintf($titleFormat, $title)));
            $markupLength = Helper::width($markup);
            if ($titleLength > $limit = $markupLength - 4) {
                $titleLength = $limit;
                $formatLength = Helper::width(Helper::removeDecoration($formatter, sprintf($titleFormat, '')));
                $formattedTitle = sprintf($titleFormat, Helper::substr($title, 0, $limit - $formatLength - 3).'...');
            }

            $titleStart = intdiv($markupLength - $titleLength, 2);
            if (false === mb_detect_encoding($markup, null, true)) {
                $markup = substr_replace($markup, $formattedTitle, $titleStart, $titleLength);
            } else {
                $markup = mb_substr($markup, 0, $titleStart).$formattedTitle.mb_substr($markup, $titleStart + $titleLength);
            }
        }

        $this->output->writeln(sprintf($this->style->getBorderFormat(), $markup));
    }

    /**
     * Renders vertical column separator.
     */
    private function renderColumnSeparator(int $type = self::BORDER_OUTSIDE): string
    {
        $borders = $this->style->getBorderChars();

        return sprintf($this->style->getBorderFormat(), self::BORDER_OUTSIDE === $type ? $borders[1] : $borders[3]);
    }

    /**
     * Renders table row.
     *
     * Example:
     *
     *     | 9971-5-0210-0 | A Tale of Two Cities  | Charles Dickens  |
     */
    private function renderRow(array $row, string $cellFormat, string $firstCellFormat = null)
    {
        $rowContent = $this->renderColumnSeparator(self::BORDER_OUTSIDE);
        $columns = $this->getRowColumns($row);
        $last = \count($columns) - 1;
        foreach ($columns as $i => $column) {
            if ($firstCellFormat && 0 === $i) {
                $rowContent .= $this->renderCell($row, $column, $firstCellFormat);
            } else {
                $rowContent .= $this->renderCell($row, $column, $cellFormat);
            }
            $rowContent .= $this->renderColumnSeparator($last === $i ? self::BORDER_OUTSIDE : self::BORDER_INSIDE);
        }
        $this->output->writeln($rowContent);
    }

    /**
     * Renders table cell with padding.
     */
    private function renderCell(array $row, int $column, string $cellFormat): string
    {
        $cell = $row[$column] ?? '';
        $width = $this->effectiveColumnWidths[$column];
        if ($cell instanceof TableCell && $cell->getColspan() > 1) {
            // add the width of the following columns(numbers of colspan).
            foreach (range($column + 1, $column + $cell->getColspan() - 1) as $nextColumn) {
                $width += $this->getColumnSeparatorWidth() + $this->effectiveColumnWidths[$nextColumn];
            }
        }

        // str_pad won't work properly with multi-byte strings, we need to fix the padding
        if (false !== $encoding = mb_detect_encoding($cell, null, true)) {
            $width += \strlen($cell) - mb_strwidth($cell, $encoding);
        }

        $style = $this->getColumnStyle($column);

        if ($cell instanceof TableSeparator) {
            return sprintf($style->getBorderFormat(), str_repeat($style->getBorderChars()[2], $width));
        }

        $width += Helper::length($cell) - Helper::length(Helper::removeDecoration($this->output->getFormatter(), $cell));
        $content = sprintf($style->getCellRowContentFormat(), $cell);

        $padType = $style->getPadType();
        if ($cell instanceof TableCell && $cell->getStyle() instanceof TableCellStyle) {
            $isNotStyledByTag = !preg_match('/^<(\w+|(\w+=[\w,]+;?)*)>.+<\/(\w+|(\w+=\w+;?)*)?>$/', $cell);
            if ($isNotStyledByTag) {
                $cellFormat = $cell->getStyle()->getCellFormat();
                if (!\is_string($cellFormat)) {
                    $tag = http_build_query($cell->getStyle()->getTagOptions(), '', ';');
                    $cellFormat = '<'.$tag.'>%s</>';
                }

                if (strstr($content, '</>')) {
                    $content = str_replace('</>', '', $content);
                    $width -= 3;
                }
                if (strstr($content, '<fg=default;bg=default>')) {
                    $content = str_replace('<fg=default;bg=default>', '', $content);
                    $width -= \strlen('<fg=default;bg=default>');
                }
            }

            $padType = $cell->getStyle()->getPadByAlign();
        }

        return sprintf($cellFormat, str_pad($content, $width, $style->getPaddingChar(), $padType));
    }

    /**
     * Calculate number of columns for this table.
     */
    private function calculateNumberOfColumns(array $rows)
    {
        $columns = [0];
        foreach ($rows as $row) {
            if ($row instanceof TableSeparator) {
                continue;
            }

            $columns[] = $this->getNumberOfColumns($row);
        }

        $this->numberOfColumns = max($columns);
    }

    private function buildTableRows(array $rows): TableRows
    {
        /** @var WrappableOutputFormatterInterface $formatter */
        $formatter = $this->output->getFormatter();
        $unmergedRows = [];
        for ($rowKey = 0; $rowKey < \count($rows); ++$rowKey) {
            $rows = $this->fillNextRows($rows, $rowKey);

            // Remove any new line breaks and replace it with a new line
            foreach ($rows[$rowKey] as $column => $cell) {
                $colspan = $cell instanceof TableCell ? $cell->getColspan() : 1;

                if (isset($this->columnMaxWidths[$column]) && Helper::width(Helper::removeDecoration($formatter, $cell)) > $this->columnMaxWidths[$column]) {
                    $cell = $formatter->formatAndWrap($cell, $this->columnMaxWidths[$column] * $colspan);
                }
                if (!strstr($cell ?? '', "\n")) {
                    continue;
                }
                $escaped = implode("\n", array_map([OutputFormatter::class, 'escapeTrailingBackslash'], explode("\n", $cell)));
                $cell = $cell instanceof TableCell ? new TableCell($escaped, ['colspan' => $cell->getColspan()]) : $escaped;
                $lines = explode("\n", str_replace("\n", "<fg=default;bg=default></>\n", $cell));
                foreach ($lines as $lineKey => $line) {
                    if ($colspan > 1) {
                        $line = new TableCell($line, ['colspan' => $colspan]);
                    }
                    if (0 === $lineKey) {
                        $rows[$rowKey][$column] = $line;
                    } else {
                        if (!\array_key_exists($rowKey, $unmergedRows) || !\array_key_exists($lineKey, $unmergedRows[$rowKey])) {
                            $unmergedRows[$rowKey][$lineKey] = $this->copyRow($rows, $rowKey);
                        }
                        $unmergedRows[$rowKey][$lineKey][$column] = $line;
                    }
                }
            }
        }

        return new TableRows(function () use ($rows, $unmergedRows): \Traversable {
            foreach ($rows as $rowKey => $row) {
                $rowGroup = [$row instanceof TableSeparator ? $row : $this->fillCells($row)];

                if (isset($unmergedRows[$rowKey])) {
                    foreach ($unmergedRows[$rowKey] as $row) {
                        $rowGroup[] = $row instanceof TableSeparator ? $row : $this->fillCells($row);
                    }
                }
                yield $rowGroup;
            }
        });
    }

    private function calculateRowCount(): int
    {
        $numberOfRows = \count(iterator_to_array($this->buildTableRows(array_merge($this->headers, [new TableSeparator()], $this->rows))));

        if ($this->headers) {
            ++$numberOfRows; // Add row for header separator
        }

        if (\count($this->rows) > 0) {
            ++$numberOfRows; // Add row for footer separator
        }

        return $numberOfRows;
    }

    /**
     * fill rows that contains rowspan > 1.
     *
     * @throws InvalidArgumentException
     */
    private function fillNextRows(array $rows, int $line): array
    {
        $unmergedRows = [];
        foreach ($rows[$line] as $column => $cell) {
<<<<<<< HEAD
            if (null !== $cell && !$cell instanceof TableCell && !is_scalar($cell) && !(\is_object($cell) && method_exists($cell, '__toString'))) {
                throw new InvalidArgumentException(sprintf('A cell must be a TableCell, a scalar or an object implementing "__toString()", "%s" given.', get_debug_type($cell)));
=======
            if (null !== $cell && !$cell instanceof TableCell && !\is_scalar($cell) && !(\is_object($cell) && method_exists($cell, '__toString'))) {
                throw new InvalidArgumentException(sprintf('A cell must be a TableCell, a scalar or an object implementing "__toString()", "%s" given.', \gettype($cell)));
>>>>>>> 0c38f367
            }
            if ($cell instanceof TableCell && $cell->getRowspan() > 1) {
                $nbLines = $cell->getRowspan() - 1;
                $lines = [$cell];
                if (strstr($cell, "\n")) {
                    $lines = explode("\n", str_replace("\n", "<fg=default;bg=default>\n</>", $cell));
                    $nbLines = \count($lines) > $nbLines ? substr_count($cell, "\n") : $nbLines;

                    $rows[$line][$column] = new TableCell($lines[0], ['colspan' => $cell->getColspan(), 'style' => $cell->getStyle()]);
                    unset($lines[0]);
                }

                // create a two dimensional array (rowspan x colspan)
                $unmergedRows = array_replace_recursive(array_fill($line + 1, $nbLines, []), $unmergedRows);
                foreach ($unmergedRows as $unmergedRowKey => $unmergedRow) {
                    $value = $lines[$unmergedRowKey - $line] ?? '';
                    $unmergedRows[$unmergedRowKey][$column] = new TableCell($value, ['colspan' => $cell->getColspan(), 'style' => $cell->getStyle()]);
                    if ($nbLines === $unmergedRowKey - $line) {
                        break;
                    }
                }
            }
        }

        foreach ($unmergedRows as $unmergedRowKey => $unmergedRow) {
            // we need to know if $unmergedRow will be merged or inserted into $rows
            if (isset($rows[$unmergedRowKey]) && \is_array($rows[$unmergedRowKey]) && ($this->getNumberOfColumns($rows[$unmergedRowKey]) + $this->getNumberOfColumns($unmergedRows[$unmergedRowKey]) <= $this->numberOfColumns)) {
                foreach ($unmergedRow as $cellKey => $cell) {
                    // insert cell into row at cellKey position
                    array_splice($rows[$unmergedRowKey], $cellKey, 0, [$cell]);
                }
            } else {
                $row = $this->copyRow($rows, $unmergedRowKey - 1);
                foreach ($unmergedRow as $column => $cell) {
                    if (!empty($cell)) {
                        $row[$column] = $unmergedRow[$column];
                    }
                }
                array_splice($rows, $unmergedRowKey, 0, [$row]);
            }
        }

        return $rows;
    }

    /**
     * fill cells for a row that contains colspan > 1.
     */
    private function fillCells(iterable $row)
    {
        $newRow = [];

        foreach ($row as $column => $cell) {
            $newRow[] = $cell;
            if ($cell instanceof TableCell && $cell->getColspan() > 1) {
                foreach (range($column + 1, $column + $cell->getColspan() - 1) as $position) {
                    // insert empty value at column position
                    $newRow[] = '';
                }
            }
        }

        return $newRow ?: $row;
    }

    private function copyRow(array $rows, int $line): array
    {
        $row = $rows[$line];
        foreach ($row as $cellKey => $cellValue) {
            $row[$cellKey] = '';
            if ($cellValue instanceof TableCell) {
                $row[$cellKey] = new TableCell('', ['colspan' => $cellValue->getColspan()]);
            }
        }

        return $row;
    }

    /**
     * Gets number of columns by row.
     */
    private function getNumberOfColumns(array $row): int
    {
        $columns = \count($row);
        foreach ($row as $column) {
            $columns += $column instanceof TableCell ? ($column->getColspan() - 1) : 0;
        }

        return $columns;
    }

    /**
     * Gets list of columns for the given row.
     */
    private function getRowColumns(array $row): array
    {
        $columns = range(0, $this->numberOfColumns - 1);
        foreach ($row as $cellKey => $cell) {
            if ($cell instanceof TableCell && $cell->getColspan() > 1) {
                // exclude grouped columns.
                $columns = array_diff($columns, range($cellKey + 1, $cellKey + $cell->getColspan() - 1));
            }
        }

        return $columns;
    }

    /**
     * Calculates columns widths.
     */
    private function calculateColumnsWidth(iterable $groups)
    {
        for ($column = 0; $column < $this->numberOfColumns; ++$column) {
            $lengths = [];
            foreach ($groups as $group) {
                foreach ($group as $row) {
                    if ($row instanceof TableSeparator) {
                        continue;
                    }

                    foreach ($row as $i => $cell) {
                        if ($cell instanceof TableCell) {
                            $textContent = Helper::removeDecoration($this->output->getFormatter(), $cell);
                            $textLength = Helper::width($textContent);
                            if ($textLength > 0) {
                                $contentColumns = str_split($textContent, ceil($textLength / $cell->getColspan()));
                                foreach ($contentColumns as $position => $content) {
                                    $row[$i + $position] = $content;
                                }
                            }
                        }
                    }

                    $lengths[] = $this->getCellWidth($row, $column);
                }
            }

            $this->effectiveColumnWidths[$column] = max($lengths) + Helper::width($this->style->getCellRowContentFormat()) - 2;
        }
    }

    private function getColumnSeparatorWidth(): int
    {
        return Helper::width(sprintf($this->style->getBorderFormat(), $this->style->getBorderChars()[3]));
    }

    private function getCellWidth(array $row, int $column): int
    {
        $cellWidth = 0;

        if (isset($row[$column])) {
            $cell = $row[$column];
            $cellWidth = Helper::width(Helper::removeDecoration($this->output->getFormatter(), $cell));
        }

        $columnWidth = $this->columnWidths[$column] ?? 0;
        $cellWidth = max($cellWidth, $columnWidth);

        return isset($this->columnMaxWidths[$column]) ? min($this->columnMaxWidths[$column], $cellWidth) : $cellWidth;
    }

    /**
     * Called after rendering to cleanup cache data.
     */
    private function cleanup()
    {
        $this->effectiveColumnWidths = [];
        $this->numberOfColumns = null;
    }

    /**
     * @return array<string, TableStyle>
     */
    private static function initStyles(): array
    {
        $borderless = new TableStyle();
        $borderless
            ->setHorizontalBorderChars('=')
            ->setVerticalBorderChars(' ')
            ->setDefaultCrossingChar(' ')
        ;

        $compact = new TableStyle();
        $compact
            ->setHorizontalBorderChars('')
            ->setVerticalBorderChars('')
            ->setDefaultCrossingChar('')
            ->setCellRowContentFormat('%s ')
        ;

        $styleGuide = new TableStyle();
        $styleGuide
            ->setHorizontalBorderChars('-')
            ->setVerticalBorderChars(' ')
            ->setDefaultCrossingChar(' ')
            ->setCellHeaderFormat('%s')
        ;

        $box = (new TableStyle())
            ->setHorizontalBorderChars('─')
            ->setVerticalBorderChars('│')
            ->setCrossingChars('┼', '┌', '┬', '┐', '┤', '┘', '┴', '└', '├')
        ;

        $boxDouble = (new TableStyle())
            ->setHorizontalBorderChars('═', '─')
            ->setVerticalBorderChars('║', '│')
            ->setCrossingChars('┼', '╔', '╤', '╗', '╢', '╝', '╧', '╚', '╟', '╠', '╪', '╣')
        ;

        return [
            'default' => new TableStyle(),
            'borderless' => $borderless,
            'compact' => $compact,
            'symfony-style-guide' => $styleGuide,
            'box' => $box,
            'box-double' => $boxDouble,
        ];
    }

    private function resolveStyle($name): TableStyle
    {
        if ($name instanceof TableStyle) {
            return $name;
        }

        if (isset(self::$styles[$name])) {
            return self::$styles[$name];
        }

        throw new InvalidArgumentException(sprintf('Style "%s" is not defined.', $name));
    }
}<|MERGE_RESOLUTION|>--- conflicted
+++ resolved
@@ -678,13 +678,8 @@
     {
         $unmergedRows = [];
         foreach ($rows[$line] as $column => $cell) {
-<<<<<<< HEAD
-            if (null !== $cell && !$cell instanceof TableCell && !is_scalar($cell) && !(\is_object($cell) && method_exists($cell, '__toString'))) {
+            if (null !== $cell && !$cell instanceof TableCell && !\is_scalar($cell) && !(\is_object($cell) && method_exists($cell, '__toString'))) {
                 throw new InvalidArgumentException(sprintf('A cell must be a TableCell, a scalar or an object implementing "__toString()", "%s" given.', get_debug_type($cell)));
-=======
-            if (null !== $cell && !$cell instanceof TableCell && !\is_scalar($cell) && !(\is_object($cell) && method_exists($cell, '__toString'))) {
-                throw new InvalidArgumentException(sprintf('A cell must be a TableCell, a scalar or an object implementing "__toString()", "%s" given.', \gettype($cell)));
->>>>>>> 0c38f367
             }
             if ($cell instanceof TableCell && $cell->getRowspan() > 1) {
                 $nbLines = $cell->getRowspan() - 1;
