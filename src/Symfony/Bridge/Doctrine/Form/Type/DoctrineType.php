--- conflicted
+++ resolved
@@ -265,11 +265,7 @@
      *
      * @return EntityLoaderInterface
      */
-<<<<<<< HEAD
-    abstract public function getLoader(LegacyObjectManager $manager, $queryBuilder, string $class);
-=======
-    abstract public function getLoader(ObjectManager $manager, $queryBuilder, $class);
->>>>>>> 88ed8172
+    abstract public function getLoader(ObjectManager $manager, $queryBuilder, string $class);
 
     public function getParent()
     {
