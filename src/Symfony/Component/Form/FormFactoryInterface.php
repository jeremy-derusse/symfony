<?php

/*
 * This file is part of the Symfony package.
 *
 * (c) Fabien Potencier <fabien@symfony.com>
 *
 * For the full copyright and license information, please view the LICENSE
 * file that was distributed with this source code.
 */

namespace Symfony\Component\Form;

use Symfony\Component\Form\Extension\Core\Type\FormType;
use Symfony\Component\OptionsResolver\Exception\InvalidOptionsException;

/**
 * Allows creating a form based on a name, a class or a property.
 *
 * @author Bernhard Schussek <bschussek@gmail.com>
 */
interface FormFactoryInterface
{
    /**
     * Returns a form.
     *
     * @see createBuilder()
     *
     * @param mixed $data The initial data
     *
     * @return FormInterface The form named after the type
     *
     * @throws InvalidOptionsException if any given option is not applicable to the given type
     */
<<<<<<< HEAD
    public function create(string $type = 'Symfony\Component\Form\Extension\Core\Type\FormType', $data = null, array $options = []);
=======
    public function create($type = FormType::class, $data = null, array $options = []);
>>>>>>> f8b18ce9

    /**
     * Returns a form.
     *
     * @see createNamedBuilder()
     *
     * @param mixed $data The initial data
     *
     * @return FormInterface The form
     *
     * @throws InvalidOptionsException if any given option is not applicable to the given type
     */
<<<<<<< HEAD
    public function createNamed(string $name, string $type = 'Symfony\Component\Form\Extension\Core\Type\FormType', $data = null, array $options = []);
=======
    public function createNamed($name, $type = FormType::class, $data = null, array $options = []);
>>>>>>> f8b18ce9

    /**
     * Returns a form for a property of a class.
     *
     * @see createBuilderForProperty()
     *
     * @param string $class    The fully qualified class name
     * @param string $property The name of the property to guess for
     * @param mixed  $data     The initial data
     *
     * @return FormInterface The form named after the property
     *
     * @throws InvalidOptionsException if any given option is not applicable to the form type
     */
    public function createForProperty(string $class, string $property, $data = null, array $options = []);

    /**
     * Returns a form builder.
     *
     * @param mixed $data The initial data
     *
     * @return FormBuilderInterface The form builder
     *
     * @throws InvalidOptionsException if any given option is not applicable to the given type
     */
<<<<<<< HEAD
    public function createBuilder(string $type = 'Symfony\Component\Form\Extension\Core\Type\FormType', $data = null, array $options = []);
=======
    public function createBuilder($type = FormType::class, $data = null, array $options = []);
>>>>>>> f8b18ce9

    /**
     * Returns a form builder.
     *
     * @param mixed $data The initial data
     *
     * @return FormBuilderInterface The form builder
     *
     * @throws InvalidOptionsException if any given option is not applicable to the given type
     */
<<<<<<< HEAD
    public function createNamedBuilder(string $name, string $type = 'Symfony\Component\Form\Extension\Core\Type\FormType', $data = null, array $options = []);
=======
    public function createNamedBuilder($name, $type = FormType::class, $data = null, array $options = []);
>>>>>>> f8b18ce9

    /**
     * Returns a form builder for a property of a class.
     *
     * If any of the 'required' and type options can be guessed,
     * and are not provided in the options argument, the guessed value is used.
     *
     * @param string $class    The fully qualified class name
     * @param string $property The name of the property to guess for
     * @param mixed  $data     The initial data
     *
     * @return FormBuilderInterface The form builder named after the property
     *
     * @throws InvalidOptionsException if any given option is not applicable to the form type
     */
    public function createBuilderForProperty(string $class, string $property, $data = null, array $options = []);
}<|MERGE_RESOLUTION|>--- conflicted
+++ resolved
@@ -32,11 +32,7 @@
      *
      * @throws InvalidOptionsException if any given option is not applicable to the given type
      */
-<<<<<<< HEAD
-    public function create(string $type = 'Symfony\Component\Form\Extension\Core\Type\FormType', $data = null, array $options = []);
-=======
-    public function create($type = FormType::class, $data = null, array $options = []);
->>>>>>> f8b18ce9
+    public function create(string $type = FormType::class, $data = null, array $options = []);
 
     /**
      * Returns a form.
@@ -49,11 +45,7 @@
      *
      * @throws InvalidOptionsException if any given option is not applicable to the given type
      */
-<<<<<<< HEAD
-    public function createNamed(string $name, string $type = 'Symfony\Component\Form\Extension\Core\Type\FormType', $data = null, array $options = []);
-=======
-    public function createNamed($name, $type = FormType::class, $data = null, array $options = []);
->>>>>>> f8b18ce9
+    public function createNamed(string $name, string $type = FormType::class, $data = null, array $options = []);
 
     /**
      * Returns a form for a property of a class.
@@ -79,11 +71,7 @@
      *
      * @throws InvalidOptionsException if any given option is not applicable to the given type
      */
-<<<<<<< HEAD
-    public function createBuilder(string $type = 'Symfony\Component\Form\Extension\Core\Type\FormType', $data = null, array $options = []);
-=======
-    public function createBuilder($type = FormType::class, $data = null, array $options = []);
->>>>>>> f8b18ce9
+    public function createBuilder(string $type = FormType::class, $data = null, array $options = []);
 
     /**
      * Returns a form builder.
@@ -94,11 +82,7 @@
      *
      * @throws InvalidOptionsException if any given option is not applicable to the given type
      */
-<<<<<<< HEAD
-    public function createNamedBuilder(string $name, string $type = 'Symfony\Component\Form\Extension\Core\Type\FormType', $data = null, array $options = []);
-=======
-    public function createNamedBuilder($name, $type = FormType::class, $data = null, array $options = []);
->>>>>>> f8b18ce9
+    public function createNamedBuilder(string $name, string $type = FormType::class, $data = null, array $options = []);
 
     /**
      * Returns a form builder for a property of a class.
