<?php

/*
 * This file is part of the Symfony package.
 *
 * (c) Fabien Potencier <fabien@symfony.com>
 *
 * For the full copyright and license information, please view the LICENSE
 * file that was distributed with this source code.
 */

namespace Symfony\Bridge\Doctrine\Form\ChoiceList;

use Symfony\Component\Form\Util\PropertyPath;
use Symfony\Component\Form\Exception\FormException;
use Symfony\Component\Form\Exception\UnexpectedTypeException;
use Symfony\Component\Form\Extension\Core\ChoiceList\ArrayChoiceList;
use Doctrine\ORM\EntityManager;
use Doctrine\ORM\QueryBuilder;
use Doctrine\ORM\NoResultException;

class EntityChoiceList extends ArrayChoiceList
{
    /**
     * @var Doctrine\ORM\EntityManager
     */
    private $em;

    /**
     * @var Doctrine\ORM\Mapping\ClassMetadata
     */
    private $class;

    /**
     * The entities from which the user can choose
     *
     * This array is either indexed by ID (if the ID is a single field)
     * or by key in the choices array (if the ID consists of multiple fields)
     *
     * This property is initialized by initializeChoices(). It should only
     * be accessed through getEntity() and getEntities().
     *
     * @var Collection
     */
    private $entities = array();

    /**
     * Contains the query builder that builds the query for fetching the
     * entities
     *
     * This property should only be accessed through queryBuilder.
     *
     * @var Doctrine\ORM\QueryBuilder
     */
    private $queryBuilder;

    /**
     * The fields of which the identifier of the underlying class consists
     *
     * This property should only be accessed through identifier.
     *
     * @var array
     */
    private $identifier = array();

    /**
     * A cache for \ReflectionProperty instances for the underlying class
     *
     * This property should only be accessed through getReflProperty().
     *
     * @var array
     */
    private $reflProperties = array();

    /**
     * A cache for the UnitOfWork instance of Doctrine
     *
     * @var Doctrine\ORM\UnitOfWork
     */
    private $unitOfWork;

    private $propertyPath;

    /**
<<<<<<< HEAD
     * Closure or PropertyPath string on Entity to use for grouping of entities
     *
     * @var mixed
     */
    private $groupBy;

    public function __construct(EntityManager $em, $class, $property = null, $queryBuilder = null, $choices = array(), $groupBy = null)
=======
     * Constructor.
     *
     * @param EntityManager         $em           An EntityManager instance
     * @param string                $class        The class name
     * @param string                $property     The property name
     * @param QueryBuilder|\Closure $queryBuilder An optional query builder
     * @param array|\Closure        $choices      An array of choices or a function returning an array
     */
    public function __construct(EntityManager $em, $class, $property = null, $queryBuilder = null, $choices = array())
>>>>>>> ec7eec5f
    {
        // If a query builder was passed, it must be a closure or QueryBuilder
        // instance
        if (!(null === $queryBuilder || $queryBuilder instanceof QueryBuilder || $queryBuilder instanceof \Closure)) {
            throw new UnexpectedTypeException($queryBuilder, 'Doctrine\ORM\QueryBuilder or \Closure');
        }

        if ($queryBuilder instanceof \Closure) {
            $queryBuilder = $queryBuilder($em->getRepository($class));

            if (!$queryBuilder instanceof QueryBuilder) {
                throw new UnexpectedTypeException($queryBuilder, 'Doctrine\ORM\QueryBuilder');
            }
        }

        $this->em = $em;
        $this->class = $class;
        $this->queryBuilder = $queryBuilder;
        $this->unitOfWork = $em->getUnitOfWork();
        $this->identifier = $em->getClassMetadata($class)->getIdentifierFieldNames();
        $this->groupBy = $groupBy;

        // The property option defines, which property (path) is used for
        // displaying entities as strings
        if ($property) {
            $this->propertyPath = new PropertyPath($property);
        }

        parent::__construct($choices);
    }

    /**
     * Initializes the choices and returns them.
     *
     * If the entities were passed in the "choices" option, this method
     * does not have any significant overhead. Otherwise, if a query builder
     * was passed in the "query_builder" option, this builder is now used
     * to construct a query which is executed. In the last case, all entities
     * for the underlying class are fetched from the repository.
     *
     * @return array  An array of choices
     */
    protected function load()
    {
        parent::load();

        if ($this->choices) {
            $entities = $this->choices;
        } else if ($qb = $this->queryBuilder) {
            $entities = $qb->getQuery()->execute();
        } else {
            $entities = $this->em->getRepository($this->class)->findAll();
        }

        $this->choices = array();
        $this->entities = array();

        if ($this->groupBy) {
            $entities = $this->groupEntities($entities, $this->groupBy);
        }

        $this->loadEntities($entities);

        return $this->choices;
    }

    private function groupEntities($entities, $groupBy)
    {
        $grouped = array();

        foreach ($entities as $entity) {
            // Get group name from property path
            try {
                $path   = new PropertyPath($groupBy);
                $group  = (string) $path->getValue($entity);
            } catch (UnexpectedTypeException $e) {
                // PropertyPath cannot traverse entity
                $group = null;
            }

            if (empty($group)) {
                $grouped[] = $entity;
            } else {
                $grouped[$group][] = $entity;
            }
        }

        return $grouped;
    }

    /**
     * Converts entities into choices with support for groups.
     *
     * The choices are generated from the entities. If the entities have a
     * composite identifier, the choices are indexed using ascending integers.
     * Otherwise the identifiers are used as indices.
     *
     * If the option "property" was passed, the property path in that option
     * is used as option values. Otherwise this method tries to convert
     * objects to strings using __toString().
     *
     * @param array  $entities An array of entities
     * @param string $group    A group name
     */
    private function loadEntities($entities, $group = null)
    {
        foreach ($entities as $key => $entity) {
            if (is_array($entity)) {
                // Entities are in named groups
                $this->loadEntities($entity, $key);
                continue;
            }

            if ($this->propertyPath) {
                // If the property option was given, use it
                $value = $this->propertyPath->getValue($entity);
            } else {
                // Otherwise expect a __toString() method in the entity
                if (!method_exists($entity, '__toString')) {
                    throw new FormException('Entities passed to the choice field must have a "__toString()" method defined (or you can also override the "property" option).');
                }

                $value = (string) $entity;
            }

            if (count($this->identifier) > 1) {
                // When the identifier consists of multiple field, use
                // naturally ordered keys to refer to the choices
                $id = $key;
            } else {
                // When the identifier is a single field, index choices by
                // entity ID for performance reasons
                $id = current($this->getIdentifierValues($entity));
            }

            if (null === $group) {
                // Flat list of choices
                $this->choices[$id] = $value;
            } else {
                // Nested choices
                $this->choices[$group][$id] = $value;
            }

            $this->entities[$id] = $entity;
        }
    }

    /**
     * Returns the fields of which the identifier of the underlying class consists.
     *
     * @return array
     */
    public function getIdentifier()
    {
        return $this->identifier;
    }

    /**
     * Returns the according entities for the choices.
     *
     * If the choices were not initialized, they are initialized now. This
     * is an expensive operation, except if the entities were passed in the
     * "choices" option.
     *
     * @return array  An array of entities
     */
    public function getEntities()
    {
        if (!$this->loaded) {
            $this->load();
        }

        return $this->entities;
    }

    /**
     * Returns the entity for the given key.
     *
     * If the underlying entities have composite identifiers, the choices
     * are initialized. The key is expected to be the index in the choices
     * array in this case.
     *
     * If they have single identifiers, they are either fetched from the
     * internal entity cache (if filled) or loaded from the database.
     *
     * @param  string $key The choice key (for entities with composite
     *                     identifiers) or entity ID (for entities with single
     *                     identifiers)
     *
     * @return object      The matching entity
     */
    public function getEntity($key)
    {
        if (!$this->loaded) {
            $this->load();
        }

        try {
            if (count($this->identifier) > 1) {
                // $key is a collection index
                $entities = $this->getEntities();

                return isset($entities[$key]) ? $entities[$key] : null;
            } else if ($this->entities) {
                return isset($this->entities[$key]) ? $this->entities[$key] : null;
            } else if ($qb = $this->queryBuilder) {
                // should we clone the builder?
                $alias = $qb->getRootAlias();
                $where = $qb->expr()->eq($alias.'.'.current($this->identifier), $key);

                return $qb->andWhere($where)->getQuery()->getSingleResult();
            }

            return $this->em->find($this->class, $key);
        } catch (NoResultException $e) {
            return null;
        }
    }

    /**
     * Returns the \ReflectionProperty instance for a property of the underlying class.
     *
     * @param  string $property    The name of the property
     *
     * @return \ReflectionProperty The reflection instance
     */
    private function getReflProperty($property)
    {
        if (!isset($this->reflProperties[$property])) {
            $this->reflProperties[$property] = new \ReflectionProperty($this->class, $property);
            $this->reflProperties[$property]->setAccessible(true);
        }

        return $this->reflProperties[$property];
    }

    /**
     * Returns the values of the identifier fields of an entity.
     *
     * Doctrine must know about this entity, that is, the entity must already
     * be persisted or added to the identity map before. Otherwise an
     * exception is thrown.
     *
     * @param  object $entity The entity for which to get the identifier
     *
     * @return array          The identifier values
     *
     * @throws FormException  If the entity does not exist in Doctrine's identity map
     */
    public function getIdentifierValues($entity)
    {
        if (!$this->unitOfWork->isInIdentityMap($entity)) {
            throw new FormException('Entities passed to the choice field must be managed');
        }

        return $this->unitOfWork->getEntityIdentifier($entity);
    }
}<|MERGE_RESOLUTION|>--- conflicted
+++ resolved
@@ -82,15 +82,13 @@
     private $propertyPath;
 
     /**
-<<<<<<< HEAD
      * Closure or PropertyPath string on Entity to use for grouping of entities
      *
      * @var mixed
      */
     private $groupBy;
 
-    public function __construct(EntityManager $em, $class, $property = null, $queryBuilder = null, $choices = array(), $groupBy = null)
-=======
+    /**
      * Constructor.
      *
      * @param EntityManager         $em           An EntityManager instance
@@ -99,8 +97,7 @@
      * @param QueryBuilder|\Closure $queryBuilder An optional query builder
      * @param array|\Closure        $choices      An array of choices or a function returning an array
      */
-    public function __construct(EntityManager $em, $class, $property = null, $queryBuilder = null, $choices = array())
->>>>>>> ec7eec5f
+    public function __construct(EntityManager $em, $class, $property = null, $queryBuilder = null, $choices = array(), $groupBy = null)
     {
         // If a query builder was passed, it must be a closure or QueryBuilder
         // instance
