<?php

/*
 * This file is part of the Symfony package.
 *
 * (c) Fabien Potencier <fabien@symfony.com>
 *
 * For the full copyright and license information, please view the LICENSE
 * file that was distributed with this source code.
 */

namespace Symfony\Component\Cache\Adapter;

use Psr\Cache\CacheItemInterface;
use Psr\Log\LoggerAwareInterface;
use Psr\Log\LoggerAwareTrait;
use Symfony\Component\Cache\CacheItem;
use Symfony\Component\Cache\Exception\InvalidArgumentException;
use Symfony\Component\Cache\ResettableInterface;
use Symfony\Contracts\Cache\CacheInterface;

/**
 * An in-memory cache storage.
 *
 * Acts as a least-recently-used (LRU) storage when configured with a maximum number of items.
 *
 * @author Nicolas Grekas <p@tchwork.com>
 */
class ArrayAdapter implements AdapterInterface, CacheInterface, LoggerAwareInterface, ResettableInterface
{
    use LoggerAwareTrait;

    private $storeSerialized;
    private $values = [];
    private $expiries = [];
    private $createCacheItem;
    private $defaultLifetime;
    private $maxLifetime;
    private $maxItems;

    /**
     * @param bool $storeSerialized Disabling serialization can lead to cache corruptions when storing mutable values but increases performance otherwise
     */
    public function __construct(int $defaultLifetime = 0, bool $storeSerialized = true, float $maxLifetime = 0, int $maxItems = 0)
    {
        if (0 > $maxLifetime) {
            throw new InvalidArgumentException(sprintf('Argument $maxLifetime must be positive, %F passed.', $maxLifetime));
        }

        if (0 > $maxItems) {
            throw new InvalidArgumentException(sprintf('Argument $maxItems must be a positive integer, %d passed.', $maxItems));
        }

        $this->defaultLifetime = $defaultLifetime;
        $this->storeSerialized = $storeSerialized;
        $this->maxLifetime = $maxLifetime;
        $this->maxItems = $maxItems;
        $this->createCacheItem = \Closure::bind(
            static function ($key, $value, $isHit) {
                $item = new CacheItem();
                $item->key = $key;
                $item->value = $value;
                $item->isHit = $isHit;

                return $item;
            },
            null,
            CacheItem::class
        );
    }

    /**
     * {@inheritdoc}
     */
    public function get(string $key, callable $callback, float $beta = null, array &$metadata = null)
    {
        $item = $this->getItem($key);
        $metadata = $item->getMetadata();

        // ArrayAdapter works in memory, we don't care about stampede protection
        if (INF === $beta || !$item->isHit()) {
            $save = true;
            $this->save($item->set($callback($item, $save)));
        }

        return $item->get();
    }

    /**
     * {@inheritdoc}
     */
    public function delete(string $key): bool
    {
        return $this->deleteItem($key);
    }

    /**
     * {@inheritdoc}
     *
     * @return bool
     */
    public function hasItem($key)
    {
        if (\is_string($key) && isset($this->expiries[$key]) && $this->expiries[$key] > microtime(true)) {
            if ($this->maxItems) {
                // Move the item last in the storage
                $value = $this->values[$key];
                unset($this->values[$key]);
                $this->values[$key] = $value;
            }

            return true;
        }
        CacheItem::validateKey($key);

        return isset($this->expiries[$key]) && !$this->deleteItem($key);
    }

    /**
     * {@inheritdoc}
     */
    public function getItem($key)
    {
        if (!$isHit = $this->hasItem($key)) {
            $value = null;

            if (!$this->maxItems) {
                // Track misses in non-LRU mode only
                $this->values[$key] = null;
            }
        } else {
            $value = $this->storeSerialized ? $this->unfreeze($key, $isHit) : $this->values[$key];
        }
        $f = $this->createCacheItem;

        return $f($key, $value, $isHit);
    }

    /**
     * {@inheritdoc}
     */
    public function getItems(array $keys = [])
    {
        foreach ($keys as $key) {
            if (!\is_string($key) || !isset($this->expiries[$key])) {
                CacheItem::validateKey($key);
            }
        }

        return $this->generateItems($keys, microtime(true), $this->createCacheItem);
    }

    /**
     * {@inheritdoc}
     *
     * @return bool
     */
    public function deleteItem($key)
    {
        if (!\is_string($key) || !isset($this->expiries[$key])) {
            CacheItem::validateKey($key);
        }
        unset($this->values[$key], $this->expiries[$key]);

        return true;
    }

    /**
     * {@inheritdoc}
     *
     * @return bool
     */
    public function deleteItems(array $keys)
    {
        foreach ($keys as $key) {
            $this->deleteItem($key);
        }

        return true;
    }

    /**
     * {@inheritdoc}
     *
     * @return bool
     */
    public function save(CacheItemInterface $item)
    {
        if (!$item instanceof CacheItem) {
            return false;
        }
        $item = (array) $item;
        $key = $item["\0*\0key"];
        $value = $item["\0*\0value"];
        $expiry = $item["\0*\0expiry"];

<<<<<<< HEAD
        $now = microtime(true);

        if (null !== $expiry && $expiry <= $now) {
=======
        if (0 === $expiry) {
            $expiry = PHP_INT_MAX;
        }

        if (null !== $expiry && $expiry <= microtime(true)) {
>>>>>>> 8062943c
            $this->deleteItem($key);

            return true;
        }
        if ($this->storeSerialized && null === $value = $this->freeze($value, $key)) {
            return false;
        }
        if (null === $expiry && 0 < $this->defaultLifetime) {
            $expiry = $this->defaultLifetime;
            $expiry = $now + ($expiry > ($this->maxLifetime ?: $expiry) ? $this->maxLifetime : $expiry);
        } elseif ($this->maxLifetime && (null === $expiry || $expiry > $now + $this->maxLifetime)) {
            $expiry = $now + $this->maxLifetime;
        }

        if ($this->maxItems) {
            unset($this->values[$key]);

            // Iterate items and vacuum expired ones while we are at it
            foreach ($this->values as $k => $v) {
                if ($this->expiries[$k] > $now && \count($this->values) < $this->maxItems) {
                    break;
                }

                unset($this->values[$k], $this->expiries[$k]);
            }
        }

        $this->values[$key] = $value;
        $this->expiries[$key] = null !== $expiry ? $expiry : PHP_INT_MAX;

        return true;
    }

    /**
     * {@inheritdoc}
     *
     * @return bool
     */
    public function saveDeferred(CacheItemInterface $item)
    {
        return $this->save($item);
    }

    /**
     * {@inheritdoc}
     *
     * @return bool
     */
    public function commit()
    {
        return true;
    }

    /**
     * {@inheritdoc}
     *
     * @return bool
     */
    public function clear(string $prefix = '')
    {
        if ('' !== $prefix) {
            $now = microtime(true);

            foreach ($this->values as $key => $value) {
                if (!isset($this->expiries[$key]) || $this->expiries[$key] <= $now || 0 === strpos($key, $prefix)) {
                    unset($this->values[$key], $this->expiries[$key]);
                }
            }

            if ($this->values) {
                return true;
            }
        }

        $this->values = $this->expiries = [];

        return true;
    }

    /**
     * Returns all cached values, with cache miss as null.
     *
     * @return array
     */
    public function getValues()
    {
        if (!$this->storeSerialized) {
            return $this->values;
        }

        $values = $this->values;
        foreach ($values as $k => $v) {
            if (null === $v || 'N;' === $v) {
                continue;
            }
            if (!\is_string($v) || !isset($v[2]) || ':' !== $v[1]) {
                $values[$k] = serialize($v);
            }
        }

        return $values;
    }

    /**
     * {@inheritdoc}
     */
    public function reset()
    {
        $this->clear();
    }

    private function generateItems(array $keys, $now, $f)
    {
        foreach ($keys as $i => $key) {
            if (!$isHit = isset($this->expiries[$key]) && ($this->expiries[$key] > $now || !$this->deleteItem($key))) {
                $value = null;

                if (!$this->maxItems) {
                    // Track misses in non-LRU mode only
                    $this->values[$key] = null;
                }
            } else {
                if ($this->maxItems) {
                    // Move the item last in the storage
                    $value = $this->values[$key];
                    unset($this->values[$key]);
                    $this->values[$key] = $value;
                }

                $value = $this->storeSerialized ? $this->unfreeze($key, $isHit) : $this->values[$key];
            }
            unset($keys[$i]);

            yield $key => $f($key, $value, $isHit);
        }

        foreach ($keys as $key) {
            yield $key => $f($key, null, false);
        }
    }

    private function freeze($value, $key)
    {
        if (null === $value) {
            return 'N;';
        }
        if (\is_string($value)) {
            // Serialize strings if they could be confused with serialized objects or arrays
            if ('N;' === $value || (isset($value[2]) && ':' === $value[1])) {
                return serialize($value);
            }
        } elseif (!is_scalar($value)) {
            try {
                $serialized = serialize($value);
            } catch (\Exception $e) {
                $type = get_debug_type($value);
                $message = sprintf('Failed to save key "{key}" of type %s: %s', $type, $e->getMessage());
                CacheItem::log($this->logger, $message, ['key' => $key, 'exception' => $e, 'cache-adapter' => get_debug_type($this)]);

                return;
            }
            // Keep value serialized if it contains any objects or any internal references
            if ('C' === $serialized[0] || 'O' === $serialized[0] || preg_match('/;[OCRr]:[1-9]/', $serialized)) {
                return $serialized;
            }
        }

        return $value;
    }

    private function unfreeze(string $key, bool &$isHit)
    {
        if ('N;' === $value = $this->values[$key]) {
            return null;
        }
        if (\is_string($value) && isset($value[2]) && ':' === $value[1]) {
            try {
                $value = unserialize($value);
            } catch (\Exception $e) {
                CacheItem::log($this->logger, 'Failed to unserialize key "{key}": '.$e->getMessage(), ['key' => $key, 'exception' => $e, 'cache-adapter' => get_debug_type($this)]);
                $value = false;
            }
            if (false === $value) {
                $value = null;
                $isHit = false;

                if (!$this->maxItems) {
                    $this->values[$key] = null;
                }
            }
        }

        return $value;
    }
}<|MERGE_RESOLUTION|>--- conflicted
+++ resolved
@@ -194,17 +194,13 @@
         $value = $item["\0*\0value"];
         $expiry = $item["\0*\0expiry"];
 
-<<<<<<< HEAD
         $now = microtime(true);
 
-        if (null !== $expiry && $expiry <= $now) {
-=======
         if (0 === $expiry) {
             $expiry = PHP_INT_MAX;
         }
 
-        if (null !== $expiry && $expiry <= microtime(true)) {
->>>>>>> 8062943c
+        if (null !== $expiry && $expiry <= $now) {
             $this->deleteItem($key);
 
             return true;
