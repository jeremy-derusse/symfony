--- conflicted
+++ resolved
@@ -68,7 +68,10 @@
             return new NilUuid();
         }
 
-<<<<<<< HEAD
+        if (!\in_array($uuid[19], ['8', '9', 'a', 'b', 'A', 'B'], true)) {
+            return new self($uuid);
+        }
+
         return match ((int) $uuid[14]) {
             UuidV1::TYPE => new UuidV1($uuid),
             UuidV3::TYPE => new UuidV3($uuid),
@@ -77,19 +80,6 @@
             UuidV6::TYPE => new UuidV6($uuid),
             default => new self($uuid),
         };
-=======
-        if (\in_array($uuid[19], ['8', '9', 'a', 'b', 'A', 'B'], true)) {
-            switch ($uuid[14]) {
-                case UuidV1::TYPE: return new UuidV1($uuid);
-                case UuidV3::TYPE: return new UuidV3($uuid);
-                case UuidV4::TYPE: return new UuidV4($uuid);
-                case UuidV5::TYPE: return new UuidV5($uuid);
-                case UuidV6::TYPE: return new UuidV6($uuid);
-            }
-        }
-
-        return new self($uuid);
->>>>>>> 563ef98d
     }
 
     final public static function v1(): UuidV1
