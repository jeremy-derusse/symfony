<?php

/*
 * This file is part of the Symfony package.
 *
 * (c) Fabien Potencier <fabien@symfony.com>
 *
 * For the full copyright and license information, please view the LICENSE
 * file that was distributed with this source code.
 */

namespace Symfony\Component\Intl\Data\Generator;

use Symfony\Component\Intl\Data\Bundle\Compiler\BundleCompilerInterface;
use Symfony\Component\Intl\Data\Bundle\Reader\BundleEntryReaderInterface;
use Symfony\Component\Intl\Data\Util\ArrayAccessibleResourceBundle;
use Symfony\Component\Intl\Data\Util\LocaleScanner;
use Symfony\Component\Intl\Exception\RuntimeException;

/**
 * The rule for compiling the language bundle.
 *
 * @author Bernhard Schussek <bschussek@gmail.com>
 *
 * @internal
 */
class LanguageDataGenerator extends AbstractDataGenerator
{
    /**
     * Source: https://iso639-3.sil.org/code_tables/639/data.
     */
    private static $preferredAlpha2ToAlpha3Mapping = [
        'ak' => 'aka',
        'ar' => 'ara',
        'ay' => 'aym',
        'az' => 'aze',
        'bo' => 'bod',
        'cr' => 'cre',
        'cs' => 'ces',
        'cy' => 'cym',
        'de' => 'deu',
        'dz' => 'dzo',
        'el' => 'ell',
        'et' => 'est',
        'eu' => 'eus',
        'fa' => 'fas',
        'ff' => 'ful',
        'fr' => 'fra',
        'gn' => 'grn',
        'hy' => 'hye',
        'hr' => 'hrv',
        'ik' => 'ipk',
        'is' => 'isl',
        'iu' => 'iku',
        'ka' => 'kat',
        'kr' => 'kau',
        'kg' => 'kon',
        'kv' => 'kom',
        'ku' => 'kur',
        'lv' => 'lav',
        'mg' => 'mlg',
        'mi' => 'mri',
        'mk' => 'mkd',
        'mn' => 'mon',
        'ms' => 'msa',
        'my' => 'mya',
        'nb' => 'nob',
        'ne' => 'nep',
        'nl' => 'nld',
        'oj' => 'oji',
        'om' => 'orm',
        'or' => 'ori',
        'ps' => 'pus',
        'qu' => 'que',
        'ro' => 'ron',
        'sc' => 'srd',
        'sk' => 'slk',
        'sq' => 'sqi',
        'sr' => 'srp',
        'sw' => 'swa',
        'uz' => 'uzb',
        'yi' => 'yid',
        'za' => 'zha',
        'zh' => 'zho',
    ];
    private static $blacklist = [
        'root' => true, // Absolute root language
        'mul' => true, // Multiple languages
        'mis' => true, // Uncoded language
        'und' => true, // Unknown language
        'zxx' => true, // No linguistic content
    ];

    /**
     * Collects all available language codes.
     *
     * @var string[]
     */
    private $languageCodes = [];

    /**
     * {@inheritdoc}
     */
    protected function scanLocales(LocaleScanner $scanner, $sourceDir)
    {
        return $scanner->scanLocales($sourceDir.'/lang');
    }

    /**
     * {@inheritdoc}
     */
    protected function compileTemporaryBundles(BundleCompilerInterface $compiler, $sourceDir, $tempDir)
    {
        $compiler->compile($sourceDir.'/lang', $tempDir);
        $compiler->compile($sourceDir.'/misc/metadata.txt', $tempDir);
    }

    /**
     * {@inheritdoc}
     */
    protected function preGenerate()
    {
        $this->languageCodes = [];
    }

    /**
     * {@inheritdoc}
     */
    protected function generateDataForLocale(BundleEntryReaderInterface $reader, $tempDir, $displayLocale)
    {
        $localeBundle = $reader->read($tempDir, $displayLocale);

        // isset() on \ResourceBundle returns true even if the value is null
        if (isset($localeBundle['Languages']) && null !== $localeBundle['Languages']) {
            $data = [
                'Version' => $localeBundle['Version'],
                'Names' => self::generateLanguageNames($localeBundle),
            ];

            $this->languageCodes = array_merge($this->languageCodes, array_keys($data['Names']));

            return $data;
        }
    }

    /**
     * {@inheritdoc}
     */
    protected function generateDataForRoot(BundleEntryReaderInterface $reader, $tempDir)
    {
    }

    /**
     * {@inheritdoc}
     */
    protected function generateDataForMeta(BundleEntryReaderInterface $reader, $tempDir)
    {
        $rootBundle = $reader->read($tempDir, 'root');
        $metadataBundle = $reader->read($tempDir, 'metadata');

        $this->languageCodes = array_unique($this->languageCodes);

        sort($this->languageCodes);

        $alpha2ToAlpha3 = $this->generateAlpha2ToAlpha3Mapping($metadataBundle);
        $alpha3ToAlpha2 = array_flip($alpha2ToAlpha3);
        asort($alpha3ToAlpha2);

        return [
            'Version' => $rootBundle['Version'],
            'Languages' => $this->languageCodes,
<<<<<<< HEAD
            'Aliases' => array_column(iterator_to_array($metadataBundle['alias']['language']), 'replacement'),
            'Alpha2ToAlpha3' => $alpha2ToAlpha3,
            'Alpha3ToAlpha2' => $alpha3ToAlpha2,
=======
            'Alpha2ToAlpha3' => $this->generateAlpha2ToAlpha3Mapping($metadataBundle),
>>>>>>> cda8a67d
        ];
    }

    private static function generateLanguageNames(ArrayAccessibleResourceBundle $localeBundle): array
    {
        return array_diff_key(iterator_to_array($localeBundle['Languages']), self::$blacklist);
    }

    private function generateAlpha2ToAlpha3Mapping(ArrayAccessibleResourceBundle $metadataBundle)
    {
        $aliases = iterator_to_array($metadataBundle['alias']['language']);
        $alpha2ToAlpha3 = [];

        foreach ($aliases as $alias => $data) {
            $language = $data['replacement'];
            if (2 === \strlen($language) && 3 === \strlen($alias) && 'overlong' === $data['reason']) {
                if (isset(self::$preferredAlpha2ToAlpha3Mapping[$language])) {
                    // Validate to prevent typos
                    if (!isset($aliases[self::$preferredAlpha2ToAlpha3Mapping[$language]])) {
                        throw new RuntimeException('The statically set three-letter mapping '.self::$preferredAlpha2ToAlpha3Mapping[$language].' for the language code '.$language.' seems to be invalid. Typo?');
                    }

                    $alpha3 = self::$preferredAlpha2ToAlpha3Mapping[$language];
                    $alpha2 = $aliases[$alpha3]['replacement'];

                    if ($language !== $alpha2) {
                        throw new RuntimeException('The statically set three-letter mapping '.$alpha3.' for the language code '.$language.' seems to be an alias for '.$alpha2.'. Wrong mapping?');
                    }

                    $alpha2ToAlpha3[$language] = $alpha3;
                } elseif (isset($alpha2ToAlpha3[$language])) {
                    throw new RuntimeException('Multiple three-letter mappings exist for the language code '.$language.'. Please add one of them to the property $preferredAlpha2ToAlpha3Mapping.');
                } else {
                    $alpha2ToAlpha3[$language] = $alias;
                }
            }
        }

        asort($alpha2ToAlpha3);

        return $alpha2ToAlpha3;
    }
}<|MERGE_RESOLUTION|>--- conflicted
+++ resolved
@@ -169,13 +169,8 @@
         return [
             'Version' => $rootBundle['Version'],
             'Languages' => $this->languageCodes,
-<<<<<<< HEAD
-            'Aliases' => array_column(iterator_to_array($metadataBundle['alias']['language']), 'replacement'),
             'Alpha2ToAlpha3' => $alpha2ToAlpha3,
             'Alpha3ToAlpha2' => $alpha3ToAlpha2,
-=======
-            'Alpha2ToAlpha3' => $this->generateAlpha2ToAlpha3Mapping($metadataBundle),
->>>>>>> cda8a67d
         ];
     }
 
