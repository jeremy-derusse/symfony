--- conflicted
+++ resolved
@@ -608,17 +608,13 @@
      *
      * @return mixed The helper value
      *
-<<<<<<< HEAD
+     * @throws LogicException           if no HelperSet is defined
      * @throws InvalidArgumentException if the helper is not defined
-=======
-     * @throws \LogicException           if no HelperSet is defined
-     * @throws \InvalidArgumentException if the helper is not defined
->>>>>>> 4a065b44
      */
     public function getHelper($name)
     {
         if (null === $this->helperSet) {
-            throw new \LogicException(sprintf('Cannot retrieve helper "%s" because there is no HelperSet defined. Did you forget to add your command to the application or to set the application on the command using the setApplication() method? You can also set the HelperSet directly using the setHelperSet() method.', $name));
+            throw new LogicException(sprintf('Cannot retrieve helper "%s" because there is no HelperSet defined. Did you forget to add your command to the application or to set the application on the command using the setApplication() method? You can also set the HelperSet directly using the setHelperSet() method.', $name));
         }
 
         return $this->helperSet->get($name);
