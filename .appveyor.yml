build: false
clone_depth: 2
clone_folder: c:\projects\symfony

cache:
    - composer.phar
    - .phpunit -> phpunit

init:
    - SET PATH=c:\php;%PATH%
    - SET COMPOSER_NO_INTERACTION=1
    - SET SYMFONY_DEPRECATIONS_HELPER=strict
    - SET ANSICON=121x90 (121x90)
    - SET SYMFONY_PHPUNIT_DISABLE_RESULT_CACHE=1
    - REG ADD "HKEY_CURRENT_USER\Software\Microsoft\Command Processor" /v DelayedExpansion /t REG_DWORD /d 1 /f

install:
    - mkdir c:\php && cd c:\php
    - appveyor DownloadFile https://github.com/symfony/binary-utils/releases/download/v0.1/php-7.2.5-Win32-VC15-x86.zip
    - 7z x php-7.2.5-Win32-VC15-x86.zip -y >nul
    - cd ext
    - appveyor DownloadFile https://github.com/symfony/binary-utils/releases/download/v0.1/php_apcu-5.1.19-7.2-ts-vc15-x86.zip
    - 7z x php_apcu-5.1.19-7.2-ts-vc15-x86.zip -y >nul
    - cd ..
    - copy /Y php.ini-development php.ini-min
    - echo memory_limit=-1 >> php.ini-min
    - echo serialize_precision=-1 >> php.ini-min
    - echo max_execution_time=1200 >> php.ini-min
    - echo post_max_size=4G >> php.ini-min
    - echo upload_max_filesize=4G >> php.ini-min
    - echo date.timezone="America/Los_Angeles" >> php.ini-min
    - echo extension_dir=ext >> php.ini-min
    - echo extension=php_xsl.dll >> php.ini-min
    - copy /Y php.ini-min php.ini-max
    - echo zend_extension=php_opcache.dll >> php.ini-max
    - echo opcache.enable_cli=1 >> php.ini-max
    - echo extension=php_openssl.dll >> php.ini-max
    - echo extension=php_apcu.dll >> php.ini-max
    - echo apc.enable_cli=1 >> php.ini-max
    - echo extension=php_intl.dll >> php.ini-max
    - echo extension=php_mbstring.dll >> php.ini-max
    - echo extension=php_fileinfo.dll >> php.ini-max
    - echo extension=php_pdo_sqlite.dll >> php.ini-max
    - echo extension=php_curl.dll >> php.ini-max
    - copy /Y php.ini-max php.ini
    - cd c:\projects\symfony
    - IF NOT EXIST composer.phar (appveyor DownloadFile https://github.com/composer/composer/releases/download/2.0.0/composer.phar)
    - php composer.phar self-update --2
    - copy /Y .github\composer-config.json %APPDATA%\Composer\config.json
    - git config --global user.email ""
    - git config --global user.name "Symfony"
    - FOR /F "tokens=* USEBACKQ" %%F IN (`bash -c "grep ' VERSION = ' src/Symfony/Component/HttpKernel/Kernel.php | grep -o '[0-9][0-9]*\.[0-9]'"`) DO (SET SYMFONY_VERSION=%%F)
    - php .github/build-packages.php HEAD^ %SYMFONY_VERSION% src\Symfony\Bridge\PhpUnit
    - SET COMPOSER_ROOT_VERSION=%SYMFONY_VERSION%.x-dev
    - php composer.phar update --no-progress --ansi
    - php phpunit install

test_script:
    - SET X=0
    - SET SYMFONY_PHPUNIT_SKIPPED_TESTS=phpunit.skipped
    - copy /Y c:\php\php.ini-min c:\php\php.ini
    - IF %APPVEYOR_REPO_BRANCH:~-2% neq .x (rm -Rf src\Symfony\Bridge\PhpUnit)
<<<<<<< HEAD
    - mv src\Symfony\Component\HttpClient\phpunit.xml.dist src\Symfony\Component\HttpClient\phpunit.xml
    - php phpunit src\Symfony --exclude-group tty,benchmark,intl-data || SET X=!errorlevel!
    - php phpunit src\Symfony\Component\HttpClient || SET X=!errorlevel!
    - copy /Y c:\php\php.ini-max c:\php\php.ini
    - php phpunit src\Symfony --exclude-group tty,benchmark,intl-data || SET X=!errorlevel!
    - php phpunit src\Symfony\Component\HttpClient || SET X=!errorlevel!
=======
    - php phpunit src\Symfony --exclude-group tty,benchmark,intl-data,network,transient-on-windows || SET X=!errorlevel!
    - copy /Y c:\php\php.ini-max c:\php\php.ini
    - php phpunit src\Symfony --exclude-group tty,benchmark,intl-data,network,transient-on-windows || SET X=!errorlevel!
>>>>>>> 366f40a0
    - exit %X%<|MERGE_RESOLUTION|>--- conflicted
+++ resolved
@@ -60,16 +60,10 @@
     - SET SYMFONY_PHPUNIT_SKIPPED_TESTS=phpunit.skipped
     - copy /Y c:\php\php.ini-min c:\php\php.ini
     - IF %APPVEYOR_REPO_BRANCH:~-2% neq .x (rm -Rf src\Symfony\Bridge\PhpUnit)
-<<<<<<< HEAD
     - mv src\Symfony\Component\HttpClient\phpunit.xml.dist src\Symfony\Component\HttpClient\phpunit.xml
-    - php phpunit src\Symfony --exclude-group tty,benchmark,intl-data || SET X=!errorlevel!
+    - php phpunit src\Symfony --exclude-group tty,benchmark,intl-data,network,transient-on-windows || SET X=!errorlevel!
     - php phpunit src\Symfony\Component\HttpClient || SET X=!errorlevel!
     - copy /Y c:\php\php.ini-max c:\php\php.ini
-    - php phpunit src\Symfony --exclude-group tty,benchmark,intl-data || SET X=!errorlevel!
+    - php phpunit src\Symfony --exclude-group tty,benchmark,intl-data,network,transient-on-windows || SET X=!errorlevel!
     - php phpunit src\Symfony\Component\HttpClient || SET X=!errorlevel!
-=======
-    - php phpunit src\Symfony --exclude-group tty,benchmark,intl-data,network,transient-on-windows || SET X=!errorlevel!
-    - copy /Y c:\php\php.ini-max c:\php\php.ini
-    - php phpunit src\Symfony --exclude-group tty,benchmark,intl-data,network,transient-on-windows || SET X=!errorlevel!
->>>>>>> 366f40a0
     - exit %X%