--- conflicted
+++ resolved
@@ -190,12 +190,8 @@
                 abstract_arg('Receivers'),
                 service('messenger.routable_message_bus'),
                 service('event_dispatcher'),
-<<<<<<< HEAD
-                service('logger'),
+                service('logger')->nullOnInvalid(),
                 service('messenger.transport.native_php_serializer')->nullOnInvalid(),
-=======
-                service('logger')->nullOnInvalid(),
->>>>>>> 6eff7f04
             ])
             ->tag('console.command')
             ->tag('monolog.logger', ['channel' => 'messenger'])
