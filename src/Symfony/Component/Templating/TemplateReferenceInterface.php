<?php

/*
 * This file is part of the Symfony package.
 *
 * (c) Fabien Potencier <fabien@symfony.com>
 *
 * For the full copyright and license information, please view the LICENSE
 * file that was distributed with this source code.
 */

namespace Symfony\Component\Templating;

/**
 * Interface to be implemented by all templates.
 *
 * @author Victor Berchet <victor@suumit.com>
 *
 * @api
 */
interface TemplateReferenceInterface
{
    /**
     * Gets the template parameters.
     *
     * @return array An array of parameters
     *
     * @api
     */
    public function all();

    /**
     * Sets a template parameter.
     *
     * @param string $name  The parameter name
     * @param string $value The parameter value
     *
     * @return TemplateReferenceInterface The TemplateReferenceInterface instance
     *
<<<<<<< HEAD
     * @throws  \InvalidArgumentException if the parameter name is not supported
=======
     * @throws \InvalidArgumentException if the parameter is not defined
>>>>>>> be81a1d1
     *
     * @api
     */
    public function set($name, $value);

    /**
     * Gets a template parameter.
     *
     * @param string $name The parameter name
     *
     * @return string The parameter value
     *
<<<<<<< HEAD
     * @throws  \InvalidArgumentException if the parameter name is not supported
=======
     * @throws \InvalidArgumentException if the parameter is not defined
>>>>>>> be81a1d1
     *
     * @api
     */
    public function get($name);

    /**
     * Returns the path to the template.
     *
     * By default, it just returns the template name.
     *
     * @return string A path to the template or a resource
     *
     * @api
     */
    public function getPath();

    /**
     * Returns the "logical" template name.
     *
     * The template name acts as a unique identifier for the template.
     *
     * @return string The template name
     *
     * @api
     */
    public function getLogicalName();

    /**
     * Returns the string representation as shortcut for getLogicalName().
     *
     * Alias of getLogicalName().
     *
     * @return string The template name
     *
     * @api
     */
    public function __toString();
}<|MERGE_RESOLUTION|>--- conflicted
+++ resolved
@@ -37,11 +37,7 @@
      *
      * @return TemplateReferenceInterface The TemplateReferenceInterface instance
      *
-<<<<<<< HEAD
-     * @throws  \InvalidArgumentException if the parameter name is not supported
-=======
-     * @throws \InvalidArgumentException if the parameter is not defined
->>>>>>> be81a1d1
+     * @throws \InvalidArgumentException if the parameter name is not supported
      *
      * @api
      */
@@ -54,11 +50,7 @@
      *
      * @return string The parameter value
      *
-<<<<<<< HEAD
-     * @throws  \InvalidArgumentException if the parameter name is not supported
-=======
-     * @throws \InvalidArgumentException if the parameter is not defined
->>>>>>> be81a1d1
+     * @throws \InvalidArgumentException if the parameter name is not supported
      *
      * @api
      */
