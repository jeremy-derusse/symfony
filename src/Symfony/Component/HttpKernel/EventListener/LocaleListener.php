--- conflicted
+++ resolved
@@ -31,12 +31,6 @@
     private $requestStack;
 
     /**
-<<<<<<< HEAD
-     * Constructor.
-=======
-     * RequestStack will become required in 3.0.
->>>>>>> d4cbc70c
-     *
      * @param RequestStack                      $requestStack  A RequestStack instance
      * @param string                            $defaultLocale The default locale
      * @param RequestContextAwareInterface|null $router        The router
