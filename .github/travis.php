--- conflicted
+++ resolved
@@ -37,11 +37,7 @@
     file_put_contents($dir.'/composer.json', $json);
     passthru("cd $dir && tar -cf package.tar --exclude='package.tar' *");
 
-<<<<<<< HEAD
-    $package->version = 'master' !== $version ? $version.'.x-dev' : 'dev-master';
-=======
-    $package->version = $version.'.999';
->>>>>>> 949b6a4c
+    $package->version = 'master' !== $version ? $version.'.999' : 'dev-master';
     $package->dist['type'] = 'tar';
     $package->dist['url'] = 'file://'.dirname(__DIR__)."/$dir/package.tar";
 
