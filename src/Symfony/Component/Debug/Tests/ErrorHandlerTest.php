--- conflicted
+++ resolved
@@ -214,25 +214,14 @@
 
             $logger = $this->getMock('Psr\Log\LoggerInterface');
 
-<<<<<<< HEAD
             $that = $this;
-            $warnArgCheck = function($message, $context) use ($that) {
+            $warnArgCheck = function ($message, $context) use ($that) {
                 $that->assertEquals('foo', $message);
                 $that->assertArrayHasKey('type', $context);
                 $that->assertEquals($context['type'], ErrorHandler::TYPE_DEPRECATION);
                 $that->assertArrayHasKey('stack', $context);
                 $that->assertInternalType('array', $context['stack']);
             };
-=======
-        $that = $this;
-        $warnArgCheck = function ($message, $context) use ($that) {
-            $that->assertEquals('foo', $message);
-            $that->assertArrayHasKey('type', $context);
-            $that->assertEquals($context['type'], ErrorHandler::TYPE_DEPRECATION);
-            $that->assertArrayHasKey('stack', $context);
-            $that->assertInternalType('array', $context['stack']);
-        };
->>>>>>> ec9c6e05
 
             $logger
                 ->expects($this->once())
