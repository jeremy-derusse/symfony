<?php

/*
 * This file is part of the Symfony package.
 *
 * (c) Fabien Potencier <fabien@symfony.com>
 *
 * For the full copyright and license information, please view the LICENSE
 * file that was distributed with this source code.
 */

namespace Symfony\Bridge\Twig\Tests\Extension;

use PHPUnit\Framework\TestCase;
use Symfony\Bridge\Twig\Extension\CodeExtension;
use Symfony\Component\HttpKernel\Debug\FileLinkFormatter;
use Twig\Environment;
use Twig\Loader\ArrayLoader;

class CodeExtensionTest extends TestCase
{
    public function testFormatFile()
    {
        $expected = sprintf('<a href="proto://foobar%s#&amp;line=25" title="Click to open this file" class="file_link">%s at line 25</a>', substr(__FILE__, 5), __FILE__);
        $this->assertEquals($expected, $this->getExtension()->formatFile(__FILE__, 25));
    }

    public function testFileRelative()
    {
        $this->assertEquals('file.txt', $this->getExtension()->getFileRelative(\DIRECTORY_SEPARATOR.'project'.\DIRECTORY_SEPARATOR.'file.txt'));
    }

    public function testClassAbbreviationIntegration()
    {
        $data = [
            'fqcn' => 'F\Q\N\Foo',
            'xss' => '<script>',
        ];

        $template = <<<'TWIG'
{{ 'Bare'|abbr_class }}
{{ fqcn|abbr_class }}
{{ xss|abbr_class }}
TWIG;

        $expected = <<<'HTML'
<abbr title="Bare">Bare</abbr>
<abbr title="F\Q\N\Foo">Foo</abbr>
<abbr title="&lt;script&gt;">&lt;script&gt;</abbr>
HTML;

        $this->assertEquals($expected, $this->render($template, $data));
    }

    public function testMethodAbbreviationIntegration()
    {
        $data = [
            'fqcn' => 'F\Q\N\Foo::Method',
            'xss' => '<script>',
        ];

        $template = <<<'TWIG'
{{ 'Bare::Method'|abbr_method }}
{{ fqcn|abbr_method }}
{{ 'Closure'|abbr_method }}
{{ 'Method'|abbr_method }}
{{ xss|abbr_method }}
TWIG;

        $expected = <<<'HTML'
<abbr title="Bare">Bare</abbr>::Method()
<abbr title="F\Q\N\Foo">Foo</abbr>::Method()
<abbr title="Closure">Closure</abbr>
<abbr title="Method">Method</abbr>()
<abbr title="&lt;script&gt;">&lt;script&gt;</abbr>()
HTML;

        $this->assertEquals($expected, $this->render($template, $data));
    }

<<<<<<< HEAD
    public static function getClassNameProvider(): array
=======
    public function testFormatArgsIntegration()
>>>>>>> 5d095d5f
    {
        $data = [
            'args' => [
                ['object', 'Foo'],
                ['array', [['string', 'foo'], ['null']]],
                ['resource'],
                ['string', 'bar'],
                ['int', 123],
                ['bool', true],
            ],
            'xss' => [
                ['object', '<Foo>'],
                ['array', [['string', '<foo>']]],
                ['string', '<bar>'],
                ['int', 123],
                ['bool', true],
                ['<xss>', '<script>'],
            ],
        ];

        $template = <<<'TWIG'
{{ args|format_args }}
{{ xss|format_args }}
{{ args|format_args_as_text }}
{{ xss|format_args_as_text }}
TWIG;

        $expected = <<<'HTML'
<em>object</em>(<abbr title="Foo">Foo</abbr>), <em>array</em>('foo', <em>null</em>), <em>resource</em>, 'bar', 123, true
<em>object</em>(<abbr title="&lt;Foo&gt;">&lt;Foo&gt;</abbr>), <em>array</em>('&lt;foo&gt;'), '&lt;bar&gt;', 123, true, '&lt;script&gt;'
object(Foo), array(&#039;foo&#039;, null), resource, &#039;bar&#039;, 123, true
object(&amp;lt;Foo&amp;gt;), array(&#039;&amp;lt;foo&amp;gt;&#039;), &#039;&amp;lt;bar&amp;gt;&#039;, 123, true, &#039;&amp;lt;script&amp;gt;&#039;
HTML;

        $this->assertEquals($expected, $this->render($template, $data));
    }


    public function testFormatFileIntegration()
    {
        $template = <<<'TWIG'
{{ 'foo/bar/baz.php'|format_file(21) }}
{{ '<script>'|format_file('<script21>') }}
TWIG;

        $expected = <<<'HTML'
<a href="proto://foo/bar/baz.php#&amp;line=21" title="Click to open this file" class="file_link">foo/bar/baz.php at line 21</a>
<a href="proto://&lt;script&gt;#&amp;line=0" title="Click to open this file" class="file_link">&lt;script&gt;</a>
HTML;

        $this->assertEquals($expected, $this->render($template));
    }

<<<<<<< HEAD
    public static function getMethodNameProvider(): array
=======
    public function testFormatFileFromTextIntegration()
>>>>>>> 5d095d5f
    {
        $template = <<<'TWIG'
{{ 'in "foo/bar/baz.php" at line 21'|format_file_from_text }}
{{ 'in &quot;foo/bar/baz.php&quot; on line 21'|format_file_from_text }}
{{ 'in "<script>" on line 21'|format_file_from_text }}
TWIG;

        $expected = <<<'HTML'
in <a href="proto://foo/bar/baz.php#&amp;line=21" title="Click to open this file" class="file_link">foo/bar/baz.php at line 21</a>
in <a href="proto://foo/bar/baz.php#&amp;line=21" title="Click to open this file" class="file_link">foo/bar/baz.php at line 21</a>
in <a href="proto://&lt;script&gt;#&amp;line=21" title="Click to open this file" class="file_link">&lt;script&gt; at line 21</a>
HTML;

        $this->assertEquals($expected, $this->render($template));
    }

    protected function getExtension(): CodeExtension
    {
        return new CodeExtension(new FileLinkFormatter('proto://%f#&line=%l&'.substr(__FILE__, 0, 5).'>foobar'), \DIRECTORY_SEPARATOR.'project', 'UTF-8');
    }

    private function render(string $template, array $context = [])
    {
        $twig = new Environment(
            new ArrayLoader(['index' => $template]),
            ['debug' => true]
        );
        $twig->addExtension($this->getExtension());

        return $twig->render('index', $context);
    }
}<|MERGE_RESOLUTION|>--- conflicted
+++ resolved
@@ -78,11 +78,7 @@
         $this->assertEquals($expected, $this->render($template, $data));
     }
 
-<<<<<<< HEAD
-    public static function getClassNameProvider(): array
-=======
     public function testFormatArgsIntegration()
->>>>>>> 5d095d5f
     {
         $data = [
             'args' => [
@@ -125,22 +121,16 @@
     {
         $template = <<<'TWIG'
 {{ 'foo/bar/baz.php'|format_file(21) }}
-{{ '<script>'|format_file('<script21>') }}
 TWIG;
 
         $expected = <<<'HTML'
 <a href="proto://foo/bar/baz.php#&amp;line=21" title="Click to open this file" class="file_link">foo/bar/baz.php at line 21</a>
-<a href="proto://&lt;script&gt;#&amp;line=0" title="Click to open this file" class="file_link">&lt;script&gt;</a>
 HTML;
 
         $this->assertEquals($expected, $this->render($template));
     }
 
-<<<<<<< HEAD
-    public static function getMethodNameProvider(): array
-=======
     public function testFormatFileFromTextIntegration()
->>>>>>> 5d095d5f
     {
         $template = <<<'TWIG'
 {{ 'in "foo/bar/baz.php" at line 21'|format_file_from_text }}
