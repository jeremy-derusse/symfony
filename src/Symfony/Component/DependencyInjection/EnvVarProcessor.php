--- conflicted
+++ resolved
@@ -283,13 +283,8 @@
                     $value = $this->container->getParameter($match[1]);
                 }
 
-<<<<<<< HEAD
-                if (!is_scalar($value)) {
+                if (!\is_scalar($value)) {
                     throw new RuntimeException(sprintf('Parameter "%s" found when resolving env var "%s" must be scalar, "%s" given.', $match[1], $name, get_debug_type($value)));
-=======
-                if (!\is_scalar($value)) {
-                    throw new RuntimeException(sprintf('Parameter "%s" found when resolving env var "%s" must be scalar, "%s" given.', $match[1], $name, \gettype($value)));
->>>>>>> 0c38f367
                 }
 
                 return $value;
