<?php

/*
 * This file is part of the Symfony package.
 *
 * (c) Fabien Potencier <fabien@symfony.com>
 *
 * For the full copyright and license information, please view the LICENSE
 * file that was distributed with this source code.
 */

namespace Symfony\Component\BrowserKit;

use Symfony\Component\BrowserKit\Exception\BadMethodCallException;
use Symfony\Component\DomCrawler\Crawler;
use Symfony\Component\DomCrawler\Form;
use Symfony\Component\DomCrawler\Link;
use Symfony\Component\Process\PhpProcess;

/**
 * Simulates a browser.
 *
 * To make the actual request, you need to implement the doRequest() method.
 *
 * If you want to be able to run requests in their own process (insulated flag),
 * you need to also implement the getScript() method.
 *
 * @author Fabien Potencier <fabien@symfony.com>
 */
abstract class AbstractBrowser
{
    protected $history;
    protected $cookieJar;
    protected $server = [];
    protected $internalRequest;
    protected $request;
    protected $internalResponse;
    protected $response;
    protected $crawler;
    protected $insulated = false;
    protected $redirect;
    protected $followRedirects = true;
    protected $followMetaRefresh = false;

    private int $maxRedirects = -1;
    private int $redirectCount = 0;
    private array $redirects = [];
    private bool $isMainRequest = true;

    /**
     * @param array $server The server parameters (equivalent of $_SERVER)
     */
    public function __construct(array $server = [], History $history = null, CookieJar $cookieJar = null)
    {
        $this->setServerParameters($server);
        $this->history = $history ?? new History();
        $this->cookieJar = $cookieJar ?? new CookieJar();
    }

    /**
     * Sets whether to automatically follow redirects or not.
     */
    public function followRedirects(bool $followRedirects = true)
    {
        $this->followRedirects = $followRedirects;
    }

    /**
     * Sets whether to automatically follow meta refresh redirects or not.
     */
    public function followMetaRefresh(bool $followMetaRefresh = true)
    {
        $this->followMetaRefresh = $followMetaRefresh;
    }

    /**
     * Returns whether client automatically follows redirects or not.
     *
     * @return bool
     */
    public function isFollowingRedirects()
    {
        return $this->followRedirects;
    }

    /**
     * Sets the maximum number of redirects that crawler can follow.
     */
    public function setMaxRedirects(int $maxRedirects)
    {
        $this->maxRedirects = $maxRedirects < 0 ? -1 : $maxRedirects;
        $this->followRedirects = -1 != $this->maxRedirects;
    }

    /**
     * Returns the maximum number of redirects that crawler can follow.
     *
     * @return int
     */
    public function getMaxRedirects()
    {
        return $this->maxRedirects;
    }

    /**
     * Sets the insulated flag.
     *
     * @throws \RuntimeException When Symfony Process Component is not installed
     */
    public function insulate(bool $insulated = true)
    {
        if ($insulated && !class_exists(\Symfony\Component\Process\Process::class)) {
            throw new \LogicException('Unable to isolate requests as the Symfony Process Component is not installed.');
        }

        $this->insulated = $insulated;
    }

    /**
     * Sets server parameters.
     */
    public function setServerParameters(array $server)
    {
        $this->server = array_merge([
            'HTTP_USER_AGENT' => 'Symfony BrowserKit',
        ], $server);
    }

    /**
     * Sets single server parameter.
     */
    public function setServerParameter(string $key, string $value)
    {
        $this->server[$key] = $value;
    }

    /**
     * Gets single server parameter for specified key.
     *
<<<<<<< HEAD
     * @return mixed A value of the parameter
=======
     * @param mixed $default A default value when key is undefined
     *
     * @return mixed
>>>>>>> 09a8d4a0
     */
    public function getServerParameter(string $key, mixed $default = '')
    {
        return $this->server[$key] ?? $default;
    }

    public function xmlHttpRequest(string $method, string $uri, array $parameters = [], array $files = [], array $server = [], string $content = null, bool $changeHistory = true): Crawler
    {
        $this->setServerParameter('HTTP_X_REQUESTED_WITH', 'XMLHttpRequest');

        try {
            return $this->request($method, $uri, $parameters, $files, $server, $content, $changeHistory);
        } finally {
            unset($this->server['HTTP_X_REQUESTED_WITH']);
        }
    }

    /**
     * Converts the request parameters into a JSON string and uses it as request content.
     */
    public function jsonRequest(string $method, string $uri, array $parameters = [], array $server = [], bool $changeHistory = true): Crawler
    {
        $content = json_encode($parameters);

        $this->setServerParameter('CONTENT_TYPE', 'application/json');
        $this->setServerParameter('HTTP_ACCEPT', 'application/json');

        try {
            return $this->request($method, $uri, [], [], $server, $content, $changeHistory);
        } finally {
            unset($this->server['CONTENT_TYPE']);
            unset($this->server['HTTP_ACCEPT']);
        }
    }

    /**
     * Returns the History instance.
     *
     * @return History
     */
    public function getHistory()
    {
        return $this->history;
    }

    /**
     * Returns the CookieJar instance.
     *
     * @return CookieJar
     */
    public function getCookieJar()
    {
        return $this->cookieJar;
    }

    /**
     * Returns the current Crawler instance.
     *
     * @return Crawler
     */
    public function getCrawler()
    {
        if (null === $this->crawler) {
            throw new BadMethodCallException(sprintf('The "request()" method must be called before "%s()".', __METHOD__));
        }

        return $this->crawler;
    }

    /**
     * Returns the current BrowserKit Response instance.
     *
     * @return Response
     */
    public function getInternalResponse()
    {
        if (null === $this->internalResponse) {
            throw new BadMethodCallException(sprintf('The "request()" method must be called before "%s()".', __METHOD__));
        }

        return $this->internalResponse;
    }

    /**
     * Returns the current origin response instance.
     *
     * The origin response is the response instance that is returned
     * by the code that handles requests.
     *
     * @return object
     *
     * @see doRequest()
     */
    public function getResponse()
    {
        if (null === $this->response) {
            throw new BadMethodCallException(sprintf('The "request()" method must be called before "%s()".', __METHOD__));
        }

        return $this->response;
    }

    /**
     * Returns the current BrowserKit Request instance.
     *
     * @return Request
     */
    public function getInternalRequest()
    {
        if (null === $this->internalRequest) {
            throw new BadMethodCallException(sprintf('The "request()" method must be called before "%s()".', __METHOD__));
        }

        return $this->internalRequest;
    }

    /**
     * Returns the current origin Request instance.
     *
     * The origin request is the request instance that is sent
     * to the code that handles requests.
     *
     * @return object
     *
     * @see doRequest()
     */
    public function getRequest()
    {
        if (null === $this->request) {
            throw new BadMethodCallException(sprintf('The "request()" method must be called before "%s()".', __METHOD__));
        }

        return $this->request;
    }

    /**
     * Clicks on a given link.
     *
     * @return Crawler
     */
    public function click(Link $link)
    {
        if ($link instanceof Form) {
            return $this->submit($link);
        }

        return $this->request($link->getMethod(), $link->getUri());
    }

    /**
     * Clicks the first link (or clickable image) that contains the given text.
     *
     * @param string $linkText The text of the link or the alt attribute of the clickable image
     */
    public function clickLink(string $linkText): Crawler
    {
        if (null === $this->crawler) {
            throw new BadMethodCallException(sprintf('The "request()" method must be called before "%s()".', __METHOD__));
        }

        return $this->click($this->crawler->selectLink($linkText)->link());
    }

    /**
     * Submits a form.
     *
     * @param array $values           An array of form field values
     * @param array $serverParameters An array of server parameters
     *
     * @return Crawler
     */
    public function submit(Form $form, array $values = [], array $serverParameters = [])
    {
        $form->setValues($values);

        return $this->request($form->getMethod(), $form->getUri(), $form->getPhpValues(), $form->getPhpFiles(), $serverParameters);
    }

    /**
     * Finds the first form that contains a button with the given content and
     * uses it to submit the given form field values.
     *
     * @param string $button           The text content, id, value or name of the form <button> or <input type="submit">
     * @param array  $fieldValues      Use this syntax: ['my_form[name]' => '...', 'my_form[email]' => '...']
     * @param string $method           The HTTP method used to submit the form
     * @param array  $serverParameters These values override the ones stored in $_SERVER (HTTP headers must include an HTTP_ prefix as PHP does)
     */
    public function submitForm(string $button, array $fieldValues = [], string $method = 'POST', array $serverParameters = []): Crawler
    {
        if (null === $this->crawler) {
            throw new BadMethodCallException(sprintf('The "request()" method must be called before "%s()".', __METHOD__));
        }

        $buttonNode = $this->crawler->selectButton($button);
        $form = $buttonNode->form($fieldValues, $method);

        return $this->submit($form, [], $serverParameters);
    }

    /**
     * Calls a URI.
     *
     * @param string $method        The request method
     * @param string $uri           The URI to fetch
     * @param array  $parameters    The Request parameters
     * @param array  $files         The files
     * @param array  $server        The server parameters (HTTP headers are referenced with an HTTP_ prefix as PHP does)
     * @param string $content       The raw body data
     * @param bool   $changeHistory Whether to update the history or not (only used internally for back(), forward(), and reload())
     *
     * @return Crawler
     */
    public function request(string $method, string $uri, array $parameters = [], array $files = [], array $server = [], string $content = null, bool $changeHistory = true)
    {
        if ($this->isMainRequest) {
            $this->redirectCount = 0;
        } else {
            ++$this->redirectCount;
        }

        $originalUri = $uri;

        $uri = $this->getAbsoluteUri($uri);

        $server = array_merge($this->server, $server);

        if (!empty($server['HTTP_HOST']) && null === parse_url($originalUri, \PHP_URL_HOST)) {
            $uri = preg_replace('{^(https?\://)'.preg_quote($this->extractHost($uri)).'}', '${1}'.$server['HTTP_HOST'], $uri);
        }

        if (isset($server['HTTPS']) && null === parse_url($originalUri, \PHP_URL_SCHEME)) {
            $uri = preg_replace('{^'.parse_url($uri, \PHP_URL_SCHEME).'}', $server['HTTPS'] ? 'https' : 'http', $uri);
        }

        if (!isset($server['HTTP_REFERER']) && !$this->history->isEmpty()) {
            $server['HTTP_REFERER'] = $this->history->current()->getUri();
        }

        if (empty($server['HTTP_HOST'])) {
            $server['HTTP_HOST'] = $this->extractHost($uri);
        }

        $server['HTTPS'] = 'https' == parse_url($uri, \PHP_URL_SCHEME);

        $this->internalRequest = new Request($uri, $method, $parameters, $files, $this->cookieJar->allValues($uri), $server, $content);

        $this->request = $this->filterRequest($this->internalRequest);

        if (true === $changeHistory) {
            $this->history->add($this->internalRequest);
        }

        if ($this->insulated) {
            $this->response = $this->doRequestInProcess($this->request);
        } else {
            $this->response = $this->doRequest($this->request);
        }

        $this->internalResponse = $this->filterResponse($this->response);

        $this->cookieJar->updateFromResponse($this->internalResponse, $uri);

        $status = $this->internalResponse->getStatusCode();

        if ($status >= 300 && $status < 400) {
            $this->redirect = $this->internalResponse->getHeader('Location');
        } else {
            $this->redirect = null;
        }

        if ($this->followRedirects && $this->redirect) {
            $this->redirects[serialize($this->history->current())] = true;

            return $this->crawler = $this->followRedirect();
        }

        $this->crawler = $this->createCrawlerFromContent($this->internalRequest->getUri(), $this->internalResponse->getContent(), $this->internalResponse->getHeader('Content-Type') ?? '');

        // Check for meta refresh redirect
        if ($this->followMetaRefresh && null !== $redirect = $this->getMetaRefreshUrl()) {
            $this->redirect = $redirect;
            $this->redirects[serialize($this->history->current())] = true;
            $this->crawler = $this->followRedirect();
        }

        return $this->crawler;
    }

    /**
     * Makes a request in another process.
     *
     * @return object
     *
     * @throws \RuntimeException When processing returns exit code
     */
    protected function doRequestInProcess(object $request)
    {
        $deprecationsFile = tempnam(sys_get_temp_dir(), 'deprec');
        putenv('SYMFONY_DEPRECATIONS_SERIALIZE='.$deprecationsFile);
        $_ENV['SYMFONY_DEPRECATIONS_SERIALIZE'] = $deprecationsFile;
        $process = new PhpProcess($this->getScript($request), null, null);
        $process->run();

        if (file_exists($deprecationsFile)) {
            $deprecations = file_get_contents($deprecationsFile);
            unlink($deprecationsFile);
            foreach ($deprecations ? unserialize($deprecations) : [] as $deprecation) {
                if ($deprecation[0]) {
                    // unsilenced on purpose
                    trigger_error($deprecation[1], \E_USER_DEPRECATED);
                } else {
                    @trigger_error($deprecation[1], \E_USER_DEPRECATED);
                }
            }
        }

        if (!$process->isSuccessful() || !preg_match('/^O\:\d+\:/', $process->getOutput())) {
            throw new \RuntimeException(sprintf('OUTPUT: %s ERROR OUTPUT: %s.', $process->getOutput(), $process->getErrorOutput()));
        }

        return unserialize($process->getOutput());
    }

    /**
     * Makes a request.
     *
     * @return object
     */
    abstract protected function doRequest(object $request);

    /**
     * Returns the script to execute when the request must be insulated.
     *
     * @param object $request An origin request instance
     *
     * @throws \LogicException When this abstract class is not implemented
     */
    protected function getScript(object $request)
    {
        throw new \LogicException('To insulate requests, you need to override the getScript() method.');
    }

    /**
     * Filters the BrowserKit request to the origin one.
     *
     * @return object
     */
    protected function filterRequest(Request $request)
    {
        return $request;
    }

    /**
     * Filters the origin response to the BrowserKit one.
     *
     * @return Response
     */
    protected function filterResponse(object $response)
    {
        return $response;
    }

    /**
     * Creates a crawler.
     *
     * This method returns null if the DomCrawler component is not available.
     *
     * @return Crawler|null
     */
    protected function createCrawlerFromContent(string $uri, string $content, string $type)
    {
        if (!class_exists(Crawler::class)) {
            return null;
        }

        $crawler = new Crawler(null, $uri);
        $crawler->addContent($content, $type);

        return $crawler;
    }

    /**
     * Goes back in the browser history.
     *
     * @return Crawler
     */
    public function back()
    {
        do {
            $request = $this->history->back();
        } while (\array_key_exists(serialize($request), $this->redirects));

        return $this->requestFromRequest($request, false);
    }

    /**
     * Goes forward in the browser history.
     *
     * @return Crawler
     */
    public function forward()
    {
        do {
            $request = $this->history->forward();
        } while (\array_key_exists(serialize($request), $this->redirects));

        return $this->requestFromRequest($request, false);
    }

    /**
     * Reloads the current browser.
     *
     * @return Crawler
     */
    public function reload()
    {
        return $this->requestFromRequest($this->history->current(), false);
    }

    /**
     * Follow redirects?
     *
     * @return Crawler
     *
     * @throws \LogicException If request was not a redirect
     */
    public function followRedirect()
    {
        if (empty($this->redirect)) {
            throw new \LogicException('The request was not redirected.');
        }

        if (-1 !== $this->maxRedirects) {
            if ($this->redirectCount > $this->maxRedirects) {
                $this->redirectCount = 0;
                throw new \LogicException(sprintf('The maximum number (%d) of redirections was reached.', $this->maxRedirects));
            }
        }

        $request = $this->internalRequest;

        if (\in_array($this->internalResponse->getStatusCode(), [301, 302, 303])) {
            $method = 'GET';
            $files = [];
            $content = null;
        } else {
            $method = $request->getMethod();
            $files = $request->getFiles();
            $content = $request->getContent();
        }

        if ('GET' === strtoupper($method)) {
            // Don't forward parameters for GET request as it should reach the redirection URI
            $parameters = [];
        } else {
            $parameters = $request->getParameters();
        }

        $server = $request->getServer();
        $server = $this->updateServerFromUri($server, $this->redirect);

        $this->isMainRequest = false;

        $response = $this->request($method, $this->redirect, $parameters, $files, $server, $content);

        $this->isMainRequest = true;

        return $response;
    }

    /**
     * @see https://dev.w3.org/html5/spec-preview/the-meta-element.html#attr-meta-http-equiv-refresh
     */
    private function getMetaRefreshUrl(): ?string
    {
        $metaRefresh = $this->getCrawler()->filter('head meta[http-equiv="refresh"]');
        foreach ($metaRefresh->extract(['content']) as $content) {
            if (preg_match('/^\s*0\s*;\s*URL\s*=\s*(?|\'([^\']++)|"([^"]++)|([^\'"].*))/i', $content, $m)) {
                return str_replace("\t\r\n", '', rtrim($m[1]));
            }
        }

        return null;
    }

    /**
     * Restarts the client.
     *
     * It flushes history and all cookies.
     */
    public function restart()
    {
        $this->cookieJar->clear();
        $this->history->clear();
    }

    /**
     * Takes a URI and converts it to absolute if it is not already absolute.
     *
     * @return string An absolute URI
     */
    protected function getAbsoluteUri(string $uri)
    {
        // already absolute?
        if (0 === strpos($uri, 'http://') || 0 === strpos($uri, 'https://')) {
            return $uri;
        }

        if (!$this->history->isEmpty()) {
            $currentUri = $this->history->current()->getUri();
        } else {
            $currentUri = sprintf('http%s://%s/',
                isset($this->server['HTTPS']) ? 's' : '',
                $this->server['HTTP_HOST'] ?? 'localhost'
            );
        }

        // protocol relative URL
        if (0 === strpos($uri, '//')) {
            return parse_url($currentUri, \PHP_URL_SCHEME).':'.$uri;
        }

        // anchor or query string parameters?
        if (!$uri || '#' == $uri[0] || '?' == $uri[0]) {
            return preg_replace('/[#?].*?$/', '', $currentUri).$uri;
        }

        if ('/' !== $uri[0]) {
            $path = parse_url($currentUri, \PHP_URL_PATH);

            if ('/' !== substr($path, -1)) {
                $path = substr($path, 0, strrpos($path, '/') + 1);
            }

            $uri = $path.$uri;
        }

        return preg_replace('#^(.*?//[^/]+)\/.*$#', '$1', $currentUri).$uri;
    }

    /**
     * Makes a request from a Request object directly.
     *
     * @param bool $changeHistory Whether to update the history or not (only used internally for back(), forward(), and reload())
     *
     * @return Crawler
     */
    protected function requestFromRequest(Request $request, bool $changeHistory = true)
    {
        return $this->request($request->getMethod(), $request->getUri(), $request->getParameters(), $request->getFiles(), $request->getServer(), $request->getContent(), $changeHistory);
    }

    private function updateServerFromUri(array $server, string $uri): array
    {
        $server['HTTP_HOST'] = $this->extractHost($uri);
        $scheme = parse_url($uri, \PHP_URL_SCHEME);
        $server['HTTPS'] = null === $scheme ? $server['HTTPS'] : 'https' == $scheme;
        unset($server['HTTP_IF_NONE_MATCH'], $server['HTTP_IF_MODIFIED_SINCE']);

        return $server;
    }

    private function extractHost(string $uri): ?string
    {
        $host = parse_url($uri, \PHP_URL_HOST);

        if ($port = parse_url($uri, \PHP_URL_PORT)) {
            return $host.':'.$port;
        }

        return $host;
    }
}<|MERGE_RESOLUTION|>--- conflicted
+++ resolved
@@ -137,13 +137,7 @@
     /**
      * Gets single server parameter for specified key.
      *
-<<<<<<< HEAD
-     * @return mixed A value of the parameter
-=======
-     * @param mixed $default A default value when key is undefined
-     *
      * @return mixed
->>>>>>> 09a8d4a0
      */
     public function getServerParameter(string $key, mixed $default = '')
     {
