--- conflicted
+++ resolved
@@ -34,28 +34,15 @@
         "symfony/routing": "^5.3|^6.0"
     },
     "require-dev": {
-<<<<<<< HEAD
         "doctrine/annotations": "^1.13.1",
         "doctrine/cache": "^1.11|^2.0",
-        "doctrine/persistence": "^1.3|^2.0",
+        "doctrine/persistence": "^1.3|^2|^3",
         "symfony/asset": "^5.3|^6.0",
         "symfony/browser-kit": "^5.4|^6.0",
         "symfony/console": "^5.4|^6.0",
         "symfony/css-selector": "^4.4|^5.0|^6.0",
         "symfony/dom-crawler": "^4.4.30|^5.3.7|^6.0",
         "symfony/dotenv": "^5.1|^6.0",
-=======
-        "doctrine/annotations": "^1.10.4",
-        "doctrine/cache": "^1.0|^2.0",
-        "doctrine/persistence": "^1.3|^2|^3",
-        "paragonie/sodium_compat": "^1.8",
-        "symfony/asset": "^3.4|^4.0|^5.0",
-        "symfony/browser-kit": "^4.3|^5.0",
-        "symfony/console": "^4.4.21|^5.0",
-        "symfony/css-selector": "^3.4|^4.0|^5.0",
-        "symfony/dom-crawler": "^4.4.30|^5.3.7",
-        "symfony/dotenv": "^4.3.6|^5.0",
->>>>>>> 8d24d0a2
         "symfony/polyfill-intl-icu": "~1.0",
         "symfony/form": "^5.2|^6.0",
         "symfony/expression-language": "^4.4|^5.0|^6.0",
