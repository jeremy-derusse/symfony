{
    "name": "symfony/cache",
    "type": "library",
    "description": "Provides an extended PSR-6, PSR-16 (and tags) implementation",
    "keywords": ["caching", "psr6"],
    "homepage": "https://symfony.com",
    "license": "MIT",
    "authors": [
        {
            "name": "Nicolas Grekas",
            "email": "p@tchwork.com"
        },
        {
            "name": "Symfony Community",
            "homepage": "https://symfony.com/contributors"
        }
    ],
    "provide": {
        "psr/cache-implementation": "1.0|2.0",
        "psr/simple-cache-implementation": "1.0",
        "symfony/cache-implementation": "1.0|2.0"
    },
    "require": {
        "php": ">=7.2.5",
        "psr/cache": "^1.0|^2.0",
<<<<<<< HEAD
        "psr/log": "^1.1",
=======
        "psr/log": "^1|^2|^3",
>>>>>>> 39c02d6b
        "symfony/cache-contracts": "^1.1.7|^2",
        "symfony/polyfill-php80": "^1.15",
        "symfony/service-contracts": "^1.1|^2",
        "symfony/var-exporter": "^4.4|^5.0"
    },
    "require-dev": {
        "cache/integration-tests": "dev-master",
        "doctrine/cache": "^1.6|^2.0",
        "doctrine/dbal": "^2.10|^3.0",
        "predis/predis": "^1.1",
        "psr/simple-cache": "^1.0",
        "symfony/config": "^4.4|^5.0",
        "symfony/dependency-injection": "^4.4|^5.0",
        "symfony/filesystem": "^4.4|^5.0",
        "symfony/http-kernel": "^4.4|^5.0",
        "symfony/messenger": "^4.4|^5.0",
        "symfony/var-dumper": "^4.4|^5.0"
    },
    "conflict": {
        "doctrine/dbal": "<2.10",
        "symfony/dependency-injection": "<4.4",
        "symfony/http-kernel": "<4.4",
        "symfony/var-dumper": "<4.4"
    },
    "autoload": {
        "psr-4": { "Symfony\\Component\\Cache\\": "" },
        "exclude-from-classmap": [
            "/Tests/"
        ]
    },
    "minimum-stability": "dev"
}<|MERGE_RESOLUTION|>--- conflicted
+++ resolved
@@ -23,11 +23,7 @@
     "require": {
         "php": ">=7.2.5",
         "psr/cache": "^1.0|^2.0",
-<<<<<<< HEAD
-        "psr/log": "^1.1",
-=======
-        "psr/log": "^1|^2|^3",
->>>>>>> 39c02d6b
+        "psr/log": "^1.1|^2|^3",
         "symfony/cache-contracts": "^1.1.7|^2",
         "symfony/polyfill-php80": "^1.15",
         "symfony/service-contracts": "^1.1|^2",
