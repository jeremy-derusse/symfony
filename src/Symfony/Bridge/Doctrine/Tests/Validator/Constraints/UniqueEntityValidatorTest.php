--- conflicted
+++ resolved
@@ -59,18 +59,7 @@
 
     protected $repositoryFactory;
 
-<<<<<<< HEAD
-    public static function setUpBeforeClass(): void
-    {
-        if (\PHP_VERSION_ID >= 80000) {
-            self::markTestSkipped('Doctrine DBAL 2.x is incompatible with PHP 8.');
-        }
-    }
-
     protected function setUp(): void
-=======
-    protected function setUp()
->>>>>>> 3ed5ec0a
     {
         $this->repositoryFactory = new TestRepositoryFactory();
 
