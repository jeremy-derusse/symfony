--- conflicted
+++ resolved
@@ -11,14 +11,11 @@
 
 namespace Symfony\Component\Cache\Tests\Simple;
 
-<<<<<<< HEAD
+use Symfony\Bridge\PhpUnit\ForwardCompatTestTrait;
+
 /**
  * @group legacy
  */
-=======
-use Symfony\Bridge\PhpUnit\ForwardCompatTestTrait;
-
->>>>>>> 629d2173
 class RedisArrayCacheTest extends AbstractRedisCacheTest
 {
     use ForwardCompatTestTrait;
