<?php

if (false === getenv('SYMFONY_PATCH_TYPE_DECLARATIONS')) {
    echo "Please define the SYMFONY_PATCH_TYPE_DECLARATIONS env var when running this script.\n";
    exit(1);
}

require __DIR__.'/../.phpunit/phpunit/vendor/autoload.php';

$loader = require __DIR__.'/../vendor/autoload.php';

Symfony\Component\ErrorHandler\DebugClassLoader::enable();

foreach ($loader->getClassMap() as $class => $file) {
    $file = realpath($file);

    switch (true) {
        case false !== strpos($file, '/src/Symfony/Component/Cache/Traits/Redis'):
            if (!str_ends_with($file, 'Proxy.php')) {
                break;
            }
            // no break;
        case false !== strpos($file, '/vendor/'):
        case false !== strpos($file, '/src/Symfony/Bridge/PhpUnit/'):
        case false !== strpos($file, '/src/Symfony/Bundle/FrameworkBundle/Tests/Fixtures/Validation/Article.php'):
        case false !== strpos($file, '/src/Symfony/Component/Cache/Tests/Fixtures/DriverWrapper.php'):
        case false !== strpos($file, '/src/Symfony/Component/Config/Tests/Fixtures/BadFileName.php'):
        case false !== strpos($file, '/src/Symfony/Component/Config/Tests/Fixtures/BadParent.php'):
        case false !== strpos($file, '/src/Symfony/Component/Config/Tests/Fixtures/ParseError.php'):
        case false !== strpos($file, '/src/Symfony/Component/DependencyInjection/Dumper/PhpDumper.php'):
        case false !== strpos($file, '/src/Symfony/Component/DependencyInjection/Tests/Compiler/OptionalServiceClass.php'):
        case false !== strpos($file, '/src/Symfony/Component/DependencyInjection/Tests/Fixtures/includes/autowiring_classes.php'):
        case false !== strpos($file, '/src/Symfony/Component/DependencyInjection/Tests/Fixtures/includes/compositetype_classes.php'):
        case false !== strpos($file, '/src/Symfony/Component/DependencyInjection/Tests/Fixtures/includes/intersectiontype_classes.php'):
        case false !== strpos($file, '/src/Symfony/Component/DependencyInjection/Tests/Fixtures/includes/MultipleArgumentsOptionalScalarNotReallyOptional.php'):
        case false !== strpos($file, '/src/Symfony/Component/DependencyInjection/Tests/Fixtures/CheckTypeDeclarationsPass/IntersectionConstructor.php'):
        case false !== strpos($file, '/src/Symfony/Component/DependencyInjection/Tests/Fixtures/NewInInitializer.php'):
        case false !== strpos($file, '/src/Symfony/Component/DependencyInjection/Tests/Fixtures/ParentNotExists.php'):
        case false !== strpos($file, '/src/Symfony/Component/DependencyInjection/Tests/Fixtures/Preload/'):
        case false !== strpos($file, '/src/Symfony/Component/DependencyInjection/Tests/Fixtures/Prototype/BadClasses/MissingParent.php'):
        case false !== strpos($file, '/src/Symfony/Component/DependencyInjection/Tests/Fixtures/php/'):
        case false !== strpos($file, '/src/Symfony/Component/DependencyInjection/Tests/Fixtures/TestServiceSubscriberIntersectionWithTrait.php'):
        case false !== strpos($file, '/src/Symfony/Component/ErrorHandler/Tests/Fixtures/'):
        case false !== strpos($file, '/src/Symfony/Component/Form/Tests/Fixtures/Answer.php'):
        case false !== strpos($file, '/src/Symfony/Component/Form/Tests/Fixtures/Number.php'):
        case false !== strpos($file, '/src/Symfony/Component/Form/Tests/Fixtures/Suit.php'):
        case false !== strpos($file, '/src/Symfony/Component/PropertyInfo/Tests/Fixtures/'):
        case false !== strpos($file, '/src/Symfony/Component/PropertyInfo/Tests/Fixtures/Php81Dummy.php'):
        case false !== strpos($file, '/src/Symfony/Component/Runtime/Internal/ComposerPlugin.php'):
        case false !== strpos($file, '/src/Symfony/Component/Serializer/Tests/Fixtures/'):
        case false !== strpos($file, '/src/Symfony/Component/Serializer/Tests/Normalizer/Features/ObjectOuter.php'):
        case false !== strpos($file, '/src/Symfony/Component/Validator/Tests/Fixtures/NestedAttribute/Entity.php'):
        case false !== strpos($file, '/src/Symfony/Component/VarDumper/Tests/Fixtures/NotLoadableClass.php'):
        case false !== strpos($file, '/src/Symfony/Component/VarDumper/Tests/Fixtures/ReflectionIntersectionTypeFixture.php'):
        case false !== strpos($file, '/src/Symfony/Component/VarDumper/Tests/Fixtures/ReflectionUnionTypeWithIntersectionFixture.php'):
        case false !== strpos($file, '/src/Symfony/Component/VarExporter/Tests/Fixtures/LazyGhost/ReadOnlyClass.php'):
        case false !== strpos($file, '/src/Symfony/Component/VarExporter/Tests/Fixtures/LazyProxy/ReadOnlyClass.php'):
<<<<<<< HEAD
        case false !== strpos($file, '/src/Symfony/Component/Cache/Traits/RelayProxy.php'):
=======
        case false !== strpos($file, '/src/Symfony/Contracts/Service/Test/ServiceLocatorTest.php'):
        case false !== strpos($file, '/src/Symfony/Contracts/Service/Test/ServiceLocatorTestCase.php'):
>>>>>>> d17f4254
            continue 2;
    }

    class_exists($class);
}

Symfony\Component\ErrorHandler\DebugClassLoader::checkClasses();<|MERGE_RESOLUTION|>--- conflicted
+++ resolved
@@ -55,12 +55,9 @@
         case false !== strpos($file, '/src/Symfony/Component/VarDumper/Tests/Fixtures/ReflectionUnionTypeWithIntersectionFixture.php'):
         case false !== strpos($file, '/src/Symfony/Component/VarExporter/Tests/Fixtures/LazyGhost/ReadOnlyClass.php'):
         case false !== strpos($file, '/src/Symfony/Component/VarExporter/Tests/Fixtures/LazyProxy/ReadOnlyClass.php'):
-<<<<<<< HEAD
         case false !== strpos($file, '/src/Symfony/Component/Cache/Traits/RelayProxy.php'):
-=======
         case false !== strpos($file, '/src/Symfony/Contracts/Service/Test/ServiceLocatorTest.php'):
         case false !== strpos($file, '/src/Symfony/Contracts/Service/Test/ServiceLocatorTestCase.php'):
->>>>>>> d17f4254
             continue 2;
     }
 
