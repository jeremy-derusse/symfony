--- conflicted
+++ resolved
@@ -30,14 +30,8 @@
     public const PUNCTUATION_TYPE = 'punctuation';
 
     /**
-<<<<<<< HEAD
-     * @param string $type   The type of the token (self::*_TYPE)
-     * @param int    $cursor The cursor position in the source
-=======
-     * @param string                $type   The type of the token (self::*_TYPE)
-     * @param string|int|float|null $value  The token value
-     * @param int|null              $cursor The cursor position in the source
->>>>>>> 672751b9
+     * @param string   $type   The type of the token (self::*_TYPE)
+     * @param int|null $cursor The cursor position in the source
      */
     public function __construct(string $type, string|int|float|null $value, ?int $cursor)
     {
