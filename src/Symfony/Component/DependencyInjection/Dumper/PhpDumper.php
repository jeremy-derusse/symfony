--- conflicted
+++ resolved
@@ -874,12 +874,8 @@
         $code .= $this->addMethodMap();
         $code .= $this->asFiles ? $this->addFileMap() : '';
         $code .= $this->addAliases();
-<<<<<<< HEAD
+        $code .= $this->addInlineRequires();
         $code .= <<<EOF
-=======
-        $code .= $this->addInlineRequires();
-        $code .= <<<'EOF'
->>>>>>> a3e0e490
     }
 
     public function reset()
@@ -995,11 +991,7 @@
         $definitions = $this->container->getDefinitions();
         ksort($definitions);
         foreach ($definitions as $id => $definition) {
-<<<<<<< HEAD
-            if (!$definition->isSynthetic() && $definition->isPublic() && (!$this->asFiles || !$definition->isShared())) {
-=======
-            if (!$definition->isSynthetic() && (!$this->asFiles || !$definition->isShared() || ($this->hotPathTag && $definition->hasTag($this->hotPathTag)))) {
->>>>>>> a3e0e490
+            if (!$definition->isSynthetic() && $definition->isPublic() && (!$this->asFiles || !$definition->isShared() || ($this->hotPathTag && $definition->hasTag($this->hotPathTag)))) {
                 $code .= '            '.$this->export($id).' => '.$this->export($this->generateMethodName($id)).",\n";
             }
         }
@@ -1013,11 +1005,7 @@
         $definitions = $this->container->getDefinitions();
         ksort($definitions);
         foreach ($definitions as $id => $definition) {
-<<<<<<< HEAD
-            if (!$definition->isSynthetic() && $definition->isPublic() && $definition->isShared()) {
-=======
-            if (!$definition->isSynthetic() && $definition->isShared() && !($this->hotPathTag && $definition->hasTag($this->hotPathTag))) {
->>>>>>> a3e0e490
+            if (!$definition->isSynthetic() && $definition->isPublic() && $definition->isShared() && !($this->hotPathTag && $definition->hasTag($this->hotPathTag))) {
                 $code .= sprintf("            %s => __DIR__.'/%s.php',\n", $this->export($id), $this->generateMethodName($id));
             }
         }
@@ -1044,10 +1032,7 @@
         return $code."        );\n";
     }
 
-<<<<<<< HEAD
-    private function addDefaultParametersMethod(): string
-=======
-    private function addInlineRequires()
+    private function addInlineRequires() :string
     {
         if (!$this->hotPathTag || !$this->inlineRequires) {
             return '';
@@ -1079,13 +1064,7 @@
         return "\n" === $code ? '' : $code;
     }
 
-    /**
-     * Adds default parameters method.
-     *
-     * @return string
-     */
-    private function addDefaultParametersMethod()
->>>>>>> a3e0e490
+    private function addDefaultParametersMethod(): string
     {
         if (!$this->container->getParameterBag()->all()) {
             return '';
