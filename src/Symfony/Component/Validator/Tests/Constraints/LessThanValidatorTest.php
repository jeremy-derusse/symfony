<?php

/*
 * This file is part of the Symfony package.
 *
 * (c) Fabien Potencier <fabien@symfony.com>
 *
 * For the full copyright and license information, please view the LICENSE
 * file that was distributed with this source code.
 */

namespace Symfony\Component\Validator\Tests\Constraints;

use Symfony\Component\Validator\Constraint;
use Symfony\Component\Validator\Constraints\LessThan;
use Symfony\Component\Validator\Constraints\LessThanValidator;

/**
 * @author Daniel Holmes <daniel@danielholmes.org>
 */
class LessThanValidatorTest extends AbstractComparisonValidatorTestCase
{
    protected function createValidator(): LessThanValidator
    {
        return new LessThanValidator();
    }

    protected static function createConstraint(array $options = null): Constraint
    {
        return new LessThan($options);
    }

    protected function getErrorCode(): ?string
    {
        return LessThan::TOO_HIGH_ERROR;
    }

<<<<<<< HEAD
    public function provideValidComparisons(): array
=======
    /**
     * {@inheritdoc}
     */
    public static function provideValidComparisons(): array
>>>>>>> 41ed4aa2
    {
        return [
            [1, 2],
            [new \DateTime('2000-01-01'), new \DateTime('2010-01-01')],
            [new \DateTime('2000-01-01'), '2010-01-01'],
            [new \DateTime('2000-01-01 UTC'), '2010-01-01 UTC'],
            [new ComparisonTest_Class(4), new ComparisonTest_Class(5)],
            ['22', '333'],
            [null, 1],
        ];
    }

<<<<<<< HEAD
    public function provideValidComparisonsToPropertyPath(): array
=======
    /**
     * {@inheritdoc}
     */
    public static function provideValidComparisonsToPropertyPath(): array
>>>>>>> 41ed4aa2
    {
        return [
            [4],
        ];
    }

<<<<<<< HEAD
    public function provideInvalidComparisons(): array
=======
    /**
     * {@inheritdoc}
     */
    public static function provideInvalidComparisons(): array
>>>>>>> 41ed4aa2
    {
        return [
            [3, '3', 2, '2', 'int'],
            [2, '2', 2, '2', 'int'],
            [new \DateTime('2010-01-01'), 'Jan 1, 2010, 12:00 AM', new \DateTime('2000-01-01'), 'Jan 1, 2000, 12:00 AM', 'DateTime'],
            [new \DateTime('2000-01-01'), 'Jan 1, 2000, 12:00 AM', new \DateTime('2000-01-01'), 'Jan 1, 2000, 12:00 AM', 'DateTime'],
            [new \DateTime('2010-01-01'), 'Jan 1, 2010, 12:00 AM', '2000-01-01', 'Jan 1, 2000, 12:00 AM', 'DateTime'],
            [new \DateTime('2000-01-01'), 'Jan 1, 2000, 12:00 AM', '2000-01-01', 'Jan 1, 2000, 12:00 AM', 'DateTime'],
            [new \DateTime('2010-01-01 UTC'), 'Jan 1, 2010, 12:00 AM', '2000-01-01 UTC', 'Jan 1, 2000, 12:00 AM', 'DateTime'],
            [new \DateTime('2000-01-01 UTC'), 'Jan 1, 2000, 12:00 AM', '2000-01-01 UTC', 'Jan 1, 2000, 12:00 AM', 'DateTime'],
            [new ComparisonTest_Class(5), '5', new ComparisonTest_Class(5), '5', __NAMESPACE__.'\ComparisonTest_Class'],
            [new ComparisonTest_Class(6), '6', new ComparisonTest_Class(5), '5', __NAMESPACE__.'\ComparisonTest_Class'],
            ['333', '"333"', '22', '"22"', 'string'],
        ];
    }

    public static function provideComparisonsToNullValueAtPropertyPath()
    {
        return [
            [5, '5', true],
        ];
    }
}<|MERGE_RESOLUTION|>--- conflicted
+++ resolved
@@ -35,14 +35,7 @@
         return LessThan::TOO_HIGH_ERROR;
     }
 
-<<<<<<< HEAD
-    public function provideValidComparisons(): array
-=======
-    /**
-     * {@inheritdoc}
-     */
     public static function provideValidComparisons(): array
->>>>>>> 41ed4aa2
     {
         return [
             [1, 2],
@@ -55,28 +48,14 @@
         ];
     }
 
-<<<<<<< HEAD
-    public function provideValidComparisonsToPropertyPath(): array
-=======
-    /**
-     * {@inheritdoc}
-     */
     public static function provideValidComparisonsToPropertyPath(): array
->>>>>>> 41ed4aa2
     {
         return [
             [4],
         ];
     }
 
-<<<<<<< HEAD
-    public function provideInvalidComparisons(): array
-=======
-    /**
-     * {@inheritdoc}
-     */
     public static function provideInvalidComparisons(): array
->>>>>>> 41ed4aa2
     {
         return [
             [3, '3', 2, '2', 'int'],
