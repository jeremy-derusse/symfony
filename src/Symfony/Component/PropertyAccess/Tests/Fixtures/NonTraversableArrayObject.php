--- conflicted
+++ resolved
@@ -67,12 +67,4 @@
     {
         $this->array = $data;
     }
-<<<<<<< HEAD
-=======
-
-    public function unserialize($serialized): void
-    {
-        $this->__unserialize((array) unserialize((string) $serialized));
-    }
->>>>>>> a1b6b064
 }