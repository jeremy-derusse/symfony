framework:
    secret: s3cr3t
    default_locale: fr
    form:
        csrf_protection:
            field_name: _csrf
    http_method_override: false
    trusted_proxies: ['127.0.0.1', '10.0.0.1']
    csrf_protection:
        enabled:    true
    esi:
        enabled: true
    profiler:
        only_exceptions: true
        enabled: false
    router:
        resource:     %kernel.root_dir%/config/routing.xml
        type:         xml
    session:
        storage_id:      session.storage.native
        handler_id:      session.handler.native_file
        name:            _SYMFONY
        cookie_lifetime:  86400
        cookie_path:      /
        cookie_domain:    example.com
        cookie_secure:    true
<<<<<<< HEAD
        cookie_httponly:  false
=======
        cookie_httponly:  true
        use_cookies:      true
>>>>>>> 08bf50ab
        gc_probability:  1
        gc_divisor:      108
        gc_maxlifetime:  90000
        save_path:       /path/to/sessions
    templating:
        engines:          [php, twig]
        loader:           [loader.foo, loader.bar]
        cache:            /path/to/cache
        form:
            resources:    [theme1, theme2]
        hinclude_default_template: global_hinclude_template
    translator:
        enabled:  true
        fallback: fr
        paths: ['%kernel.root_dir%/Fixtures/translations']
    validation:
        enabled: true
        cache:   apc
    annotations:
        cache:   file
        debug:   true
        file_cache_dir: %kernel.cache_dir%/annotations
    serializer:
         enabled:        true
         enable_annotations: true
         cache:          serializer.mapping.cache.apc
         name_converter: serializer.name_converter.camel_case_to_snake_case
    ide: file%%link%%format
    request:
        formats:
            csv: ['text/csv', 'text/plain']
            pdf: 'application/pdf'<|MERGE_RESOLUTION|>--- conflicted
+++ resolved
@@ -24,12 +24,8 @@
         cookie_path:      /
         cookie_domain:    example.com
         cookie_secure:    true
-<<<<<<< HEAD
         cookie_httponly:  false
-=======
-        cookie_httponly:  true
         use_cookies:      true
->>>>>>> 08bf50ab
         gc_probability:  1
         gc_divisor:      108
         gc_maxlifetime:  90000
