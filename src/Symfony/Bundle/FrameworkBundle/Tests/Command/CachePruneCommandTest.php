--- conflicted
+++ resolved
@@ -53,11 +53,7 @@
     /**
      * @return MockObject&KernelInterface
      */
-<<<<<<< HEAD
-    private function getKernel(): object
-=======
     private function getKernel(): KernelInterface
->>>>>>> babb1fef
     {
         $container = $this->createMock(ContainerInterface::class);
 
@@ -78,11 +74,7 @@
     /**
      * @return MockObject&PruneableInterface
      */
-<<<<<<< HEAD
-    private function getPruneableInterfaceMock(): object
-=======
     private function getPruneableInterfaceMock(): PruneableInterface
->>>>>>> babb1fef
     {
         $pruneable = $this->createMock(PruneableInterface::class);
         $pruneable
