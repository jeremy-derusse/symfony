--- conflicted
+++ resolved
@@ -28,13 +28,8 @@
         "symfony/error-handler": "^4.4|^5.0|^6.0",
         "symfony/http-foundation": "^4.4|^5.0|^6.0",
         "symfony/service-contracts": "^1.1|^2",
-<<<<<<< HEAD
         "symfony/stopwatch": "^4.4|^5.0|^6.0",
-        "psr/log": "~1.0"
-=======
-        "symfony/stopwatch": "^4.4|^5.0",
         "psr/log": "^1|^2|^3"
->>>>>>> 4a6bcfd2
     },
     "conflict": {
         "symfony/dependency-injection": "<4.4"
