--- conflicted
+++ resolved
@@ -101,12 +101,8 @@
     /**
      * @return int|false
      */
-<<<<<<< HEAD
+    #[\ReturnTypeWillChange]
     public function gc(int $maxlifetime)
-=======
-    #[\ReturnTypeWillChange]
-    public function gc($maxlifetime)
->>>>>>> d4c65922
     {
         // not required here because memcached will auto expire the records anyhow.
         return 0;
