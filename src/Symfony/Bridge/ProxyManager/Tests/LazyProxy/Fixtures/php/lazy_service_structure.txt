--- conflicted
+++ resolved
@@ -23,9 +23,5 @@
     }
 }
 
-<<<<<<< HEAD
-class stdClass_%s extends \stdClass implements \ProxyManager\Proxy\VirtualProxyInterface
-=======
 class stdClass_%s extends \stdClass implements \ProxyManager\%s
->>>>>>> fe4362cf
 {%a}%A