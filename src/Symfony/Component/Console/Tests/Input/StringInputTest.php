<?php

/*
 * This file is part of the Symfony package.
 *
 * (c) Fabien Potencier <fabien@symfony.com>
 *
 * For the full copyright and license information, please view the LICENSE
 * file that was distributed with this source code.
 */

namespace Symfony\Component\Console\Tests\Input;

use Symfony\Component\Console\Input\InputDefinition;
use Symfony\Component\Console\Input\InputOption;
use Symfony\Component\Console\Input\StringInput;

class StringInputTest extends \PHPUnit_Framework_TestCase
{
    /**
     * @dataProvider getTokenizeData
     */
    public function testTokenize($input, $tokens, $message)
    {
        $input = new StringInput($input);
        $r = new \ReflectionClass('Symfony\Component\Console\Input\ArgvInput');
        $p = $r->getProperty('tokens');
        $p->setAccessible(true);
        $this->assertEquals($tokens, $p->getValue($input), $message);
    }

    public function testInputOptionWithGivenString()
    {
        $definition = new InputDefinition(
            array(new InputOption('foo', null, InputOption::VALUE_REQUIRED))
        );

<<<<<<< HEAD
        $input = new StringInput('--foo=bar');
        $input->bind($definition);
        $actual = $input->getOption('foo');
=======
        // call to bind
        $input = new StringInput('--foo=bar');
        $input->bind($definition);
        $this->assertEquals('bar', $input->getOption('foo'));
>>>>>>> 5f2cea3e

        // definition in constructor
        $input = new StringInput('--foo=bar', $definition);
        $this->assertEquals('bar', $input->getOption('foo'));
    }

    public function getTokenizeData()
    {
        return array(
            array('', array(), '->tokenize() parses an empty string'),
            array('foo', array('foo'), '->tokenize() parses arguments'),
            array('  foo  bar  ', array('foo', 'bar'), '->tokenize() ignores whitespaces between arguments'),
            array('"quoted"', array('quoted'), '->tokenize() parses quoted arguments'),
            array("'quoted'", array('quoted'), '->tokenize() parses quoted arguments'),
            array('\"quoted\"', array('"quoted"'), '->tokenize() parses escaped-quoted arguments'),
            array("\'quoted\'", array('\'quoted\''), '->tokenize() parses escaped-quoted arguments'),
            array('-a', array('-a'), '->tokenize() parses short options'),
            array('-azc', array('-azc'), '->tokenize() parses aggregated short options'),
            array('-awithavalue', array('-awithavalue'), '->tokenize() parses short options with a value'),
            array('-a"foo bar"', array('-afoo bar'), '->tokenize() parses short options with a value'),
            array('-a"foo bar""foo bar"', array('-afoo barfoo bar'), '->tokenize() parses short options with a value'),
            array('-a\'foo bar\'', array('-afoo bar'), '->tokenize() parses short options with a value'),
            array('-a\'foo bar\'\'foo bar\'', array('-afoo barfoo bar'), '->tokenize() parses short options with a value'),
            array('-a\'foo bar\'"foo bar"', array('-afoo barfoo bar'), '->tokenize() parses short options with a value'),
            array('--long-option', array('--long-option'), '->tokenize() parses long options'),
            array('--long-option=foo', array('--long-option=foo'), '->tokenize() parses long options with a value'),
            array('--long-option="foo bar"', array('--long-option=foo bar'), '->tokenize() parses long options with a value'),
            array('--long-option="foo bar""another"', array('--long-option=foo baranother'), '->tokenize() parses long options with a value'),
            array('--long-option=\'foo bar\'', array('--long-option=foo bar'), '->tokenize() parses long options with a value'),
            array("--long-option='foo bar''another'", array("--long-option=foo baranother"), '->tokenize() parses long options with a value'),
            array("--long-option='foo bar'\"another\"", array("--long-option=foo baranother"), '->tokenize() parses long options with a value'),
            array('foo -a -ffoo --long bar', array('foo', '-a', '-ffoo', '--long', 'bar'), '->tokenize() parses when several arguments and options'),
        );
    }
}<|MERGE_RESOLUTION|>--- conflicted
+++ resolved
@@ -35,16 +35,10 @@
             array(new InputOption('foo', null, InputOption::VALUE_REQUIRED))
         );
 
-<<<<<<< HEAD
-        $input = new StringInput('--foo=bar');
-        $input->bind($definition);
-        $actual = $input->getOption('foo');
-=======
         // call to bind
         $input = new StringInput('--foo=bar');
         $input->bind($definition);
         $this->assertEquals('bar', $input->getOption('foo'));
->>>>>>> 5f2cea3e
 
         // definition in constructor
         $input = new StringInput('--foo=bar', $definition);
