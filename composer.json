{
    "name": "symfony/symfony",
    "type": "library",
    "description": "The Symfony PHP framework",
    "keywords": ["framework"],
    "homepage": "https://symfony.com",
    "license": "MIT",
    "authors": [
        {
            "name": "Fabien Potencier",
            "email": "fabien@symfony.com"
        },
        {
            "name": "Symfony Community",
            "homepage": "https://symfony.com/contributors"
        }
    ],
    "require": {
        "php": ">=7.2.5",
        "ext-xml": "*",
        "doctrine/event-manager": "~1.0",
        "doctrine/persistence": "^1.3",
        "twig/twig": "^2.10|^3.0",
        "psr/cache": "~1.0",
        "psr/container": "^1.0",
        "psr/event-dispatcher": "^1.0",
        "psr/link": "^1.0",
        "psr/log": "~1.0",
        "symfony/contracts": "^2",
        "symfony/polyfill-ctype": "~1.8",
        "symfony/polyfill-intl-grapheme": "~1.0",
        "symfony/polyfill-intl-icu": "~1.0",
        "symfony/polyfill-intl-idn": "^1.10",
        "symfony/polyfill-intl-normalizer": "~1.0",
        "symfony/polyfill-mbstring": "~1.0",
<<<<<<< HEAD
        "symfony/polyfill-php73": "^1.11"
=======
        "symfony/polyfill-php72": "~1.5",
        "symfony/polyfill-php73": "^1.11",
        "symfony/polyfill-php80": "^1.15"
>>>>>>> 236a2145
    },
    "replace": {
        "symfony/asset": "self.version",
        "symfony/amazon-mailer": "self.version",
        "symfony/browser-kit": "self.version",
        "symfony/cache": "self.version",
        "symfony/config": "self.version",
        "symfony/console": "self.version",
        "symfony/css-selector": "self.version",
        "symfony/dependency-injection": "self.version",
        "symfony/debug-bundle": "self.version",
        "symfony/doctrine-bridge": "self.version",
        "symfony/dom-crawler": "self.version",
        "symfony/dotenv": "self.version",
        "symfony/error-handler": "self.version",
        "symfony/event-dispatcher": "self.version",
        "symfony/expression-language": "self.version",
        "symfony/filesystem": "self.version",
        "symfony/finder": "self.version",
        "symfony/form": "self.version",
        "symfony/framework-bundle": "self.version",
        "symfony/google-mailer": "self.version",
        "symfony/http-client": "self.version",
        "symfony/http-foundation": "self.version",
        "symfony/http-kernel": "self.version",
        "symfony/inflector": "self.version",
        "symfony/intl": "self.version",
        "symfony/ldap": "self.version",
        "symfony/lock": "self.version",
        "symfony/mailchimp-mailer": "self.version",
        "symfony/mailer": "self.version",
        "symfony/mailgun-mailer": "self.version",
        "symfony/messenger": "self.version",
        "symfony/mime": "self.version",
        "symfony/monolog-bridge": "self.version",
        "symfony/notifier": "self.version",
        "symfony/options-resolver": "self.version",
        "symfony/postmark-mailer": "self.version",
        "symfony/process": "self.version",
        "symfony/property-access": "self.version",
        "symfony/property-info": "self.version",
        "symfony/proxy-manager-bridge": "self.version",
        "symfony/routing": "self.version",
        "symfony/security-core": "self.version",
        "symfony/security-csrf": "self.version",
        "symfony/security-guard": "self.version",
        "symfony/security-http": "self.version",
        "symfony/security-bundle": "self.version",
        "symfony/sendgrid-mailer": "self.version",
        "symfony/serializer": "self.version",
        "symfony/stopwatch": "self.version",
        "symfony/string": "self.version",
        "symfony/templating": "self.version",
        "symfony/translation": "self.version",
        "symfony/twig-bridge": "self.version",
        "symfony/twig-bundle": "self.version",
        "symfony/validator": "self.version",
        "symfony/var-dumper": "self.version",
        "symfony/var-exporter": "self.version",
        "symfony/web-link": "self.version",
        "symfony/web-profiler-bundle": "self.version",
        "symfony/workflow": "self.version",
        "symfony/yaml": "self.version"
    },
    "require-dev": {
        "cache/integration-tests": "dev-master",
        "doctrine/annotations": "~1.0",
        "doctrine/cache": "~1.6",
        "doctrine/collections": "~1.0",
        "doctrine/data-fixtures": "1.0.*",
        "doctrine/dbal": "~2.4",
        "doctrine/orm": "~2.4,>=2.4.5",
        "doctrine/reflection": "~1.0",
        "doctrine/doctrine-bundle": "^2.0",
        "guzzlehttp/promises": "^1.3.1",
        "masterminds/html5": "^2.6",
        "monolog/monolog": "^1.25.1|^2",
        "nyholm/psr7": "^1.0",
        "ocramius/proxy-manager": "^2.1",
        "paragonie/sodium_compat": "^1.8",
        "php-http/httplug": "^1.0|^2.0",
        "predis/predis": "~1.1",
        "psr/http-client": "^1.0",
        "psr/simple-cache": "^1.0",
        "egulias/email-validator": "~1.2,>=1.2.8|~2.0",
        "symfony/phpunit-bridge": "^5.0.8",
        "symfony/security-acl": "~2.8|~3.0",
        "phpdocumentor/reflection-docblock": "^3.0|^4.0",
        "twig/cssinliner-extra": "^2.12",
        "twig/inky-extra": "^2.12",
        "twig/markdown-extra": "^2.12"
    },
    "conflict": {
        "masterminds/html5": "<2.6",
        "phpdocumentor/reflection-docblock": "<3.2.2",
        "phpdocumentor/type-resolver": "<0.3.0",
        "ocramius/proxy-manager": "<2.1",
        "phpunit/phpunit": "<5.4.3"
    },
    "autoload": {
        "psr-4": {
            "Symfony\\Bridge\\Doctrine\\": "src/Symfony/Bridge/Doctrine/",
            "Symfony\\Bridge\\Monolog\\": "src/Symfony/Bridge/Monolog/",
            "Symfony\\Bridge\\ProxyManager\\": "src/Symfony/Bridge/ProxyManager/",
            "Symfony\\Bridge\\Twig\\": "src/Symfony/Bridge/Twig/",
            "Symfony\\Bundle\\": "src/Symfony/Bundle/",
            "Symfony\\Component\\": "src/Symfony/Component/"
        },
        "classmap": [
            "src/Symfony/Component/Intl/Resources/stubs"
        ],
        "exclude-from-classmap": [
            "**/Tests/"
        ]
    },
    "autoload-dev": {
        "files": [
            "src/Symfony/Component/String/Resources/functions.php",
            "src/Symfony/Component/VarDumper/Resources/functions/dump.php"
        ]
    },
    "repositories": [
        {
            "type": "path",
            "url": "src/Symfony/Contracts"
        }
    ],
    "minimum-stability": "dev",
    "extra": {
        "branch-alias": {
            "dev-master": "5.0-dev"
        }
    }
}<|MERGE_RESOLUTION|>--- conflicted
+++ resolved
@@ -33,13 +33,8 @@
         "symfony/polyfill-intl-idn": "^1.10",
         "symfony/polyfill-intl-normalizer": "~1.0",
         "symfony/polyfill-mbstring": "~1.0",
-<<<<<<< HEAD
-        "symfony/polyfill-php73": "^1.11"
-=======
-        "symfony/polyfill-php72": "~1.5",
         "symfony/polyfill-php73": "^1.11",
         "symfony/polyfill-php80": "^1.15"
->>>>>>> 236a2145
     },
     "replace": {
         "symfony/asset": "self.version",
