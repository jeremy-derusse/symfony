<?php

/*
 * This file is part of the Symfony package.
 *
 * (c) Fabien Potencier <fabien@symfony.com>
 *
 * For the full copyright and license information, please view the LICENSE
 * file that was distributed with this source code.
 */

namespace Symfony\Component\Security\Core\Signature;

use Symfony\Component\PropertyAccess\PropertyAccessorInterface;
use Symfony\Component\Security\Core\Signature\Exception\ExpiredSignatureException;
use Symfony\Component\Security\Core\Signature\Exception\InvalidSignatureException;
use Symfony\Component\Security\Core\User\UserInterface;

/**
 * Creates and validates secure hashes used in login links and remember-me cookies.
 *
 * @author Wouter de Jong <wouter@wouterj.nl>
 * @author Ryan Weaver <ryan@symfonycasts.com>
 */
class SignatureHasher
{
    private $propertyAccessor;
    private array $signatureProperties;
    private string $secret;
    private $expiredSignaturesStorage;
    private ?int $maxUses;

    /**
     * @param array                        $signatureProperties      Properties of the User; the hash is invalidated if these properties change
     * @param ExpiredSignatureStorage|null $expiredSignaturesStorage If provided, secures a sequence of hashes that are expired
     * @param int|null                     $maxUses                  Used together with $expiredSignatureStorage to allow a maximum usage of a hash
     */
    public function __construct(PropertyAccessorInterface $propertyAccessor, array $signatureProperties, string $secret, ExpiredSignatureStorage $expiredSignaturesStorage = null, int $maxUses = null)
    {
        $this->propertyAccessor = $propertyAccessor;
        $this->signatureProperties = $signatureProperties;
        $this->secret = $secret;
        $this->expiredSignaturesStorage = $expiredSignaturesStorage;
        $this->maxUses = $maxUses;
    }

    /**
     * Verifies the hash using the provided user identifier and expire time.
     *
     * This method must be called before the user object is loaded from a provider.
     *
     * @param int    $expires The expiry time as a unix timestamp
     * @param string $hash    The plaintext hash provided by the request
     *
     * @throws InvalidSignatureException If the signature does not match the provided parameters
     * @throws ExpiredSignatureException If the signature is no longer valid
     */
    public function acceptSignatureHash(string $userIdentifier, int $expires, string $hash): void
    {
        if ($expires < time()) {
            throw new ExpiredSignatureException('Signature has expired.');
        }
        $hmac = substr($hash, 0, 44);
        $payload = substr($hash, 44).':'.$expires.':'.$userIdentifier;

        if (!hash_equals($hmac, $this->generateHash($payload))) {
            throw new InvalidSignatureException('Invalid or expired signature.');
        }
    }

    /**
     * Verifies the hash using the provided user and expire time.
     *
     * @param int    $expires The expiry time as a unix timestamp
     * @param string $hash    The plaintext hash provided by the request
     *
     * @throws InvalidSignatureException If the signature does not match the provided parameters
     * @throws ExpiredSignatureException If the signature is no longer valid
     */
    public function verifySignatureHash(UserInterface $user, int $expires, string $hash): void
    {
        if ($expires < time()) {
            throw new ExpiredSignatureException('Signature has expired.');
        }

        if (!hash_equals($hash, $this->computeSignatureHash($user, $expires))) {
            throw new InvalidSignatureException('Invalid or expired signature.');
        }

        if ($this->expiredSignaturesStorage && $this->maxUses) {
            if ($this->expiredSignaturesStorage->countUsages($hash) >= $this->maxUses) {
                throw new ExpiredSignatureException(sprintf('Signature can only be used "%d" times.', $this->maxUses));
            }

            $this->expiredSignaturesStorage->incrementUsages($hash);
        }
    }

    /**
     * Computes the secure hash for the provided user and expire time.
     *
     * @param int $expires The expiry time as a unix timestamp
     */
    public function computeSignatureHash(UserInterface $user, int $expires): string
    {
<<<<<<< HEAD
        $signatureFields = [base64_encode($user->getUserIdentifier()), $expires];
=======
        $userIdentifier = method_exists($user, 'getUserIdentifier') ? $user->getUserIdentifier() : $user->getUsername();
        $fieldsHash = hash_init('sha256');
>>>>>>> 1eebf31e

        foreach ($this->signatureProperties as $property) {
            $value = $this->propertyAccessor->getValue($user, $property) ?? '';
            if ($value instanceof \DateTimeInterface) {
                $value = $value->format('c');
            }

            if (!\is_scalar($value) && !$value instanceof \Stringable) {
                throw new \InvalidArgumentException(sprintf('The property path "%s" on the user object "%s" must return a value that can be cast to a string, but "%s" was returned.', $property, \get_class($user), get_debug_type($value)));
            }
            hash_update($fieldsHash, ':'.base64_encode($value));
        }

        $fieldsHash = strtr(base64_encode(hash_final($fieldsHash, true)), '+/=', '-_~');

        return $this->generateHash($fieldsHash.':'.$expires.':'.$userIdentifier).$fieldsHash;
    }

    private function generateHash(string $tokenValue): string
    {
        return strtr(base64_encode(hash_hmac('sha256', $tokenValue, $this->secret, true)), '+/=', '-_~');
    }
}<|MERGE_RESOLUTION|>--- conflicted
+++ resolved
@@ -103,12 +103,8 @@
      */
     public function computeSignatureHash(UserInterface $user, int $expires): string
     {
-<<<<<<< HEAD
-        $signatureFields = [base64_encode($user->getUserIdentifier()), $expires];
-=======
-        $userIdentifier = method_exists($user, 'getUserIdentifier') ? $user->getUserIdentifier() : $user->getUsername();
+        $userIdentifier = $user->getUserIdentifier();
         $fieldsHash = hash_init('sha256');
->>>>>>> 1eebf31e
 
         foreach ($this->signatureProperties as $property) {
             $value = $this->propertyAccessor->getValue($user, $property) ?? '';
