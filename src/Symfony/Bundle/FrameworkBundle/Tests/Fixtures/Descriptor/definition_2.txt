--- conflicted
+++ resolved
@@ -1,36 +1,17 @@
-<<<<<<< HEAD
- ----------------- ------------------------------------------------------- 
-  [32mOption[39m            [32mValue[39m                                                  
- ----------------- ------------------------------------------------------- 
-  Service ID        -                                                      
-  Class             Full\Qualified\Class2                                  
-  Tags              tag1 ([32mattr1[39m: val1, [32mattr2[39m: val2)tag1 ([32mattr3[39m: val3)tag2  
-  Public            no                                                     
-  Synthetic         yes                                                    
-  Lazy              no                                                     
-  Shared            yes                                                    
-  Abstract          no                                                     
-  Required File     /path/to/file                                          
-  Factory Service   factory.service                                        
-  Factory Method    get                                                    
- ----------------- ------------------------------------------------------- 
-=======
------------------- ------------------------------------------------------- 
+ ------------------ ------------------------------------------------------- 
   [32mOption[39m             [32mValue[39m                                                  
  ------------------ ------------------------------------------------------- 
   Service ID         -                                                      
   Class              Full\Qualified\Class2                                  
   Tags               tag1 ([32mattr1[39m: val1, [32mattr2[39m: val2)tag1 ([32mattr3[39m: val3)tag2  
-  Scope              container                                              
   Public             no                                                     
   Synthetic          yes                                                    
   Lazy               no                                                     
-  Synchronized       no                                                     
+  Shared             yes                                                    
   Abstract           no                                                     
   Autowired          no                                                     
   Autowiring Types   -                                                      
   Required File      /path/to/file                                          
   Factory Service    factory.service                                        
   Factory Method     get                                                    
- ------------------ -------------------------------------------------------
->>>>>>> 94ce455d
+ ------------------ ------------------------------------------------------- 
