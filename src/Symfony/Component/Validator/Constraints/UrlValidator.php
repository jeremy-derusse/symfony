<?php

/*
 * This file is part of the Symfony package.
 *
 * (c) Fabien Potencier <fabien@symfony.com>
 *
 * For the full copyright and license information, please view the LICENSE
 * file that was distributed with this source code.
 */

namespace Symfony\Component\Validator\Constraints;

use Symfony\Component\Validator\Constraint;
use Symfony\Component\Validator\ConstraintValidator;
use Symfony\Component\Validator\Exception\InvalidOptionsException;
use Symfony\Component\Validator\Exception\UnexpectedTypeException;

/**
 * @author Bernhard Schussek <bschussek@gmail.com>
 */
class UrlValidator extends ConstraintValidator
{
    const PATTERN = '~^
            (%s)://                                 # protocol
            (([\.\pL\pN-]+:)?([\.\pL\pN-]+)@)?      # basic auth
            (
                ([\pL\pN\pS\-\.])+(\.?([\pL\pN]|xn\-\-[\pL\pN-]+)+\.?) # a domain name
                    |                                                 # or
                \d{1,3}\.\d{1,3}\.\d{1,3}\.\d{1,3}                    # an IP address
                    |                                                 # or
                \[
                    (?:(?:(?:(?:(?:(?:(?:[0-9a-f]{1,4})):){6})(?:(?:(?:(?:(?:[0-9a-f]{1,4})):(?:(?:[0-9a-f]{1,4})))|(?:(?:(?:(?:(?:25[0-5]|(?:[1-9]|1[0-9]|2[0-4])?[0-9]))\.){3}(?:(?:25[0-5]|(?:[1-9]|1[0-9]|2[0-4])?[0-9])))))))|(?:(?:::(?:(?:(?:[0-9a-f]{1,4})):){5})(?:(?:(?:(?:(?:[0-9a-f]{1,4})):(?:(?:[0-9a-f]{1,4})))|(?:(?:(?:(?:(?:25[0-5]|(?:[1-9]|1[0-9]|2[0-4])?[0-9]))\.){3}(?:(?:25[0-5]|(?:[1-9]|1[0-9]|2[0-4])?[0-9])))))))|(?:(?:(?:(?:(?:[0-9a-f]{1,4})))?::(?:(?:(?:[0-9a-f]{1,4})):){4})(?:(?:(?:(?:(?:[0-9a-f]{1,4})):(?:(?:[0-9a-f]{1,4})))|(?:(?:(?:(?:(?:25[0-5]|(?:[1-9]|1[0-9]|2[0-4])?[0-9]))\.){3}(?:(?:25[0-5]|(?:[1-9]|1[0-9]|2[0-4])?[0-9])))))))|(?:(?:(?:(?:(?:(?:[0-9a-f]{1,4})):){0,1}(?:(?:[0-9a-f]{1,4})))?::(?:(?:(?:[0-9a-f]{1,4})):){3})(?:(?:(?:(?:(?:[0-9a-f]{1,4})):(?:(?:[0-9a-f]{1,4})))|(?:(?:(?:(?:(?:25[0-5]|(?:[1-9]|1[0-9]|2[0-4])?[0-9]))\.){3}(?:(?:25[0-5]|(?:[1-9]|1[0-9]|2[0-4])?[0-9])))))))|(?:(?:(?:(?:(?:(?:[0-9a-f]{1,4})):){0,2}(?:(?:[0-9a-f]{1,4})))?::(?:(?:(?:[0-9a-f]{1,4})):){2})(?:(?:(?:(?:(?:[0-9a-f]{1,4})):(?:(?:[0-9a-f]{1,4})))|(?:(?:(?:(?:(?:25[0-5]|(?:[1-9]|1[0-9]|2[0-4])?[0-9]))\.){3}(?:(?:25[0-5]|(?:[1-9]|1[0-9]|2[0-4])?[0-9])))))))|(?:(?:(?:(?:(?:(?:[0-9a-f]{1,4})):){0,3}(?:(?:[0-9a-f]{1,4})))?::(?:(?:[0-9a-f]{1,4})):)(?:(?:(?:(?:(?:[0-9a-f]{1,4})):(?:(?:[0-9a-f]{1,4})))|(?:(?:(?:(?:(?:25[0-5]|(?:[1-9]|1[0-9]|2[0-4])?[0-9]))\.){3}(?:(?:25[0-5]|(?:[1-9]|1[0-9]|2[0-4])?[0-9])))))))|(?:(?:(?:(?:(?:(?:[0-9a-f]{1,4})):){0,4}(?:(?:[0-9a-f]{1,4})))?::)(?:(?:(?:(?:(?:[0-9a-f]{1,4})):(?:(?:[0-9a-f]{1,4})))|(?:(?:(?:(?:(?:25[0-5]|(?:[1-9]|1[0-9]|2[0-4])?[0-9]))\.){3}(?:(?:25[0-5]|(?:[1-9]|1[0-9]|2[0-4])?[0-9])))))))|(?:(?:(?:(?:(?:(?:[0-9a-f]{1,4})):){0,5}(?:(?:[0-9a-f]{1,4})))?::)(?:(?:[0-9a-f]{1,4})))|(?:(?:(?:(?:(?:(?:[0-9a-f]{1,4})):){0,6}(?:(?:[0-9a-f]{1,4})))?::))))
                \]  # an IPv6 address
            )
            (:[0-9]+)?                              # a port (optional)
            (?:/ (?:[\pL\pN\-._\~!$&\'()*+,;=:@]|%%[0-9A-Fa-f]{2})* )*      # a path
            (?:\? (?:[\pL\pN\-._\~!$&\'()*+,;=:@/?]|%%[0-9A-Fa-f]{2})* )?   # a query (optional)
            (?:\# (?:[\pL\pN\-._\~!$&\'()*+,;=:@/?]|%%[0-9A-Fa-f]{2})* )?   # a fragment (optional)
        $~ixu';

    /**
     * {@inheritdoc}
     */
    public function validate($value, Constraint $constraint)
    {
        if (!$constraint instanceof Url) {
            throw new UnexpectedTypeException($constraint, __NAMESPACE__.'\Url');
        }

        if (null === $value || '' === $value) {
            return;
        }

        if (!is_scalar($value) && !(\is_object($value) && method_exists($value, '__toString'))) {
            throw new UnexpectedTypeException($value, 'string');
        }

        $value = (string) $value;
        if ('' === $value) {
            return;
        }

        $pattern = sprintf(static::PATTERN, implode('|', $constraint->protocols));

        if (!preg_match($pattern, $value)) {
            $this->context->buildViolation($constraint->message)
                ->setParameter('{{ value }}', $this->formatValue($value))
                ->setCode(Url::INVALID_URL_ERROR)
                ->addViolation();

            return;
        }

        if ($constraint->checkDNS) {
<<<<<<< HEAD
            if (!in_array($constraint->checkDNS, array(
=======
            // backwards compatibility
            if (true === $constraint->checkDNS) {
                $constraint->checkDNS = Url::CHECK_DNS_TYPE_ANY;
                @trigger_error(sprintf('Use of the boolean TRUE for the "checkDNS" option in %s is deprecated.  Use Url::CHECK_DNS_TYPE_ANY instead.', Url::class), E_USER_DEPRECATED);
            }

            if (!\in_array($constraint->checkDNS, array(
>>>>>>> f5939a83
                Url::CHECK_DNS_TYPE_ANY,
                Url::CHECK_DNS_TYPE_A,
                Url::CHECK_DNS_TYPE_A6,
                Url::CHECK_DNS_TYPE_AAAA,
                Url::CHECK_DNS_TYPE_CNAME,
                Url::CHECK_DNS_TYPE_MX,
                Url::CHECK_DNS_TYPE_NAPTR,
                Url::CHECK_DNS_TYPE_NS,
                Url::CHECK_DNS_TYPE_PTR,
                Url::CHECK_DNS_TYPE_SOA,
                Url::CHECK_DNS_TYPE_SRV,
                Url::CHECK_DNS_TYPE_TXT,
            ), true)) {
                throw new InvalidOptionsException(sprintf('Invalid value for option "checkDNS" in constraint %s', \get_class($constraint)), array('checkDNS'));
            }

            $host = parse_url($value, PHP_URL_HOST);

            if (!\is_string($host) || !checkdnsrr($host, $constraint->checkDNS)) {
                $this->context->buildViolation($constraint->dnsMessage)
                    ->setParameter('{{ value }}', $this->formatValue($host))
                    ->setCode(Url::INVALID_URL_ERROR)
                    ->addViolation();
            }
        }
    }
}<|MERGE_RESOLUTION|>--- conflicted
+++ resolved
@@ -73,17 +73,7 @@
         }
 
         if ($constraint->checkDNS) {
-<<<<<<< HEAD
-            if (!in_array($constraint->checkDNS, array(
-=======
-            // backwards compatibility
-            if (true === $constraint->checkDNS) {
-                $constraint->checkDNS = Url::CHECK_DNS_TYPE_ANY;
-                @trigger_error(sprintf('Use of the boolean TRUE for the "checkDNS" option in %s is deprecated.  Use Url::CHECK_DNS_TYPE_ANY instead.', Url::class), E_USER_DEPRECATED);
-            }
-
             if (!\in_array($constraint->checkDNS, array(
->>>>>>> f5939a83
                 Url::CHECK_DNS_TYPE_ANY,
                 Url::CHECK_DNS_TYPE_A,
                 Url::CHECK_DNS_TYPE_A6,
