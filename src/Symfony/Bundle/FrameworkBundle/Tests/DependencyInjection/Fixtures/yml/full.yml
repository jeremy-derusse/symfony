framework:
    secret: s3cr3t
    default_locale: fr
    form:
        csrf_protection:
            field_name: _csrf
    http_method_override: false
    trusted_proxies: ['127.0.0.1', '10.0.0.1']
    csrf_protection:
        enabled:    true
    esi:
        enabled: true
    profiler:
        only_exceptions: true
        enabled: false
    router:
        resource:     '%kernel.root_dir%/config/routing.xml'
        type:         xml
    session:
        storage_id:      session.storage.native
        handler_id:      session.handler.native_file
        name:            _SYMFONY
        cookie_lifetime:  86400
        cookie_path:      /
        cookie_domain:    example.com
        cookie_secure:    true
        cookie_httponly:  true
        gc_probability:  1
        gc_divisor:      108
        gc_maxlifetime:  90000
        save_path:       /path/to/sessions
    templating:
        engines:          [php, twig]
        loader:           [loader.foo, loader.bar]
        cache:            /path/to/cache
        form:
            resources:    [theme1, theme2]
        hinclude_default_template: global_hinclude_template
    translator:
        enabled:  true
        fallback: fr
    validation:
        enabled: true
        cache:   apc
    annotations:
        cache:   file
        debug:   true
<<<<<<< HEAD
        file_cache_dir: %kernel.cache_dir%/annotations
    serializer: { enabled: true }
    ide: file%%link%%format
    request:
        formats:
            csv: ['text/csv', 'text/plain']
            pdf: 'application/pdf'
=======
        file_cache_dir: '%kernel.cache_dir%/annotations'
    ide: file%%link%%format
>>>>>>> 9b093c97
<|MERGE_RESOLUTION|>--- conflicted
+++ resolved
@@ -45,15 +45,10 @@
     annotations:
         cache:   file
         debug:   true
-<<<<<<< HEAD
-        file_cache_dir: %kernel.cache_dir%/annotations
+        file_cache_dir: '%kernel.cache_dir%/annotations'
     serializer: { enabled: true }
     ide: file%%link%%format
     request:
         formats:
             csv: ['text/csv', 'text/plain']
-            pdf: 'application/pdf'
-=======
-        file_cache_dir: '%kernel.cache_dir%/annotations'
-    ide: file%%link%%format
->>>>>>> 9b093c97
+            pdf: 'application/pdf'