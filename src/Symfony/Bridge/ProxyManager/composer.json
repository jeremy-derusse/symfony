{
    "name": "symfony/proxy-manager-bridge",
    "type": "symfony-bridge",
    "description": "Symfony ProxyManager Bridge",
    "keywords": [],
    "homepage": "https://symfony.com",
    "license": "MIT",
    "authors": [
        {
            "name": "Fabien Potencier",
            "email": "fabien@symfony.com"
        },
        {
            "name": "Symfony Community",
            "homepage": "https://symfony.com/contributors"
        }
    ],
    "require": {
        "php": ">=5.3.9",
        "symfony/dependency-injection": "~2.3",
<<<<<<< HEAD
        "ocramius/proxy-manager": "~0.4|~1.0"
=======
        "ocramius/proxy-manager": "~0.3.1|~1.0|~2.0"
>>>>>>> fe4362cf
    },
    "require-dev": {
        "symfony/config": "~2.3"
    },
    "autoload": {
        "psr-4": { "Symfony\\Bridge\\ProxyManager\\": "" },
        "exclude-from-classmap": [
            "/Tests/"
        ]
    },
    "minimum-stability": "dev",
    "extra": {
        "branch-alias": {
            "dev-master": "2.7-dev"
        }
    }
}<|MERGE_RESOLUTION|>--- conflicted
+++ resolved
@@ -18,11 +18,7 @@
     "require": {
         "php": ">=5.3.9",
         "symfony/dependency-injection": "~2.3",
-<<<<<<< HEAD
-        "ocramius/proxy-manager": "~0.4|~1.0"
-=======
-        "ocramius/proxy-manager": "~0.3.1|~1.0|~2.0"
->>>>>>> fe4362cf
+        "ocramius/proxy-manager": "~0.4|~1.0|~2.0"
     },
     "require-dev": {
         "symfony/config": "~2.3"
