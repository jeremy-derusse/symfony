{
    "name": "symfony/security-bundle",
    "type": "symfony-bundle",
    "description": "Symfony SecurityBundle",
    "keywords": [],
    "homepage": "https://symfony.com",
    "license": "MIT",
    "authors": [
        {
            "name": "Fabien Potencier",
            "email": "fabien@symfony.com"
        },
        {
            "name": "Symfony Community",
            "homepage": "https://symfony.com/contributors"
        }
    ],
    "require": {
        "php": "^7.1.3",
        "ext-xml": "*",
<<<<<<< HEAD
        "symfony/config": "^4.2|^5.0",
        "symfony/dependency-injection": "^4.4|^5.0",
        "symfony/http-kernel": "^4.4",
        "symfony/security-core": "^4.4",
        "symfony/security-csrf": "^4.2|^5.0",
        "symfony/security-guard": "^4.2|^5.0",
        "symfony/security-http": "^4.4.3"
=======
        "symfony/config": "~3.4|~4.0",
        "symfony/security": "~3.4.38|~4.3.10|^4.4.5",
        "symfony/dependency-injection": "^3.4.3|^4.0.3",
        "symfony/http-kernel": "~3.4|~4.0",
        "symfony/polyfill-php70": "~1.0"
>>>>>>> 6f95125a
    },
    "require-dev": {
        "doctrine/doctrine-bundle": "^1.5|^2.0",
        "symfony/asset": "^3.4|^4.0|^5.0",
        "symfony/browser-kit": "^4.2|^5.0",
        "symfony/console": "^3.4|^4.0|^5.0",
        "symfony/css-selector": "^3.4|^4.0|^5.0",
        "symfony/dom-crawler": "^3.4|^4.0|^5.0",
        "symfony/expression-language": "^3.4|^4.0|^5.0",
        "symfony/form": "^3.4|^4.0|^5.0",
        "symfony/framework-bundle": "^4.4|^5.0",
        "symfony/process": "^3.4|^4.0|^5.0",
        "symfony/serializer": "^4.4|^5.0",
        "symfony/translation": "^3.4|^4.0|^5.0",
        "symfony/twig-bridge": "^3.4|^4.0|^5.0",
        "symfony/twig-bundle": "^4.4|^5.0",
        "symfony/validator": "^3.4|^4.0|^5.0",
        "symfony/yaml": "^3.4|^4.0|^5.0",
        "twig/twig": "^1.41|^2.10|^3.0"
    },
    "conflict": {
        "symfony/browser-kit": "<4.2",
        "symfony/console": "<3.4",
        "symfony/framework-bundle": "<4.4",
        "symfony/ldap": "<4.4",
        "symfony/twig-bundle": "<4.4"
    },
    "autoload": {
        "psr-4": { "Symfony\\Bundle\\SecurityBundle\\": "" },
        "exclude-from-classmap": [
            "/Tests/"
        ]
    },
    "minimum-stability": "dev",
    "extra": {
        "branch-alias": {
            "dev-master": "4.4-dev"
        }
    }
}<|MERGE_RESOLUTION|>--- conflicted
+++ resolved
@@ -18,21 +18,13 @@
     "require": {
         "php": "^7.1.3",
         "ext-xml": "*",
-<<<<<<< HEAD
         "symfony/config": "^4.2|^5.0",
         "symfony/dependency-injection": "^4.4|^5.0",
         "symfony/http-kernel": "^4.4",
         "symfony/security-core": "^4.4",
         "symfony/security-csrf": "^4.2|^5.0",
         "symfony/security-guard": "^4.2|^5.0",
-        "symfony/security-http": "^4.4.3"
-=======
-        "symfony/config": "~3.4|~4.0",
-        "symfony/security": "~3.4.38|~4.3.10|^4.4.5",
-        "symfony/dependency-injection": "^3.4.3|^4.0.3",
-        "symfony/http-kernel": "~3.4|~4.0",
-        "symfony/polyfill-php70": "~1.0"
->>>>>>> 6f95125a
+        "symfony/security-http": "^4.4.5"
     },
     "require-dev": {
         "doctrine/doctrine-bundle": "^1.5|^2.0",
