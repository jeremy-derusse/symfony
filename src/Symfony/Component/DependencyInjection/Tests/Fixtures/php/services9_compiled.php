--- conflicted
+++ resolved
@@ -401,13 +401,8 @@
     protected function getTaggedIteratorService()
     {
         return $this->services['tagged_iterator'] = new \Bar(new RewindableGenerator(function () {
-<<<<<<< HEAD
             yield 0 => ($this->services['foo'] ?? $this->getFooService());
-            yield 1 => ($this->privates['tagged_iterator_foo'] ?? $this->privates['tagged_iterator_foo'] = new \Bar());
-=======
-            yield 0 => ${($_ = isset($this->services['foo']) ? $this->services['foo'] : $this->getFooService()) && false ?: '_'};
-            yield 1 => ${($_ = isset($this->services['tagged_iterator_foo']) ? $this->services['tagged_iterator_foo'] : ($this->services['tagged_iterator_foo'] = new \Bar())) && false ?: '_'};
->>>>>>> 6b38491f
+            yield 1 => ($this->privates['tagged_iterator_foo'] ?? ($this->privates['tagged_iterator_foo'] = new \Bar()));
         }, 2));
     }
 
