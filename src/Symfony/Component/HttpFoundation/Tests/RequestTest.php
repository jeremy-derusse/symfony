--- conflicted
+++ resolved
@@ -1899,12 +1899,7 @@
     {
         $class = new \ReflectionClass(Request::class);
         $property = $class->getProperty('httpMethodParameterOverride');
-<<<<<<< HEAD
-        $property->setValue(false);
-=======
-        $property->setAccessible(true);
         $property->setValue(null, false);
->>>>>>> 9aaf7f3f
     }
 
     private function getRequestInstanceForClientIpTests(string $remoteAddr, ?string $httpForwardedFor, ?array $trustedProxies): Request
