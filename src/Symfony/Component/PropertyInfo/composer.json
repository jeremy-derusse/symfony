--- conflicted
+++ resolved
@@ -27,19 +27,11 @@
         "symfony/string": "^5.4|^6.0"
     },
     "require-dev": {
-<<<<<<< HEAD
         "symfony/serializer": "^5.4|^6.0",
         "symfony/cache": "^5.4|^6.0",
         "symfony/dependency-injection": "^5.4|^6.0",
         "phpdocumentor/reflection-docblock": "^5.2",
-        "phpstan/phpdoc-parser": "^0.4",
-=======
-        "symfony/serializer": "^4.4|^5.0|^6.0",
-        "symfony/cache": "^4.4|^5.0|^6.0",
-        "symfony/dependency-injection": "^4.4|^5.0|^6.0",
-        "phpdocumentor/reflection-docblock": "^3.0|^4.0|^5.0",
         "phpstan/phpdoc-parser": "^1.0",
->>>>>>> d2b532c8
         "doctrine/annotations": "^1.10.4"
     },
     "conflict": {
