--- conflicted
+++ resolved
@@ -463,21 +463,4 @@
 
         return self::$shell;
     }
-<<<<<<< HEAD
-
-    /**
-     * Returns whether Stty is available or not.
-     */
-    private function hasSttyAvailable(): bool
-    {
-        if (null !== self::$stty) {
-            return self::$stty;
-        }
-
-        exec('stty 2>&1', $output, $exitcode);
-
-        return self::$stty = 0 === $exitcode;
-    }
-=======
->>>>>>> d9ce895c
 }