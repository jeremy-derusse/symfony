<?php

/*
 * This file is part of the Symfony package.
 *
 * (c) Fabien Potencier <fabien@symfony.com>
 *
 * For the full copyright and license information, please view the LICENSE
 * file that was distributed with this source code.
 */

namespace Symfony\Component\Form\Test;

use Symfony\Component\Form\FormBuilder;
use Symfony\Component\EventDispatcher\EventDispatcher;

abstract class TypeTestCase extends FormIntegrationTestCase
{
    /**
     * @var FormBuilder
     */
    protected $builder;

    /**
     * @var EventDispatcher
     */
    protected $dispatcher;

    protected function setUp()
    {
        parent::setUp();

        $this->dispatcher = $this->getMockBuilder('Symfony\Component\EventDispatcher\EventDispatcherInterface')->getMock();
        $this->builder = new FormBuilder(null, null, $this->dispatcher, $this->factory);
    }
<<<<<<< HEAD

    public static function assertDateTimeEquals(\DateTime $expected, \DateTime $actual)
    {
        self::assertEquals($expected->format('c'), $actual->format('c'));
    }

    public static function assertDateIntervalEquals(\DateInterval $expected, \DateInterval $actual)
    {
        self::assertEquals($expected->format('%RP%yY%mM%dDT%hH%iM%sS'), $actual->format('%RP%yY%mM%dDT%hH%iM%sS'));
    }
=======
>>>>>>> 9606f029
}<|MERGE_RESOLUTION|>--- conflicted
+++ resolved
@@ -33,17 +33,9 @@
         $this->dispatcher = $this->getMockBuilder('Symfony\Component\EventDispatcher\EventDispatcherInterface')->getMock();
         $this->builder = new FormBuilder(null, null, $this->dispatcher, $this->factory);
     }
-<<<<<<< HEAD
-
-    public static function assertDateTimeEquals(\DateTime $expected, \DateTime $actual)
-    {
-        self::assertEquals($expected->format('c'), $actual->format('c'));
-    }
 
     public static function assertDateIntervalEquals(\DateInterval $expected, \DateInterval $actual)
     {
         self::assertEquals($expected->format('%RP%yY%mM%dDT%hH%iM%sS'), $actual->format('%RP%yY%mM%dDT%hH%iM%sS'));
     }
-=======
->>>>>>> 9606f029
 }