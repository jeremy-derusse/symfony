--- conflicted
+++ resolved
@@ -1795,16 +1795,10 @@
 
         $serializerLoaders = [];
         if (isset($config['enable_annotations']) && $config['enable_annotations']) {
-<<<<<<< HEAD
-=======
-            if (\PHP_VERSION_ID < 80000 && !$this->annotationsConfigEnabled) {
-                throw new \LogicException('"enable_annotations" on the serializer cannot be set as the PHP version is lower than 8 and Annotations support is disabled. Consider upgrading PHP.');
-            }
             if ($container->getParameter('kernel.debug')) {
                 $container->removeDefinition('serializer.mapping.cache_class_metadata_factory');
             }
 
->>>>>>> dc6c0168
             $annotationLoader = new Definition(
                 AnnotationLoader::class,
                 [new Reference('annotation_reader', ContainerInterface::NULL_ON_INVALID_REFERENCE)]
