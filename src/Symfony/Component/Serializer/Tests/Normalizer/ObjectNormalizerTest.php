<?php

/*
 * This file is part of the Symfony package.
 *
 * (c) Fabien Potencier <fabien@symfony.com>
 *
 * For the full copyright and license information, please view the LICENSE
 * file that was distributed with this source code.
 */

namespace Symfony\Component\Serializer\Tests\Normalizer;

use Doctrine\Common\Annotations\AnnotationReader;
use PHPUnit\Framework\TestCase;
use Symfony\Bridge\PhpUnit\ForwardCompatTestTrait;
use Symfony\Component\PropertyInfo\Extractor\PhpDocExtractor;
use Symfony\Component\PropertyInfo\Extractor\ReflectionExtractor;
use Symfony\Component\PropertyInfo\PropertyInfoExtractor;
use Symfony\Component\Serializer\Exception\CircularReferenceException;
use Symfony\Component\Serializer\Mapping\Factory\ClassMetadataFactory;
use Symfony\Component\Serializer\Mapping\Factory\ClassMetadataFactoryInterface;
use Symfony\Component\Serializer\Mapping\Loader\AnnotationLoader;
use Symfony\Component\Serializer\NameConverter\AdvancedNameConverterInterface;
use Symfony\Component\Serializer\NameConverter\CamelCaseToSnakeCaseNameConverter;
use Symfony\Component\Serializer\NameConverter\MetadataAwareNameConverter;
use Symfony\Component\Serializer\Normalizer\ArrayDenormalizer;
use Symfony\Component\Serializer\Normalizer\DateTimeNormalizer;
use Symfony\Component\Serializer\Normalizer\NormalizerInterface;
use Symfony\Component\Serializer\Normalizer\ObjectNormalizer;
use Symfony\Component\Serializer\Serializer;
use Symfony\Component\Serializer\SerializerInterface;
use Symfony\Component\Serializer\Tests\Fixtures\CircularReferenceDummy;
use Symfony\Component\Serializer\Tests\Fixtures\GroupDummy;
use Symfony\Component\Serializer\Tests\Fixtures\MaxDepthDummy;
use Symfony\Component\Serializer\Tests\Fixtures\SiblingHolder;
use Symfony\Component\Serializer\Tests\Normalizer\Features\AttributesTestTrait;
use Symfony\Component\Serializer\Tests\Normalizer\Features\CallbacksObject;
use Symfony\Component\Serializer\Tests\Normalizer\Features\CallbacksTestTrait;
use Symfony\Component\Serializer\Tests\Normalizer\Features\CircularReferenceTestTrait;
use Symfony\Component\Serializer\Tests\Normalizer\Features\ConstructorArgumentsTestTrait;
use Symfony\Component\Serializer\Tests\Normalizer\Features\GroupsTestTrait;
use Symfony\Component\Serializer\Tests\Normalizer\Features\IgnoredAttributesTestTrait;
use Symfony\Component\Serializer\Tests\Normalizer\Features\MaxDepthTestTrait;
use Symfony\Component\Serializer\Tests\Normalizer\Features\ObjectDummy;
use Symfony\Component\Serializer\Tests\Normalizer\Features\ObjectToPopulateTestTrait;
use Symfony\Component\Serializer\Tests\Normalizer\Features\SkipNullValuesTestTrait;
use Symfony\Component\Serializer\Tests\Normalizer\Features\TypeEnforcementTestTrait;

/**
 * @author Kévin Dunglas <dunglas@gmail.com>
 */
class ObjectNormalizerTest extends TestCase
{
    use ForwardCompatTestTrait;
    use AttributesTestTrait;
    use CallbacksTestTrait;
    use CircularReferenceTestTrait;
    use ConstructorArgumentsTestTrait;
    use GroupsTestTrait;
    use IgnoredAttributesTestTrait;
    use MaxDepthTestTrait;
    use ObjectToPopulateTestTrait;
    use SkipNullValuesTestTrait;
    use TypeEnforcementTestTrait;

    /**
     * @var ObjectNormalizer
     */
    private $normalizer;
    /**
     * @var SerializerInterface
     */
    private $serializer;

    private function doSetUp()
    {
        $this->createNormalizer();
    }

    private function createNormalizer(array $defaultContext = [], ClassMetadataFactoryInterface $classMetadataFactory = null)
    {
        $this->serializer = $this->getMockBuilder(__NAMESPACE__.'\ObjectSerializerNormalizer')->getMock();
        $this->normalizer = new ObjectNormalizer($classMetadataFactory, null, null, null, null, null, $defaultContext);
        $this->normalizer->setSerializer($this->serializer);
    }

    public function testNormalize()
    {
        $obj = new ObjectDummy();
        $object = new \stdClass();
        $obj->setFoo('foo');
        $obj->bar = 'bar';
        $obj->setBaz(true);
        $obj->setCamelCase('camelcase');
        $obj->setObject($object);

        $this->serializer
            ->expects($this->once())
            ->method('normalize')
            ->with($object, 'any')
            ->willReturn('string_object')
        ;

        $this->assertEquals(
            [
                'foo' => 'foo',
                'bar' => 'bar',
                'baz' => true,
                'fooBar' => 'foobar',
                'camelCase' => 'camelcase',
                'object' => 'string_object',
            ],
            $this->normalizer->normalize($obj, 'any')
        );
    }

    public function testDenormalize()
    {
        $obj = $this->normalizer->denormalize(
            ['foo' => 'foo', 'bar' => 'bar', 'baz' => true, 'fooBar' => 'foobar'],
            ObjectDummy::class,
            'any'
        );
        $this->assertEquals('foo', $obj->getFoo());
        $this->assertEquals('bar', $obj->bar);
        $this->assertTrue($obj->isBaz());
    }

    public function testDenormalizeWithObject()
    {
        $data = new \stdClass();
        $data->foo = 'foo';
        $data->bar = 'bar';
        $data->fooBar = 'foobar';
        $obj = $this->normalizer->denormalize($data, ObjectDummy::class, 'any');
        $this->assertEquals('foo', $obj->getFoo());
        $this->assertEquals('bar', $obj->bar);
    }

    public function testDenormalizeNull()
    {
        $this->assertEquals(new ObjectDummy(), $this->normalizer->denormalize(null, ObjectDummy::class));
    }

    public function testConstructorDenormalize()
    {
        $obj = $this->normalizer->denormalize(
            ['foo' => 'foo', 'bar' => 'bar', 'baz' => true, 'fooBar' => 'foobar'],
            __NAMESPACE__.'\ObjectConstructorDummy', 'any');
        $this->assertEquals('foo', $obj->getFoo());
        $this->assertEquals('bar', $obj->bar);
        $this->assertTrue($obj->isBaz());
    }

    public function testConstructorDenormalizeWithNullArgument()
    {
        $obj = $this->normalizer->denormalize(
            ['foo' => 'foo', 'bar' => null, 'baz' => true],
            __NAMESPACE__.'\ObjectConstructorDummy', 'any');
        $this->assertEquals('foo', $obj->getFoo());
        $this->assertNull($obj->bar);
        $this->assertTrue($obj->isBaz());
    }

    public function testConstructorDenormalizeWithMissingOptionalArgument()
    {
        $obj = $this->normalizer->denormalize(
            ['foo' => 'test', 'baz' => [1, 2, 3]],
            __NAMESPACE__.'\ObjectConstructorOptionalArgsDummy', 'any');
        $this->assertEquals('test', $obj->getFoo());
        $this->assertEquals([], $obj->bar);
        $this->assertEquals([1, 2, 3], $obj->getBaz());
    }

    public function testConstructorDenormalizeWithOptionalDefaultArgument()
    {
        $obj = $this->normalizer->denormalize(
            ['bar' => 'test'],
            __NAMESPACE__.'\ObjectConstructorArgsWithDefaultValueDummy', 'any');
        $this->assertEquals([], $obj->getFoo());
        $this->assertEquals('test', $obj->getBar());
    }

    public function testConstructorWithObjectDenormalize()
    {
        $data = new \stdClass();
        $data->foo = 'foo';
        $data->bar = 'bar';
        $data->baz = true;
        $data->fooBar = 'foobar';
        $obj = $this->normalizer->denormalize($data, __NAMESPACE__.'\ObjectConstructorDummy', 'any');
        $this->assertEquals('foo', $obj->getFoo());
        $this->assertEquals('bar', $obj->bar);
    }

    public function testConstructorWithObjectTypeHintDenormalize()
    {
        $data = [
            'id' => 10,
            'inner' => [
                'foo' => 'oof',
                'bar' => 'rab',
            ],
        ];

        $normalizer = new ObjectNormalizer();
        $serializer = new Serializer([$normalizer]);
        $normalizer->setSerializer($serializer);

        $obj = $normalizer->denormalize($data, DummyWithConstructorObject::class);
        $this->assertInstanceOf(DummyWithConstructorObject::class, $obj);
        $this->assertEquals(10, $obj->getId());
        $this->assertInstanceOf(ObjectInner::class, $obj->getInner());
        $this->assertEquals('oof', $obj->getInner()->foo);
        $this->assertEquals('rab', $obj->getInner()->bar);
    }

<<<<<<< HEAD
    public function testConstructorWithUnconstructableNullableObjectTypeHintDenormalize()
    {
        $data = [
            'id' => 10,
            'inner' => null,
        ];

        $normalizer = new ObjectNormalizer();
        $serializer = new Serializer([$normalizer]);
        $normalizer->setSerializer($serializer);

        $obj = $normalizer->denormalize($data, DummyWithNullableConstructorObject::class);
        $this->assertInstanceOf(DummyWithNullableConstructorObject::class, $obj);
        $this->assertEquals(10, $obj->getId());
        $this->assertNull($obj->getInner());
    }

    /**
     * @expectedException \Symfony\Component\Serializer\Exception\RuntimeException
     * @expectedExceptionMessage Could not determine the class of the parameter "unknown".
     */
=======
>>>>>>> 8173dafd
    public function testConstructorWithUnknownObjectTypeHintDenormalize()
    {
        $this->expectException('Symfony\Component\Serializer\Exception\RuntimeException');
        $this->expectExceptionMessage('Could not determine the class of the parameter "unknown".');
        $data = [
            'id' => 10,
            'unknown' => [
                'foo' => 'oof',
                'bar' => 'rab',
            ],
        ];

        $normalizer = new ObjectNormalizer();
        $serializer = new Serializer([$normalizer]);
        $normalizer->setSerializer($serializer);

        $normalizer->denormalize($data, DummyWithConstructorInexistingObject::class);
    }

    // attributes

    protected function getNormalizerForAttributes(): ObjectNormalizer
    {
        $normalizer = new ObjectNormalizer();
        // instantiate a serializer with the normalizer to handle normalizing recursive structures
        new Serializer([$normalizer]);

        return $normalizer;
    }

    protected function getDenormalizerForAttributes(): ObjectNormalizer
    {
        $classMetadataFactory = new ClassMetadataFactory(new AnnotationLoader(new AnnotationReader()));
        $normalizer = new ObjectNormalizer($classMetadataFactory, null, null, new ReflectionExtractor());
        new Serializer([$normalizer]);

        return $normalizer;
    }

    public function testAttributesContextDenormalizeConstructor()
    {
        $normalizer = new ObjectNormalizer(null, null, null, new ReflectionExtractor());
        $serializer = new Serializer([$normalizer]);

        $objectInner = new ObjectInner();
        $objectInner->bar = 'bar';

        $obj = new DummyWithConstructorObjectAndDefaultValue('a', $objectInner);

        $context = ['attributes' => ['inner' => ['bar']]];
        $this->assertEquals($obj, $serializer->denormalize([
            'foo' => 'b',
            'inner' => ['foo' => 'foo', 'bar' => 'bar'],
        ], DummyWithConstructorObjectAndDefaultValue::class, null, $context));
    }

    public function testNormalizeSameObjectWithDifferentAttributes()
    {
        $classMetadataFactory = new ClassMetadataFactory(new AnnotationLoader(new AnnotationReader()));
        $this->normalizer = new ObjectNormalizer($classMetadataFactory);
        $serializer = new Serializer([$this->normalizer]);
        $this->normalizer->setSerializer($serializer);

        $dummy = new ObjectOuter();
        $dummy->foo = new ObjectInner();
        $dummy->foo->foo = 'foo.foo';
        $dummy->foo->bar = 'foo.bar';

        $dummy->bar = new ObjectInner();
        $dummy->bar->foo = 'bar.foo';
        $dummy->bar->bar = 'bar.bar';

        $this->assertEquals([
            'foo' => [
                'bar' => 'foo.bar',
            ],
            'bar' => [
                'foo' => 'bar.foo',
            ],
        ], $this->normalizer->normalize($dummy, 'json', [
            'attributes' => [
                'foo' => ['bar'],
                'bar' => ['foo'],
            ],
        ]));
    }

    // callbacks

    protected function getNormalizerForCallbacks(): ObjectNormalizer
    {
        return new ObjectNormalizer();
    }

    /**
     * @dataProvider provideCallbacks
     */
    public function testLegacyCallbacks($callbacks, $value, $result)
    {
        $this->normalizer->setCallbacks($callbacks);
        $obj = new CallbacksObject($value);

        $this->assertEquals(
            $result,
            $this->normalizer->normalize($obj, 'any')
        );
    }

    /**
     * @dataProvider provideInvalidCallbacks
     */
    public function testLegacyUncallableCallbacks($callbacks)
    {
        $this->expectException(\InvalidArgumentException::class);

        $this->normalizer->setCallbacks($callbacks);
    }

    // circular reference

    protected function getNormalizerForCircularReference(): ObjectNormalizer
    {
        $normalizer = new ObjectNormalizer();
        new Serializer([$normalizer]);

        return $normalizer;
    }

    protected function getSelfReferencingModel()
    {
        return new CircularReferenceDummy();
    }

    public function testLegacyUnableToNormalizeCircularReference()
    {
        $this->normalizer->setCircularReferenceLimit(2);
        $serializer = new Serializer([$this->normalizer]);
        $this->normalizer->setSerializer($serializer);

        $obj = new CircularReferenceDummy();

        $this->expectException(CircularReferenceException::class);
        $this->normalizer->normalize($obj);
    }

    public function testSiblingReference()
    {
        $serializer = new Serializer([$this->normalizer]);
        $this->normalizer->setSerializer($serializer);

        $siblingHolder = new SiblingHolder();

        $expected = [
            'sibling0' => ['coopTilleuls' => 'Les-Tilleuls.coop'],
            'sibling1' => ['coopTilleuls' => 'Les-Tilleuls.coop'],
            'sibling2' => ['coopTilleuls' => 'Les-Tilleuls.coop'],
        ];
        $this->assertEquals($expected, $this->normalizer->normalize($siblingHolder));
    }

    public function testLegacyCircularReferenceHandler()
    {
        new Serializer([$this->normalizer]);

        $obj = new CircularReferenceDummy();
        $expected = ['me' => CircularReferenceDummy::class];

        $this->normalizer->setCircularReferenceHandler(function ($obj, string $format, array $context) {
            $this->assertInstanceOf(CircularReferenceDummy::class, $obj);
            $this->assertSame('test', $format);
            $this->assertArrayHasKey('foo', $context);

            return \get_class($obj);
        });
        $this->assertEquals($expected, $this->normalizer->normalize($obj, 'test', ['foo' => 'bar']));
    }

    // constructor arguments

    protected function getDenormalizerForConstructArguments(): ObjectNormalizer
    {
        $classMetadataFactory = new ClassMetadataFactory(new AnnotationLoader(new AnnotationReader()));
        $denormalizer = new ObjectNormalizer($classMetadataFactory, new MetadataAwareNameConverter($classMetadataFactory));
        $serializer = new Serializer([$denormalizer]);
        $denormalizer->setSerializer($serializer);

        return $denormalizer;
    }

    // groups

    protected function getNormalizerForGroups(): ObjectNormalizer
    {
        $classMetadataFactory = new ClassMetadataFactory(new AnnotationLoader(new AnnotationReader()));
        $normalizer = new ObjectNormalizer($classMetadataFactory);
        // instantiate a serializer with the normalizer to handle normalizing recursive structures
        new Serializer([$normalizer]);

        return $normalizer;
    }

    protected function getDenormalizerForGroups(): ObjectNormalizer
    {
        $classMetadataFactory = new ClassMetadataFactory(new AnnotationLoader(new AnnotationReader()));

        return new ObjectNormalizer($classMetadataFactory);
    }

    public function testGroupsNormalizeWithNameConverter()
    {
        $classMetadataFactory = new ClassMetadataFactory(new AnnotationLoader(new AnnotationReader()));
        $this->normalizer = new ObjectNormalizer($classMetadataFactory, new CamelCaseToSnakeCaseNameConverter());
        $this->normalizer->setSerializer($this->serializer);

        $obj = new GroupDummy();
        $obj->setFooBar('@dunglas');
        $obj->setSymfony('@coopTilleuls');
        $obj->setCoopTilleuls('les-tilleuls.coop');

        $this->assertEquals(
            [
                'bar' => null,
                'foo_bar' => '@dunglas',
                'symfony' => '@coopTilleuls',
            ],
            $this->normalizer->normalize($obj, null, [ObjectNormalizer::GROUPS => ['name_converter']])
        );
    }

    public function testGroupsDenormalizeWithNameConverter()
    {
        $classMetadataFactory = new ClassMetadataFactory(new AnnotationLoader(new AnnotationReader()));
        $this->normalizer = new ObjectNormalizer($classMetadataFactory, new CamelCaseToSnakeCaseNameConverter());
        $this->normalizer->setSerializer($this->serializer);

        $obj = new GroupDummy();
        $obj->setFooBar('@dunglas');
        $obj->setSymfony('@coopTilleuls');

        $this->assertEquals(
            $obj,
            $this->normalizer->denormalize([
                'bar' => null,
                'foo_bar' => '@dunglas',
                'symfony' => '@coopTilleuls',
                'coop_tilleuls' => 'les-tilleuls.coop',
            ], 'Symfony\Component\Serializer\Tests\Fixtures\GroupDummy', null, [ObjectNormalizer::GROUPS => ['name_converter']])
        );
    }

    // ignored attributes

    protected function getNormalizerForIgnoredAttributes(): ObjectNormalizer
    {
        $normalizer = new ObjectNormalizer();
        // instantiate a serializer with the normalizer to handle normalizing recursive structures
        new Serializer([$normalizer]);

        return $normalizer;
    }

<<<<<<< HEAD
    protected function getDenormalizerForIgnoredAttributes(): ObjectNormalizer
    {
        $classMetadataFactory = new ClassMetadataFactory(new AnnotationLoader(new AnnotationReader()));
        $normalizer = new ObjectNormalizer($classMetadataFactory, null, null, new ReflectionExtractor());
        new Serializer([$normalizer]);
=======
    public function testUncallableCallbacks()
    {
        $this->expectException('InvalidArgumentException');
        $this->normalizer->setCallbacks(['bar' => null]);

        $obj = new ObjectConstructorDummy('baz', 'quux', true);
>>>>>>> 8173dafd

        return $normalizer;
    }

    public function testLegacyIgnoredAttributes()
    {
        $ignoredAttributes = ['foo', 'bar', 'baz', 'camelCase', 'object'];
        $this->normalizer->setIgnoredAttributes($ignoredAttributes);

        $obj = new ObjectDummy();
        $obj->setFoo('foo');
        $obj->bar = 'bar';
        $obj->setBaz(true);

        $this->assertEquals(
            ['fooBar' => 'foobar'],
            $this->normalizer->normalize($obj, 'any')
        );

        $ignoredAttributes = ['foo', 'baz', 'camelCase', 'object'];
        $this->normalizer->setIgnoredAttributes($ignoredAttributes);

        $this->assertEquals(
            [
                'fooBar' => 'foobar',
                'bar' => 'bar',
            ],
            $this->normalizer->normalize($obj, 'any')
        );
    }

    public function testLegacyIgnoredAttributesDenormalize()
    {
        $ignoredAttributes = ['fooBar', 'bar', 'baz'];
        $this->normalizer->setIgnoredAttributes($ignoredAttributes);

        $obj = new ObjectDummy();
        $obj->setFoo('foo');

        $this->assertEquals(
            $obj,
            $this->normalizer->denormalize(['fooBar' => 'fooBar', 'foo' => 'foo', 'baz' => 'baz'], ObjectDummy::class)
        );
    }

    // max depth

    protected function getNormalizerForMaxDepth(): ObjectNormalizer
    {
        $classMetadataFactory = new ClassMetadataFactory(new AnnotationLoader(new AnnotationReader()));
        $normalizer = new ObjectNormalizer($classMetadataFactory);
        $serializer = new Serializer([$normalizer]);
        $normalizer->setSerializer($serializer);

        return $normalizer;
    }

    public function testLegacyMaxDepth()
    {
        $level1 = new MaxDepthDummy();
        $level1->foo = 'level1';

        $level2 = new MaxDepthDummy();
        $level2->foo = 'level2';
        $level1->child = $level2;

        $level3 = new MaxDepthDummy();
        $level3->foo = 'level3';
        $level2->child = $level3;

        $this->createNormalizerWithMaxDepthHandler(null);
        $result = $this->serializer->normalize($level1, null, [ObjectNormalizer::ENABLE_MAX_DEPTH => true]);

        $expected = [
            'bar' => null,
            'foo' => 'level1',
            'child' => [
                'bar' => null,
                'foo' => 'level2',
                'child' => [
                    'bar' => null,
                    'child' => null,
                ],
            ],
        ];

        $this->assertEquals($expected, $result);

        $expected = [
            'bar' => null,
            'foo' => 'level1',
            'child' => [
                'bar' => null,
                'foo' => 'level2',
                'child' => [
                    'bar' => null,
                    'child' => null,
                    'foo' => 'handler',
                ],
            ],
        ];

<<<<<<< HEAD
        $this->createNormalizerWithMaxDepthHandler(function () {
            return 'handler';
        });
        $result = $this->serializer->normalize($level1, null, [ObjectNormalizer::ENABLE_MAX_DEPTH => true]);
        $this->assertEquals($expected, $result);
=======
    public function testUnableToNormalizeObjectAttribute()
    {
        $this->expectException('Symfony\Component\Serializer\Exception\LogicException');
        $this->expectExceptionMessage('Cannot normalize attribute "object" because the injected serializer is not a normalizer');
        $serializer = $this->getMockBuilder('Symfony\Component\Serializer\SerializerInterface')->getMock();
        $this->normalizer->setSerializer($serializer);
>>>>>>> 8173dafd

        $this->createNormalizerWithMaxDepthHandler(function ($object, $parentObject, $attributeName, $format, $context) {
            $this->assertSame('level3', $object);
            $this->assertInstanceOf(MaxDepthDummy::class, $parentObject);
            $this->assertSame('foo', $attributeName);
            $this->assertSame('test', $format);
            $this->assertArrayHasKey(ObjectNormalizer::ENABLE_MAX_DEPTH, $context);

            return 'handler';
        });
        $this->serializer->normalize($level1, 'test', [ObjectNormalizer::ENABLE_MAX_DEPTH => true]);
    }

<<<<<<< HEAD
    private function createNormalizerWithMaxDepthHandler(callable $handler = null)
    {
        $classMetadataFactory = new ClassMetadataFactory(new AnnotationLoader(new AnnotationReader()));
        $this->createNormalizer([], $classMetadataFactory);
        if (null !== $handler) {
            $this->normalizer->setMaxDepthHandler($handler);
        }
        $this->serializer = new Serializer([$this->normalizer]);
        $this->normalizer->setSerializer($this->serializer);
    }
=======
    public function testUnableToNormalizeCircularReference()
    {
        $this->expectException('Symfony\Component\Serializer\Exception\CircularReferenceException');
        $serializer = new Serializer([$this->normalizer]);
        $this->normalizer->setSerializer($serializer);
        $this->normalizer->setCircularReferenceLimit(2);
>>>>>>> 8173dafd

    // object to populate

    protected function getDenormalizerForObjectToPopulate(): ObjectNormalizer
    {
        $classMetadataFactory = new ClassMetadataFactory(new AnnotationLoader(new AnnotationReader()));
        $normalizer = new ObjectNormalizer($classMetadataFactory, null, null, new PhpDocExtractor());
        new Serializer([$normalizer]);

        return $normalizer;
    }

    // skip null

    protected function getNormalizerForSkipNullValues(): ObjectNormalizer
    {
        return new ObjectNormalizer();
    }

    // type enforcement

    protected function getDenormalizerForTypeEnforcement(): ObjectNormalizer
    {
        $extractor = new PropertyInfoExtractor([], [new PhpDocExtractor(), new ReflectionExtractor()]);
        $normalizer = new ObjectNormalizer(null, null, null, $extractor);
        new Serializer([new ArrayDenormalizer(), $normalizer]);

        return $normalizer;
    }

    /**
     * @expectedException \Symfony\Component\Serializer\Exception\LogicException
     * @expectedExceptionMessage Cannot normalize attribute "object" because the injected serializer is not a normalizer
     */
    public function testUnableToNormalizeObjectAttribute()
    {
        $serializer = $this->getMockBuilder('Symfony\Component\Serializer\SerializerInterface')->getMock();
        $this->normalizer->setSerializer($serializer);

        $obj = new ObjectDummy();
        $object = new \stdClass();
        $obj->setObject($object);

        $this->normalizer->normalize($obj, 'any');
    }

    public function testDenormalizeNonExistingAttribute()
    {
        $this->assertEquals(
            new ObjectDummy(),
            $this->normalizer->denormalize(['non_existing' => true], ObjectDummy::class)
        );
    }

    public function testNoTraversableSupport()
    {
        $this->assertFalse($this->normalizer->supportsNormalization(new \ArrayObject()));
    }

    public function testNormalizeStatic()
    {
        $this->assertEquals(['foo' => 'K'], $this->normalizer->normalize(new ObjectWithStaticPropertiesAndMethods()));
    }

    public function testNormalizeUpperCaseAttributes()
    {
        $this->assertEquals(['Foo' => 'Foo', 'Bar' => 'BarBar'], $this->normalizer->normalize(new ObjectWithUpperCaseAttributeNames()));
    }

    public function testNormalizeNotSerializableContext()
    {
        $objectDummy = new ObjectDummy();
        $expected = [
            'foo' => null,
            'baz' => null,
            'fooBar' => '',
            'camelCase' => null,
            'object' => null,
            'bar' => null,
        ];

        $this->assertEquals($expected, $this->normalizer->normalize($objectDummy, null, ['not_serializable' => function () {
        }]));
    }

<<<<<<< HEAD
    /**
     * @expectedException \Symfony\Component\Serializer\Exception\UnexpectedValueException
     */
=======
    public function testMaxDepth()
    {
        $classMetadataFactory = new ClassMetadataFactory(new AnnotationLoader(new AnnotationReader()));
        $this->normalizer = new ObjectNormalizer($classMetadataFactory);
        $serializer = new Serializer([$this->normalizer]);
        $this->normalizer->setSerializer($serializer);

        $level1 = new MaxDepthDummy();
        $level1->foo = 'level1';

        $level2 = new MaxDepthDummy();
        $level2->foo = 'level2';
        $level1->child = $level2;

        $level3 = new MaxDepthDummy();
        $level3->foo = 'level3';
        $level2->child = $level3;

        $result = $serializer->normalize($level1, null, [ObjectNormalizer::ENABLE_MAX_DEPTH => true]);

        $expected = [
            'bar' => null,
            'foo' => 'level1',
            'child' => [
                    'bar' => null,
                    'foo' => 'level2',
                    'child' => [
                            'bar' => null,
                            'child' => null,
                        ],
                ],
        ];

        $this->assertEquals($expected, $result);
    }

>>>>>>> 8173dafd
    public function testThrowUnexpectedValueException()
    {
        $this->expectException('Symfony\Component\Serializer\Exception\UnexpectedValueException');
        $this->normalizer->denormalize(['foo' => 'bar'], ObjectTypeHinted::class);
    }

    public function testDenomalizeRecursive()
    {
        $extractor = new PropertyInfoExtractor([], [new PhpDocExtractor(), new ReflectionExtractor()]);
        $normalizer = new ObjectNormalizer(null, null, null, $extractor);
        $serializer = new Serializer([new ArrayDenormalizer(), new DateTimeNormalizer(), $normalizer]);

        $obj = $serializer->denormalize([
            'inner' => ['foo' => 'foo', 'bar' => 'bar'],
            'date' => '1988/01/21',
            'inners' => [['foo' => 1], ['foo' => 2]],
        ], ObjectOuter::class);

        $this->assertSame('foo', $obj->getInner()->foo);
        $this->assertSame('bar', $obj->getInner()->bar);
        $this->assertSame('1988-01-21', $obj->getDate()->format('Y-m-d'));
        $this->assertSame(1, $obj->getInners()[0]->foo);
        $this->assertSame(2, $obj->getInners()[1]->foo);
    }

    public function testAcceptJsonNumber()
    {
        $extractor = new PropertyInfoExtractor([], [new PhpDocExtractor(), new ReflectionExtractor()]);
        $normalizer = new ObjectNormalizer(null, null, null, $extractor);
        $serializer = new Serializer([new ArrayDenormalizer(), new DateTimeNormalizer(), $normalizer]);

        $this->assertSame(10.0, $serializer->denormalize(['number' => 10], JsonNumber::class, 'json')->number);
        $this->assertSame(10.0, $serializer->denormalize(['number' => 10], JsonNumber::class, 'jsonld')->number);
    }

<<<<<<< HEAD
=======
    public function testRejectInvalidType()
    {
        $this->expectException('Symfony\Component\Serializer\Exception\UnexpectedValueException');
        $this->expectExceptionMessage('The type of the "date" attribute for class "Symfony\Component\Serializer\Tests\Normalizer\ObjectOuter" must be one of "DateTimeInterface" ("string" given).');
        $normalizer = new ObjectNormalizer(null, null, null, new ReflectionExtractor());
        $serializer = new Serializer([$normalizer]);

        $serializer->denormalize(['date' => 'foo'], ObjectOuter::class);
    }

    public function testRejectInvalidKey()
    {
        $this->expectException('Symfony\Component\Serializer\Exception\UnexpectedValueException');
        $this->expectExceptionMessage('The type of the key "a" must be "int" ("string" given).');
        $extractor = new PropertyInfoExtractor([], [new PhpDocExtractor(), new ReflectionExtractor()]);
        $normalizer = new ObjectNormalizer(null, null, null, $extractor);
        $serializer = new Serializer([new ArrayDenormalizer(), new DateTimeNormalizer(), $normalizer]);

        $serializer->denormalize(['inners' => ['a' => ['foo' => 1]]], ObjectOuter::class);
    }

    public function testDoNotRejectInvalidTypeOnDisableTypeEnforcementContextOption()
    {
        $extractor = new PropertyInfoExtractor([], [new PhpDocExtractor()]);
        $normalizer = new ObjectNormalizer(null, null, null, $extractor);
        $serializer = new Serializer([$normalizer]);
        $context = [ObjectNormalizer::DISABLE_TYPE_ENFORCEMENT => true];

        $this->assertSame('foo', $serializer->denormalize(['number' => 'foo'], JsonNumber::class, null, $context)->number);
    }

>>>>>>> 8173dafd
    public function testExtractAttributesRespectsFormat()
    {
        $normalizer = new FormatAndContextAwareNormalizer();

        $data = new ObjectDummy();
        $data->setFoo('bar');
        $data->bar = 'foo';

        $this->assertSame(['foo' => 'bar', 'bar' => 'foo'], $normalizer->normalize($data, 'foo_and_bar_included'));
    }

    public function testExtractAttributesRespectsContext()
    {
        $normalizer = new FormatAndContextAwareNormalizer();

        $data = new ObjectDummy();
        $data->setFoo('bar');
        $data->bar = 'foo';

        $this->assertSame(['foo' => 'bar', 'bar' => 'foo'], $normalizer->normalize($data, null, ['include_foo_and_bar' => true]));
    }

    public function testAdvancedNameConverter()
    {
        $nameConverter = new class() implements AdvancedNameConverterInterface {
            public function normalize($propertyName, string $class = null, string $format = null, array $context = [])
            {
                return sprintf('%s-%s-%s-%s', $propertyName, $class, $format, $context['foo']);
            }

            public function denormalize($propertyName, string $class = null, string $format = null, array $context = [])
            {
                return sprintf('%s-%s-%s-%s', $propertyName, $class, $format, $context['foo']);
            }
        };

        $normalizer = new ObjectNormalizer(null, $nameConverter);
        $this->assertArrayHasKey('foo-Symfony\Component\Serializer\Tests\Normalizer\Features\ObjectDummy-json-bar', $normalizer->normalize(new ObjectDummy(), 'json', ['foo' => 'bar']));
    }

    public function testDefaultObjectClassResolver()
    {
        $normalizer = new ObjectNormalizer();

        $obj = new ObjectDummy();
        $obj->setFoo('foo');
        $obj->bar = 'bar';
        $obj->setBaz(true);
        $obj->setCamelCase('camelcase');
        $obj->unwantedProperty = 'notwanted';

        $this->assertEquals(
            [
                'foo' => 'foo',
                'bar' => 'bar',
                'baz' => true,
                'fooBar' => 'foobar',
                'camelCase' => 'camelcase',
                'object' => null,
            ],
            $normalizer->normalize($obj, 'any')
        );
    }

    public function testObjectClassResolver()
    {
        $classResolver = function ($object) {
            return ObjectDummy::class;
        };

        $normalizer = new ObjectNormalizer(null, null, null, null, null, $classResolver);

        $obj = new ProxyObjectDummy();
        $obj->setFoo('foo');
        $obj->bar = 'bar';
        $obj->setBaz(true);
        $obj->setCamelCase('camelcase');
        $obj->unwantedProperty = 'notwanted';

        $this->assertEquals(
            [
                'foo' => 'foo',
                'bar' => 'bar',
                'baz' => true,
                'fooBar' => 'foobar',
                'camelCase' => 'camelcase',
                'object' => null,
            ],
            $normalizer->normalize($obj, 'any')
        );
    }
}

class ProxyObjectDummy extends ObjectDummy
{
    public $unwantedProperty;
}

class ObjectConstructorDummy
{
    protected $foo;
    public $bar;
    private $baz;

    public function __construct($foo, $bar, $baz)
    {
        $this->foo = $foo;
        $this->bar = $bar;
        $this->baz = $baz;
    }

    public function getFoo()
    {
        return $this->foo;
    }

    public function isBaz()
    {
        return $this->baz;
    }

    public function otherMethod()
    {
        throw new \RuntimeException('Dummy::otherMethod() should not be called');
    }
}

abstract class ObjectSerializerNormalizer implements SerializerInterface, NormalizerInterface
{
}

class ObjectConstructorOptionalArgsDummy
{
    protected $foo;
    public $bar;
    private $baz;

    public function __construct($foo, $bar = [], $baz = [])
    {
        $this->foo = $foo;
        $this->bar = $bar;
        $this->baz = $baz;
    }

    public function getFoo()
    {
        return $this->foo;
    }

    public function getBaz()
    {
        return $this->baz;
    }

    public function otherMethod()
    {
        throw new \RuntimeException('Dummy::otherMethod() should not be called');
    }
}

class ObjectConstructorArgsWithDefaultValueDummy
{
    protected $foo;
    protected $bar;

    public function __construct($foo = [], $bar)
    {
        $this->foo = $foo;
        $this->bar = $bar;
    }

    public function getFoo()
    {
        return $this->foo;
    }

    public function getBar()
    {
        return $this->bar;
    }

    public function otherMethod()
    {
        throw new \RuntimeException('Dummy::otherMethod() should not be called');
    }
}

class ObjectWithStaticPropertiesAndMethods
{
    public $foo = 'K';
    public static $bar = 'A';

    public static function getBaz()
    {
        return 'L';
    }
}

class ObjectTypeHinted
{
    public function setFoo(array $f)
    {
    }
}

class ObjectOuter
{
    public $foo;
    public $bar;
    /**
     * @var ObjectInner
     */
    private $inner;
    private $date;

    /**
     * @var ObjectInner[]
     */
    private $inners;

    public function getInner()
    {
        return $this->inner;
    }

    public function setInner(ObjectInner $inner)
    {
        $this->inner = $inner;
    }

    public function setDate(\DateTimeInterface $date)
    {
        $this->date = $date;
    }

    public function getDate()
    {
        return $this->date;
    }

    public function setInners(array $inners)
    {
        $this->inners = $inners;
    }

    public function getInners()
    {
        return $this->inners;
    }
}

class ObjectInner
{
    public $foo;
    public $bar;
}

class FormatAndContextAwareNormalizer extends ObjectNormalizer
{
    protected function isAllowedAttribute($classOrObject, $attribute, $format = null, array $context = [])
    {
        if (\in_array($attribute, ['foo', 'bar']) && 'foo_and_bar_included' === $format) {
            return true;
        }

        if (\in_array($attribute, ['foo', 'bar']) && isset($context['include_foo_and_bar']) && true === $context['include_foo_and_bar']) {
            return true;
        }

        return false;
    }
}

class DummyWithConstructorObject
{
    private $id;
    private $inner;

    public function __construct($id, ObjectInner $inner)
    {
        $this->id = $id;
        $this->inner = $inner;
    }

    public function getId()
    {
        return $this->id;
    }

    public function getInner()
    {
        return $this->inner;
    }
}

class DummyWithConstructorInexistingObject
{
    public function __construct($id, Unknown $unknown)
    {
    }
}

class JsonNumber
{
    /**
     * @var float
     */
    public $number;
}

class DummyWithConstructorObjectAndDefaultValue
{
    private $foo;
    private $inner;

    public function __construct($foo = 'a', ObjectInner $inner)
    {
        $this->foo = $foo;
        $this->inner = $inner;
    }

    public function getFoo()
    {
        return $this->foo;
    }

    public function getInner()
    {
        return $this->inner;
    }
}

class ObjectWithUpperCaseAttributeNames
{
    private $Foo = 'Foo';
    public $Bar = 'BarBar';

    public function getFoo()
    {
        return $this->Foo;
    }
}

class DummyWithNullableConstructorObject
{
    private $id;
    private $inner;

    public function __construct($id, ?ObjectConstructorDummy $inner)
    {
        $this->id = $id;
        $this->inner = $inner;
    }

    public function getId()
    {
        return $this->id;
    }

    public function getInner()
    {
        return $this->inner;
    }
}<|MERGE_RESOLUTION|>--- conflicted
+++ resolved
@@ -216,7 +216,6 @@
         $this->assertEquals('rab', $obj->getInner()->bar);
     }
 
-<<<<<<< HEAD
     public function testConstructorWithUnconstructableNullableObjectTypeHintDenormalize()
     {
         $data = [
@@ -234,12 +233,6 @@
         $this->assertNull($obj->getInner());
     }
 
-    /**
-     * @expectedException \Symfony\Component\Serializer\Exception\RuntimeException
-     * @expectedExceptionMessage Could not determine the class of the parameter "unknown".
-     */
-=======
->>>>>>> 8173dafd
     public function testConstructorWithUnknownObjectTypeHintDenormalize()
     {
         $this->expectException('Symfony\Component\Serializer\Exception\RuntimeException');
@@ -501,20 +494,11 @@
         return $normalizer;
     }
 
-<<<<<<< HEAD
     protected function getDenormalizerForIgnoredAttributes(): ObjectNormalizer
     {
         $classMetadataFactory = new ClassMetadataFactory(new AnnotationLoader(new AnnotationReader()));
         $normalizer = new ObjectNormalizer($classMetadataFactory, null, null, new ReflectionExtractor());
         new Serializer([$normalizer]);
-=======
-    public function testUncallableCallbacks()
-    {
-        $this->expectException('InvalidArgumentException');
-        $this->normalizer->setCallbacks(['bar' => null]);
-
-        $obj = new ObjectConstructorDummy('baz', 'quux', true);
->>>>>>> 8173dafd
 
         return $normalizer;
     }
@@ -617,20 +601,11 @@
             ],
         ];
 
-<<<<<<< HEAD
         $this->createNormalizerWithMaxDepthHandler(function () {
             return 'handler';
         });
         $result = $this->serializer->normalize($level1, null, [ObjectNormalizer::ENABLE_MAX_DEPTH => true]);
         $this->assertEquals($expected, $result);
-=======
-    public function testUnableToNormalizeObjectAttribute()
-    {
-        $this->expectException('Symfony\Component\Serializer\Exception\LogicException');
-        $this->expectExceptionMessage('Cannot normalize attribute "object" because the injected serializer is not a normalizer');
-        $serializer = $this->getMockBuilder('Symfony\Component\Serializer\SerializerInterface')->getMock();
-        $this->normalizer->setSerializer($serializer);
->>>>>>> 8173dafd
 
         $this->createNormalizerWithMaxDepthHandler(function ($object, $parentObject, $attributeName, $format, $context) {
             $this->assertSame('level3', $object);
@@ -644,7 +619,6 @@
         $this->serializer->normalize($level1, 'test', [ObjectNormalizer::ENABLE_MAX_DEPTH => true]);
     }
 
-<<<<<<< HEAD
     private function createNormalizerWithMaxDepthHandler(callable $handler = null)
     {
         $classMetadataFactory = new ClassMetadataFactory(new AnnotationLoader(new AnnotationReader()));
@@ -655,14 +629,6 @@
         $this->serializer = new Serializer([$this->normalizer]);
         $this->normalizer->setSerializer($this->serializer);
     }
-=======
-    public function testUnableToNormalizeCircularReference()
-    {
-        $this->expectException('Symfony\Component\Serializer\Exception\CircularReferenceException');
-        $serializer = new Serializer([$this->normalizer]);
-        $this->normalizer->setSerializer($serializer);
-        $this->normalizer->setCircularReferenceLimit(2);
->>>>>>> 8173dafd
 
     // object to populate
 
@@ -693,12 +659,10 @@
         return $normalizer;
     }
 
-    /**
-     * @expectedException \Symfony\Component\Serializer\Exception\LogicException
-     * @expectedExceptionMessage Cannot normalize attribute "object" because the injected serializer is not a normalizer
-     */
     public function testUnableToNormalizeObjectAttribute()
     {
+        $this->expectException('Symfony\Component\Serializer\Exception\LogicException');
+        $this->expectExceptionMessage('Cannot normalize attribute "object" because the injected serializer is not a normalizer');
         $serializer = $this->getMockBuilder('Symfony\Component\Serializer\SerializerInterface')->getMock();
         $this->normalizer->setSerializer($serializer);
 
@@ -748,48 +712,6 @@
         }]));
     }
 
-<<<<<<< HEAD
-    /**
-     * @expectedException \Symfony\Component\Serializer\Exception\UnexpectedValueException
-     */
-=======
-    public function testMaxDepth()
-    {
-        $classMetadataFactory = new ClassMetadataFactory(new AnnotationLoader(new AnnotationReader()));
-        $this->normalizer = new ObjectNormalizer($classMetadataFactory);
-        $serializer = new Serializer([$this->normalizer]);
-        $this->normalizer->setSerializer($serializer);
-
-        $level1 = new MaxDepthDummy();
-        $level1->foo = 'level1';
-
-        $level2 = new MaxDepthDummy();
-        $level2->foo = 'level2';
-        $level1->child = $level2;
-
-        $level3 = new MaxDepthDummy();
-        $level3->foo = 'level3';
-        $level2->child = $level3;
-
-        $result = $serializer->normalize($level1, null, [ObjectNormalizer::ENABLE_MAX_DEPTH => true]);
-
-        $expected = [
-            'bar' => null,
-            'foo' => 'level1',
-            'child' => [
-                    'bar' => null,
-                    'foo' => 'level2',
-                    'child' => [
-                            'bar' => null,
-                            'child' => null,
-                        ],
-                ],
-        ];
-
-        $this->assertEquals($expected, $result);
-    }
-
->>>>>>> 8173dafd
     public function testThrowUnexpectedValueException()
     {
         $this->expectException('Symfony\Component\Serializer\Exception\UnexpectedValueException');
@@ -825,40 +747,6 @@
         $this->assertSame(10.0, $serializer->denormalize(['number' => 10], JsonNumber::class, 'jsonld')->number);
     }
 
-<<<<<<< HEAD
-=======
-    public function testRejectInvalidType()
-    {
-        $this->expectException('Symfony\Component\Serializer\Exception\UnexpectedValueException');
-        $this->expectExceptionMessage('The type of the "date" attribute for class "Symfony\Component\Serializer\Tests\Normalizer\ObjectOuter" must be one of "DateTimeInterface" ("string" given).');
-        $normalizer = new ObjectNormalizer(null, null, null, new ReflectionExtractor());
-        $serializer = new Serializer([$normalizer]);
-
-        $serializer->denormalize(['date' => 'foo'], ObjectOuter::class);
-    }
-
-    public function testRejectInvalidKey()
-    {
-        $this->expectException('Symfony\Component\Serializer\Exception\UnexpectedValueException');
-        $this->expectExceptionMessage('The type of the key "a" must be "int" ("string" given).');
-        $extractor = new PropertyInfoExtractor([], [new PhpDocExtractor(), new ReflectionExtractor()]);
-        $normalizer = new ObjectNormalizer(null, null, null, $extractor);
-        $serializer = new Serializer([new ArrayDenormalizer(), new DateTimeNormalizer(), $normalizer]);
-
-        $serializer->denormalize(['inners' => ['a' => ['foo' => 1]]], ObjectOuter::class);
-    }
-
-    public function testDoNotRejectInvalidTypeOnDisableTypeEnforcementContextOption()
-    {
-        $extractor = new PropertyInfoExtractor([], [new PhpDocExtractor()]);
-        $normalizer = new ObjectNormalizer(null, null, null, $extractor);
-        $serializer = new Serializer([$normalizer]);
-        $context = [ObjectNormalizer::DISABLE_TYPE_ENFORCEMENT => true];
-
-        $this->assertSame('foo', $serializer->denormalize(['number' => 'foo'], JsonNumber::class, null, $context)->number);
-    }
-
->>>>>>> 8173dafd
     public function testExtractAttributesRespectsFormat()
     {
         $normalizer = new FormatAndContextAwareNormalizer();
