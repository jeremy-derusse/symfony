--- conflicted
+++ resolved
@@ -314,15 +314,13 @@
                 <source>This is not a valid Business Identifier Code (BIC).</source>
                 <target>No es un Código de Identificación Bancaria (BIC) válido.</target>
             </trans-unit>
-<<<<<<< HEAD
             <trans-unit id="82">
                 <source>Error</source>
                 <target>Error</target>
-=======
+            </trans-unit>
             <trans-unit id="83">
                 <source>This is not a valid UUID.</source>
                 <target>Este valor no es un UUID válido.</target>
->>>>>>> 53cbd0da
             </trans-unit>
         </body>
     </file>
