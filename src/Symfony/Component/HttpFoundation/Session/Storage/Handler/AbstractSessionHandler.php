--- conflicted
+++ resolved
@@ -128,14 +128,7 @@
      */
     public function destroy($sessionId)
     {
-<<<<<<< HEAD
-        if (!headers_sent() && filter_var(ini_get('session.use_cookies'), FILTER_VALIDATE_BOOLEAN)) {
-=======
-        if (\PHP_VERSION_ID < 70000) {
-            $this->prefetchData = null;
-        }
         if (!headers_sent() && filter_var(ini_get('session.use_cookies'), \FILTER_VALIDATE_BOOLEAN)) {
->>>>>>> 4351a706
             if (!$this->sessionName) {
                 throw new \LogicException(sprintf('Session name cannot be empty, did you forget to call "parent::open()" in "%s"?.', static::class));
             }
