{
    "name": "symfony/cache-contracts",
    "type": "library",
    "description": "Generic abstractions related to caching",
    "keywords": ["abstractions", "contracts", "decoupling", "interfaces", "interoperability", "standards"],
    "homepage": "https://symfony.com",
    "license": "MIT",
    "authors": [
        {
            "name": "Nicolas Grekas",
            "email": "p@tchwork.com"
        },
        {
            "name": "Symfony Community",
            "homepage": "https://symfony.com/contributors"
        }
    ],
    "require": {
        "php": ">=7.2.5",
        "psr/cache": "^1.0"
    },
    "suggest": {
        "symfony/cache-implementation": ""
    },
    "autoload": {
        "psr-4": { "Symfony\\Contracts\\Cache\\": "" }
    },
    "minimum-stability": "dev",
    "extra": {
        "branch-alias": {
<<<<<<< HEAD
            "dev-master": "2.0-dev"
=======
            "dev-master": "1.1-dev"
        },
        "thanks": {
            "name": "symfony/contracts",
            "url": "https://github.com/symfony/contracts"
>>>>>>> eb9aa24c
        }
    }
}<|MERGE_RESOLUTION|>--- conflicted
+++ resolved
@@ -28,15 +28,11 @@
     "minimum-stability": "dev",
     "extra": {
         "branch-alias": {
-<<<<<<< HEAD
             "dev-master": "2.0-dev"
-=======
-            "dev-master": "1.1-dev"
         },
         "thanks": {
             "name": "symfony/contracts",
             "url": "https://github.com/symfony/contracts"
->>>>>>> eb9aa24c
         }
     }
 }