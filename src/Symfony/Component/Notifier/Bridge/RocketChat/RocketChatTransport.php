--- conflicted
+++ resolved
@@ -23,13 +23,7 @@
 /**
  * @author Jeroen Spee <https://github.com/Jeroeny>
  *
-<<<<<<< HEAD
- * @internal
- *
  * @experimental in 5.2
-=======
- * @experimental in 5.1
->>>>>>> 651bd12d
  */
 final class RocketChatTransport extends AbstractTransport
 {
