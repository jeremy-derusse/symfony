--- conflicted
+++ resolved
@@ -197,11 +197,7 @@
         if ($autoCacheControl) {
             $maxAge = $response->headers->hasCacheControlDirective('public') ? 0 : (int) $response->getMaxAge();
             $response
-<<<<<<< HEAD
-                ->setExpires(new \DateTimeImmutable())
-=======
                 ->setExpires(new \DateTimeImmutable('+'.$maxAge.' seconds'))
->>>>>>> 5cb3ee57
                 ->setPrivate()
                 ->setMaxAge($maxAge)
                 ->headers->addCacheControlDirective('must-revalidate');
