--- conflicted
+++ resolved
@@ -34,11 +34,7 @@
         yield ['ovhcloud://eu.api.ovh.com?consumer_key=consumerKey&service_name=serviceName', $this->createTransport()];
     }
 
-<<<<<<< HEAD
-    public function testSendNonSmsMessageThrowsLogicException()
-=======
     public function supportedMessagesProvider(): iterable
->>>>>>> 1ee16596
     {
         yield [new SmsMessage('0611223344', 'Hello!')];
     }
