<?php

/*
 * This file is part of the Symfony package.
 *
 * (c) Fabien Potencier <fabien@symfony.com>
 *
 * For the full copyright and license information, please view the LICENSE
 * file that was distributed with this source code.
 */

namespace Symfony\Component\Mime;

use Symfony\Component\Mime\Exception\LogicException;
use Symfony\Component\Mime\Part\AbstractPart;
use Symfony\Component\Mime\Part\DataPart;
use Symfony\Component\Mime\Part\Multipart\AlternativePart;
use Symfony\Component\Mime\Part\Multipart\MixedPart;
use Symfony\Component\Mime\Part\Multipart\RelatedPart;
use Symfony\Component\Mime\Part\TextPart;

/**
 * @author Fabien Potencier <fabien@symfony.com>
 */
class Email extends Message
{
    public const PRIORITY_HIGHEST = 1;
    public const PRIORITY_HIGH = 2;
    public const PRIORITY_NORMAL = 3;
    public const PRIORITY_LOW = 4;
    public const PRIORITY_LOWEST = 5;

    private const PRIORITY_MAP = [
        self::PRIORITY_HIGHEST => 'Highest',
        self::PRIORITY_HIGH => 'High',
        self::PRIORITY_NORMAL => 'Normal',
        self::PRIORITY_LOW => 'Low',
        self::PRIORITY_LOWEST => 'Lowest',
    ];

    /**
     * @var resource|string|null
     */
    private $text;

    private ?string $textCharset = null;

    /**
     * @var resource|string|null
     */
    private $html;
<<<<<<< HEAD

    private ?string $htmlCharset = null;
    private array $attachments = [];
    private ?AbstractPart $cachedBody = null; // Used to avoid wrong body hash in DKIM signatures with multiple parts (e.g. HTML + TEXT) due to multiple boundaries.
=======
    private $htmlCharset;
    private $attachments = [];
    /**
     * @var AbstractPart|null
     */
    private $cachedBody; // Used to avoid wrong body hash in DKIM signatures with multiple parts (e.g. HTML + TEXT) due to multiple boundaries.
>>>>>>> e643ee4e

    /**
     * @return $this
     */
    public function subject(string $subject): static
    {
        return $this->setHeaderBody('Text', 'Subject', $subject);
    }

    public function getSubject(): ?string
    {
        return $this->getHeaders()->getHeaderBody('Subject');
    }

    /**
     * @return $this
     */
    public function date(\DateTimeInterface $dateTime): static
    {
        return $this->setHeaderBody('Date', 'Date', $dateTime);
    }

    public function getDate(): ?\DateTimeImmutable
    {
        return $this->getHeaders()->getHeaderBody('Date');
    }

    /**
     * @return $this
     */
    public function returnPath(Address|string $address): static
    {
        return $this->setHeaderBody('Path', 'Return-Path', Address::create($address));
    }

    public function getReturnPath(): ?Address
    {
        return $this->getHeaders()->getHeaderBody('Return-Path');
    }

    /**
     * @return $this
     */
    public function sender(Address|string $address): static
    {
        return $this->setHeaderBody('Mailbox', 'Sender', Address::create($address));
    }

    public function getSender(): ?Address
    {
        return $this->getHeaders()->getHeaderBody('Sender');
    }

    /**
     * @return $this
     */
    public function addFrom(Address|string ...$addresses): static
    {
        return $this->addListAddressHeaderBody('From', $addresses);
    }

    /**
     * @return $this
     */
    public function from(Address|string ...$addresses): static
    {
        return $this->setListAddressHeaderBody('From', $addresses);
    }

    /**
     * @return Address[]
     */
    public function getFrom(): array
    {
        return $this->getHeaders()->getHeaderBody('From') ?: [];
    }

    /**
     * @return $this
     */
    public function addReplyTo(Address|string ...$addresses): static
    {
        return $this->addListAddressHeaderBody('Reply-To', $addresses);
    }

    /**
     * @return $this
     */
    public function replyTo(Address|string ...$addresses): static
    {
        return $this->setListAddressHeaderBody('Reply-To', $addresses);
    }

    /**
     * @return Address[]
     */
    public function getReplyTo(): array
    {
        return $this->getHeaders()->getHeaderBody('Reply-To') ?: [];
    }

    /**
     * @return $this
     */
    public function addTo(Address|string ...$addresses): static
    {
        return $this->addListAddressHeaderBody('To', $addresses);
    }

    /**
     * @return $this
     */
    public function to(Address|string ...$addresses): static
    {
        return $this->setListAddressHeaderBody('To', $addresses);
    }

    /**
     * @return Address[]
     */
    public function getTo(): array
    {
        return $this->getHeaders()->getHeaderBody('To') ?: [];
    }

    /**
     * @return $this
     */
    public function addCc(Address|string ...$addresses): static
    {
        return $this->addListAddressHeaderBody('Cc', $addresses);
    }

    /**
     * @return $this
     */
    public function cc(Address|string ...$addresses): static
    {
        return $this->setListAddressHeaderBody('Cc', $addresses);
    }

    /**
     * @return Address[]
     */
    public function getCc(): array
    {
        return $this->getHeaders()->getHeaderBody('Cc') ?: [];
    }

    /**
     * @return $this
     */
    public function addBcc(Address|string ...$addresses): static
    {
        return $this->addListAddressHeaderBody('Bcc', $addresses);
    }

    /**
     * @return $this
     */
    public function bcc(Address|string ...$addresses): static
    {
        return $this->setListAddressHeaderBody('Bcc', $addresses);
    }

    /**
     * @return Address[]
     */
    public function getBcc(): array
    {
        return $this->getHeaders()->getHeaderBody('Bcc') ?: [];
    }

    /**
     * Sets the priority of this message.
     *
     * The value is an integer where 1 is the highest priority and 5 is the lowest.
     *
     * @return $this
     */
    public function priority(int $priority): static
    {
        if ($priority > 5) {
            $priority = 5;
        } elseif ($priority < 1) {
            $priority = 1;
        }

        return $this->setHeaderBody('Text', 'X-Priority', sprintf('%d (%s)', $priority, self::PRIORITY_MAP[$priority]));
    }

    /**
     * Get the priority of this message.
     *
     * The returned value is an integer where 1 is the highest priority and 5
     * is the lowest.
     */
    public function getPriority(): int
    {
        [$priority] = sscanf($this->getHeaders()->getHeaderBody('X-Priority') ?? '', '%[1-5]');

        return $priority ?? 3;
    }

    /**
     * @param resource|string|null $body
     *
     * @return $this
     */
    public function text($body, string $charset = 'utf-8'): static
    {
        if (null !== $body && !\is_string($body) && !\is_resource($body)) {
            throw new \TypeError(sprintf('The body must be a string, a resource or null (got "%s").', get_debug_type($body)));
        }

        $this->cachedBody = null;
        $this->text = $body;
        $this->textCharset = $charset;

        return $this;
    }

    /**
     * @return resource|string|null
     */
    public function getTextBody()
    {
        return $this->text;
    }

    public function getTextCharset(): ?string
    {
        return $this->textCharset;
    }

    /**
     * @param resource|string|null $body
     *
     * @return $this
     */
    public function html($body, string $charset = 'utf-8'): static
    {
        if (null !== $body && !\is_string($body) && !\is_resource($body)) {
            throw new \TypeError(sprintf('The body must be a string, a resource or null (got "%s").', get_debug_type($body)));
        }

        $this->cachedBody = null;
        $this->html = $body;
        $this->htmlCharset = $charset;

        return $this;
    }

    /**
     * @return resource|string|null
     */
    public function getHtmlBody()
    {
        return $this->html;
    }

    public function getHtmlCharset(): ?string
    {
        return $this->htmlCharset;
    }

    /**
     * @param resource|string $body
     *
     * @return $this
     */
    public function attach($body, string $name = null, string $contentType = null): static
    {
        if (!\is_string($body) && !\is_resource($body)) {
            throw new \TypeError(sprintf('The body must be a string or a resource (got "%s").', get_debug_type($body)));
        }

        $this->cachedBody = null;
        $this->attachments[] = ['body' => $body, 'name' => $name, 'content-type' => $contentType, 'inline' => false];

        return $this;
    }

    /**
     * @return $this
     */
    public function attachFromPath(string $path, string $name = null, string $contentType = null): static
    {
        $this->cachedBody = null;
        $this->attachments[] = ['path' => $path, 'name' => $name, 'content-type' => $contentType, 'inline' => false];

        return $this;
    }

    /**
     * @param resource|string $body
     *
     * @return $this
     */
    public function embed($body, string $name = null, string $contentType = null): static
    {
        if (!\is_string($body) && !\is_resource($body)) {
            throw new \TypeError(sprintf('The body must be a string or a resource (got "%s").', get_debug_type($body)));
        }

        $this->cachedBody = null;
        $this->attachments[] = ['body' => $body, 'name' => $name, 'content-type' => $contentType, 'inline' => true];

        return $this;
    }

    /**
     * @return $this
     */
    public function embedFromPath(string $path, string $name = null, string $contentType = null): static
    {
        $this->cachedBody = null;
        $this->attachments[] = ['path' => $path, 'name' => $name, 'content-type' => $contentType, 'inline' => true];

        return $this;
    }

    /**
     * @return $this
     */
    public function attachPart(DataPart $part): static
    {
        $this->cachedBody = null;
        $this->attachments[] = ['part' => $part];

        return $this;
    }

    /**
     * @return array|DataPart[]
     */
    public function getAttachments(): array
    {
        $parts = [];
        foreach ($this->attachments as $attachment) {
            $parts[] = $this->createDataPart($attachment);
        }

        return $parts;
    }

    public function getBody(): AbstractPart
    {
        if (null !== $body = parent::getBody()) {
            return $body;
        }

        return $this->generateBody();
    }

    public function ensureValidity()
    {
        if (null === $this->text && null === $this->html && !$this->attachments) {
            throw new LogicException('A message must have a text or an HTML part or attachments.');
        }

        parent::ensureValidity();
    }

    /**
     * Generates an AbstractPart based on the raw body of a message.
     *
     * The most "complex" part generated by this method is when there is text and HTML bodies
     * with related images for the HTML part and some attachments:
     *
     * multipart/mixed
     *         |
     *         |------------> multipart/related
     *         |                      |
     *         |                      |------------> multipart/alternative
     *         |                      |                      |
     *         |                      |                       ------------> text/plain (with content)
     *         |                      |                      |
     *         |                      |                       ------------> text/html (with content)
     *         |                      |
     *         |                       ------------> image/png (with content)
     *         |
     *          ------------> application/pdf (with content)
     */
    private function generateBody(): AbstractPart
    {
        if (null !== $this->cachedBody) {
            return $this->cachedBody;
        }

        $this->ensureValidity();

        [$htmlPart, $attachmentParts, $inlineParts] = $this->prepareParts();

        $part = null === $this->text ? null : new TextPart($this->text, $this->textCharset);
        if (null !== $htmlPart) {
            if (null !== $part) {
                $part = new AlternativePart($part, $htmlPart);
            } else {
                $part = $htmlPart;
            }
        }

        if ($inlineParts) {
            $part = new RelatedPart($part, ...$inlineParts);
        }

        if ($attachmentParts) {
            if ($part) {
                $part = new MixedPart($part, ...$attachmentParts);
            } else {
                $part = new MixedPart(...$attachmentParts);
            }
        }

        return $this->cachedBody = $part;
    }

    private function prepareParts(): ?array
    {
        $names = [];
        $htmlPart = null;
        $html = $this->html;
        if (null !== $html) {
            $htmlPart = new TextPart($html, $this->htmlCharset, 'html');
            $html = $htmlPart->getBody();
            preg_match_all('(<img\s+[^>]*src\s*=\s*(?:([\'"])cid:([^"]+)\\1|cid:([^>\s]+)))i', $html, $names);
            $names = array_filter(array_unique(array_merge($names[2], $names[3])));
        }

        $attachmentParts = $inlineParts = [];
        foreach ($this->attachments as $attachment) {
            foreach ($names as $name) {
                if (isset($attachment['part'])) {
                    continue;
                }
                if ($name !== $attachment['name']) {
                    continue;
                }
                if (isset($inlineParts[$name])) {
                    continue 2;
                }
                $attachment['inline'] = true;
                $inlineParts[$name] = $part = $this->createDataPart($attachment);
                $html = str_replace('cid:'.$name, 'cid:'.$part->getContentId(), $html);
                $part->setName($part->getContentId());
                continue 2;
            }
            $attachmentParts[] = $this->createDataPart($attachment);
        }
        if (null !== $htmlPart) {
            $htmlPart = new TextPart($html, $this->htmlCharset, 'html');
        }

        return [$htmlPart, $attachmentParts, array_values($inlineParts)];
    }

    private function createDataPart(array $attachment): DataPart
    {
        if (isset($attachment['part'])) {
            return $attachment['part'];
        }

        if (isset($attachment['body'])) {
            $part = new DataPart($attachment['body'], $attachment['name'] ?? null, $attachment['content-type'] ?? null);
        } else {
            $part = DataPart::fromPath($attachment['path'] ?? '', $attachment['name'] ?? null, $attachment['content-type'] ?? null);
        }
        if ($attachment['inline']) {
            $part->asInline();
        }

        return $part;
    }

    /**
     * @return $this
     */
    private function setHeaderBody(string $type, string $name, $body): static
    {
        $this->getHeaders()->setHeaderBody($type, $name, $body);

        return $this;
    }

    private function addListAddressHeaderBody(string $name, array $addresses)
    {
        if (!$header = $this->getHeaders()->get($name)) {
            return $this->setListAddressHeaderBody($name, $addresses);
        }
        $header->addAddresses(Address::createArray($addresses));

        return $this;
    }

    /**
     * @return $this
     */
    private function setListAddressHeaderBody(string $name, array $addresses): static
    {
        $addresses = Address::createArray($addresses);
        $headers = $this->getHeaders();
        if ($header = $headers->get($name)) {
            $header->setAddresses($addresses);
        } else {
            $headers->addMailboxListHeader($name, $addresses);
        }

        return $this;
    }

    /**
     * @internal
     */
    public function __serialize(): array
    {
        if (\is_resource($this->text)) {
            $this->text = (new TextPart($this->text))->getBody();
        }

        if (\is_resource($this->html)) {
            $this->html = (new TextPart($this->html))->getBody();
        }

        foreach ($this->attachments as $i => $attachment) {
            if (isset($attachment['body']) && \is_resource($attachment['body'])) {
                $this->attachments[$i]['body'] = (new TextPart($attachment['body']))->getBody();
            }
        }

        return [$this->text, $this->textCharset, $this->html, $this->htmlCharset, $this->attachments, parent::__serialize()];
    }

    /**
     * @internal
     */
    public function __unserialize(array $data): void
    {
        [$this->text, $this->textCharset, $this->html, $this->htmlCharset, $this->attachments, $parentData] = $data;

        parent::__unserialize($parentData);
    }
}<|MERGE_RESOLUTION|>--- conflicted
+++ resolved
@@ -49,19 +49,10 @@
      * @var resource|string|null
      */
     private $html;
-<<<<<<< HEAD
 
     private ?string $htmlCharset = null;
     private array $attachments = [];
     private ?AbstractPart $cachedBody = null; // Used to avoid wrong body hash in DKIM signatures with multiple parts (e.g. HTML + TEXT) due to multiple boundaries.
-=======
-    private $htmlCharset;
-    private $attachments = [];
-    /**
-     * @var AbstractPart|null
-     */
-    private $cachedBody; // Used to avoid wrong body hash in DKIM signatures with multiple parts (e.g. HTML + TEXT) due to multiple boundaries.
->>>>>>> e643ee4e
 
     /**
      * @return $this
