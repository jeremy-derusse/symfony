--- conflicted
+++ resolved
@@ -381,13 +381,7 @@
      *
      * @return Command A Command object
      *
-<<<<<<< HEAD
      * @throws CommandNotFoundException When command name given does not exist
-     *
-     * @api
-=======
-     * @throws \InvalidArgumentException When command name given does not exist
->>>>>>> 3146062f
      */
     public function get($name)
     {
@@ -491,13 +485,7 @@
      *
      * @return Command A Command instance
      *
-<<<<<<< HEAD
      * @throws CommandNotFoundException When command name is incorrect or ambiguous
-     *
-     * @api
-=======
-     * @throws \InvalidArgumentException When command name is incorrect or ambiguous
->>>>>>> 3146062f
      */
     public function find($name)
     {
