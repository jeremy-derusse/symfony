<?php

/*
 * This file is part of the Symfony package.
 *
 * (c) Fabien Potencier <fabien@symfony.com>
 *
 * For the full copyright and license information, please view the LICENSE
 * file that was distributed with this source code.
 */

namespace Symfony\Component\PropertyAccess\Tests;

use Symfony\Component\PropertyAccess\Exception\NoSuchIndexException;
use Symfony\Component\PropertyAccess\PropertyAccessor;
use Symfony\Component\PropertyAccess\Tests\Fixtures\TestClass;
use Symfony\Component\PropertyAccess\Tests\Fixtures\TestClassMagicCall;
use Symfony\Component\PropertyAccess\Tests\Fixtures\TestClassMagicGet;
use Symfony\Component\PropertyAccess\Tests\Fixtures\Ticket5775Object;
use Symfony\Component\PropertyAccess\Tests\Fixtures\TestClassSetValue;
use Symfony\Component\PropertyAccess\Tests\Fixtures\TestClassIsWritable;
use Symfony\Component\PropertyAccess\Tests\Fixtures\TypeHinted;

class PropertyAccessorTest extends \PHPUnit_Framework_TestCase
{
    /**
     * @var PropertyAccessor
     */
    private $propertyAccessor;

    protected function setUp()
    {
        $this->propertyAccessor = new PropertyAccessor();
    }

    public function getPathsWithUnexpectedType()
    {
        return array(
            array('', 'foobar'),
            array('foo', 'foobar'),
            array(null, 'foobar'),
            array(123, 'foobar'),
            array((object) array('prop' => null), 'prop.foobar'),
            array((object) array('prop' => (object) array('subProp' => null)), 'prop.subProp.foobar'),
            array(array('index' => null), '[index][foobar]'),
            array(array('index' => array('subIndex' => null)), '[index][subIndex][foobar]'),
        );
    }

    public function getPathsWithMissingProperty()
    {
        return array(
            array((object) array('firstName' => 'Bernhard'), 'lastName'),
            array((object) array('property' => (object) array('firstName' => 'Bernhard')), 'property.lastName'),
            array(array('index' => (object) array('firstName' => 'Bernhard')), '[index].lastName'),
            array(new TestClass('Bernhard'), 'protectedProperty'),
            array(new TestClass('Bernhard'), 'privateProperty'),
            array(new TestClass('Bernhard'), 'protectedAccessor'),
            array(new TestClass('Bernhard'), 'protectedIsAccessor'),
            array(new TestClass('Bernhard'), 'protectedHasAccessor'),
            array(new TestClass('Bernhard'), 'privateAccessor'),
            array(new TestClass('Bernhard'), 'privateIsAccessor'),
            array(new TestClass('Bernhard'), 'privateHasAccessor'),

            // Properties are not camelized
            array(new TestClass('Bernhard'), 'public_property'),
        );
    }

    public function getPathsWithMissingIndex()
    {
        return array(
            array(array('firstName' => 'Bernhard'), '[lastName]'),
            array(array(), '[index][lastName]'),
            array(array('index' => array()), '[index][lastName]'),
            array(array('index' => array('firstName' => 'Bernhard')), '[index][lastName]'),
            array((object) array('property' => array('firstName' => 'Bernhard')), 'property[lastName]'),
        );
    }

    /**
     * @dataProvider getValidPropertyPaths
     */
    public function testGetValue($objectOrArray, $path, $value)
    {
        $this->assertSame($value, $this->propertyAccessor->getValue($objectOrArray, $path));
    }

    /**
     * @dataProvider getPathsWithMissingProperty
     * @expectedException \Symfony\Component\PropertyAccess\Exception\NoSuchPropertyException
     */
    public function testGetValueThrowsExceptionIfPropertyNotFound($objectOrArray, $path)
    {
        $this->propertyAccessor->getValue($objectOrArray, $path);
    }

    /**
     * @dataProvider getPathsWithMissingIndex
     */
    public function testGetValueThrowsNoExceptionIfIndexNotFound($objectOrArray, $path)
    {
        $this->assertNull($this->propertyAccessor->getValue($objectOrArray, $path));
    }

    /**
     * @dataProvider getPathsWithMissingIndex
     * @expectedException \Symfony\Component\PropertyAccess\Exception\NoSuchIndexException
     */
    public function testGetValueThrowsExceptionIfIndexNotFoundAndIndexExceptionsEnabled($objectOrArray, $path)
    {
        $this->propertyAccessor = new PropertyAccessor(false, true);
        $this->propertyAccessor->getValue($objectOrArray, $path);
    }

    /**
     * @expectedException \Symfony\Component\PropertyAccess\Exception\NoSuchIndexException
     */
    public function testGetValueThrowsExceptionIfNotArrayAccess()
    {
        $this->propertyAccessor->getValue(new \stdClass(), '[index]');
    }

    public function testGetValueReadsMagicGet()
    {
        $this->assertSame('Bernhard', $this->propertyAccessor->getValue(new TestClassMagicGet('Bernhard'), 'magicProperty'));
    }

    public function testGetValueReadsArrayWithMissingIndexForCustomPropertyPath()
    {
        $object = new \ArrayObject();
        $array = array('child' => array('index' => $object));

        $this->assertNull($this->propertyAccessor->getValue($array, '[child][index][foo][bar]'));
        $this->assertSame(array(), $object->getArrayCopy());
    }

    // https://github.com/symfony/symfony/pull/4450
    public function testGetValueReadsMagicGetThatReturnsConstant()
    {
        $this->assertSame('constant value', $this->propertyAccessor->getValue(new TestClassMagicGet('Bernhard'), 'constantMagicProperty'));
    }

    public function testGetValueNotModifyObject()
    {
        $object = new \stdClass();
        $object->firstName = array('Bernhard');

        $this->assertNull($this->propertyAccessor->getValue($object, 'firstName[1]'));
        $this->assertSame(array('Bernhard'), $object->firstName);
    }

    public function testGetValueNotModifyObjectException()
    {
        $propertyAccessor = new PropertyAccessor(false, true);
        $object = new \stdClass();
        $object->firstName = array('Bernhard');

        try {
            $propertyAccessor->getValue($object, 'firstName[1]');
        } catch (NoSuchIndexException $e) {
        }

        $this->assertSame(array('Bernhard'), $object->firstName);
    }

    /**
     * @expectedException \Symfony\Component\PropertyAccess\Exception\NoSuchPropertyException
     */
    public function testGetValueDoesNotReadMagicCallByDefault()
    {
        $this->propertyAccessor->getValue(new TestClassMagicCall('Bernhard'), 'magicCallProperty');
    }

    public function testGetValueReadsMagicCallIfEnabled()
    {
        $this->propertyAccessor = new PropertyAccessor(true);

        $this->assertSame('Bernhard', $this->propertyAccessor->getValue(new TestClassMagicCall('Bernhard'), 'magicCallProperty'));
    }

    // https://github.com/symfony/symfony/pull/4450
    public function testGetValueReadsMagicCallThatReturnsConstant()
    {
        $this->propertyAccessor = new PropertyAccessor(true);

        $this->assertSame('constant value', $this->propertyAccessor->getValue(new TestClassMagicCall('Bernhard'), 'constantMagicCallProperty'));
    }

    /**
     * @dataProvider getPathsWithUnexpectedType
     * @expectedException \Symfony\Component\PropertyAccess\Exception\UnexpectedTypeException
     * @expectedExceptionMessage PropertyAccessor requires a graph of objects or arrays to operate on
     */
    public function testGetValueThrowsExceptionIfNotObjectOrArray($objectOrArray, $path)
    {
        $this->propertyAccessor->getValue($objectOrArray, $path);
    }

    /**
     * @dataProvider getValidPropertyPaths
     */
    public function testSetValue($objectOrArray, $path)
    {
        $this->propertyAccessor->setValue($objectOrArray, $path, 'Updated');

        $this->assertSame('Updated', $this->propertyAccessor->getValue($objectOrArray, $path));
    }

    /**
     * @dataProvider getPathsWithMissingProperty
     * @expectedException \Symfony\Component\PropertyAccess\Exception\NoSuchPropertyException
     */
    public function testSetValueThrowsExceptionIfPropertyNotFound($objectOrArray, $path)
    {
        $this->propertyAccessor->setValue($objectOrArray, $path, 'Updated');
    }

    /**
     * @dataProvider getPathsWithMissingIndex
     */
    public function testSetValueThrowsNoExceptionIfIndexNotFound($objectOrArray, $path)
    {
        $this->propertyAccessor->setValue($objectOrArray, $path, 'Updated');

        $this->assertSame('Updated', $this->propertyAccessor->getValue($objectOrArray, $path));
    }

    /**
     * @dataProvider getPathsWithMissingIndex
     */
    public function testSetValueThrowsNoExceptionIfIndexNotFoundAndIndexExceptionsEnabled($objectOrArray, $path)
    {
        $this->propertyAccessor = new PropertyAccessor(false, true);
        $this->propertyAccessor->setValue($objectOrArray, $path, 'Updated');

        $this->assertSame('Updated', $this->propertyAccessor->getValue($objectOrArray, $path));
    }

    /**
     * @expectedException \Symfony\Component\PropertyAccess\Exception\NoSuchIndexException
     */
    public function testSetValueThrowsExceptionIfNotArrayAccess()
    {
        $this->propertyAccessor->setValue(new \stdClass(), '[index]', 'Updated');
    }

    public function testSetValueUpdatesMagicSet()
    {
        $author = new TestClassMagicGet('Bernhard');

        $this->propertyAccessor->setValue($author, 'magicProperty', 'Updated');

        $this->assertEquals('Updated', $author->__get('magicProperty'));
    }

    /**
     * @expectedException \Symfony\Component\PropertyAccess\Exception\NoSuchPropertyException
     */
    public function testSetValueThrowsExceptionIfThereAreMissingParameters()
    {
        $this->propertyAccessor->setValue(new TestClass('Bernhard'), 'publicAccessorWithMoreRequiredParameters', 'Updated');
    }

    /**
     * @expectedException \Symfony\Component\PropertyAccess\Exception\NoSuchPropertyException
     */
    public function testSetValueDoesNotUpdateMagicCallByDefault()
    {
        $author = new TestClassMagicCall('Bernhard');

        $this->propertyAccessor->setValue($author, 'magicCallProperty', 'Updated');
    }

    public function testSetValueUpdatesMagicCallIfEnabled()
    {
        $this->propertyAccessor = new PropertyAccessor(true);

        $author = new TestClassMagicCall('Bernhard');

        $this->propertyAccessor->setValue($author, 'magicCallProperty', 'Updated');

        $this->assertEquals('Updated', $author->__call('getMagicCallProperty', array()));
    }

    /**
     * @dataProvider getPathsWithUnexpectedType
     * @expectedException \Symfony\Component\PropertyAccess\Exception\UnexpectedTypeException
     * @expectedExceptionMessage PropertyAccessor requires a graph of objects or arrays to operate on
     */
    public function testSetValueThrowsExceptionIfNotObjectOrArray($objectOrArray, $path)
    {
        $this->propertyAccessor->setValue($objectOrArray, $path, 'value');
    }

    public function testGetValueWhenArrayValueIsNull()
    {
        $this->propertyAccessor = new PropertyAccessor(false, true);
        $this->assertNull($this->propertyAccessor->getValue(array('index' => array('nullable' => null)), '[index][nullable]'));
    }

    /**
     * @dataProvider getValidPropertyPaths
     */
    public function testIsReadable($objectOrArray, $path)
    {
        $this->assertTrue($this->propertyAccessor->isReadable($objectOrArray, $path));
    }

    /**
     * @dataProvider getPathsWithMissingProperty
     */
    public function testIsReadableReturnsFalseIfPropertyNotFound($objectOrArray, $path)
    {
        $this->assertFalse($this->propertyAccessor->isReadable($objectOrArray, $path));
    }

    /**
     * @dataProvider getPathsWithMissingIndex
     */
    public function testIsReadableReturnsTrueIfIndexNotFound($objectOrArray, $path)
    {
        // Non-existing indices can be read. In this case, null is returned
        $this->assertTrue($this->propertyAccessor->isReadable($objectOrArray, $path));
    }

    /**
     * @dataProvider getPathsWithMissingIndex
     */
    public function testIsReadableReturnsFalseIfIndexNotFoundAndIndexExceptionsEnabled($objectOrArray, $path)
    {
        $this->propertyAccessor = new PropertyAccessor(false, true);

        // When exceptions are enabled, non-existing indices cannot be read
        $this->assertFalse($this->propertyAccessor->isReadable($objectOrArray, $path));
    }

    public function testIsReadableRecognizesMagicGet()
    {
        $this->assertTrue($this->propertyAccessor->isReadable(new TestClassMagicGet('Bernhard'), 'magicProperty'));
    }

    public function testIsReadableDoesNotRecognizeMagicCallByDefault()
    {
        $this->assertFalse($this->propertyAccessor->isReadable(new TestClassMagicCall('Bernhard'), 'magicCallProperty'));
    }

    public function testIsReadableRecognizesMagicCallIfEnabled()
    {
        $this->propertyAccessor = new PropertyAccessor(true);

        $this->assertTrue($this->propertyAccessor->isReadable(new TestClassMagicCall('Bernhard'), 'magicCallProperty'));
    }

    /**
     * @dataProvider getPathsWithUnexpectedType
     */
    public function testIsReadableReturnsFalseIfNotObjectOrArray($objectOrArray, $path)
    {
<<<<<<< HEAD
        $this->assertFalse($this->propertyAccessor->isReadable($objectOrArray, $path));
=======
        $object = new Author();

        $this->propertyAccessor->setValue($object, 'privateSetter', 'foobar');
>>>>>>> b576fe1b
    }

    /**
     * @dataProvider getValidPropertyPaths
     */
    public function testIsWritable($objectOrArray, $path)
    {
        $this->assertTrue($this->propertyAccessor->isWritable($objectOrArray, $path));
    }

    /**
     * @dataProvider getPathsWithMissingProperty
     */
    public function testIsWritableReturnsFalseIfPropertyNotFound($objectOrArray, $path)
    {
        $this->assertFalse($this->propertyAccessor->isWritable($objectOrArray, $path));
    }

    /**
     * @dataProvider getPathsWithMissingIndex
     */
    public function testIsWritableReturnsTrueIfIndexNotFound($objectOrArray, $path)
    {
        // Non-existing indices can be written. Arrays are created on-demand.
        $this->assertTrue($this->propertyAccessor->isWritable($objectOrArray, $path));
    }

    /**
     * @dataProvider getPathsWithMissingIndex
     */
    public function testIsWritableReturnsTrueIfIndexNotFoundAndIndexExceptionsEnabled($objectOrArray, $path)
    {
        $this->propertyAccessor = new PropertyAccessor(false, true);

        // Non-existing indices can be written even if exceptions are enabled
        $this->assertTrue($this->propertyAccessor->isWritable($objectOrArray, $path));
    }

    public function testIsWritableRecognizesMagicSet()
    {
        $this->assertTrue($this->propertyAccessor->isWritable(new TestClassMagicGet('Bernhard'), 'magicProperty'));
    }

    public function testIsWritableDoesNotRecognizeMagicCallByDefault()
    {
        $this->assertFalse($this->propertyAccessor->isWritable(new TestClassMagicCall('Bernhard'), 'magicCallProperty'));
    }

    public function testIsWritableRecognizesMagicCallIfEnabled()
    {
        $this->propertyAccessor = new PropertyAccessor(true);

        $this->assertTrue($this->propertyAccessor->isWritable(new TestClassMagicCall('Bernhard'), 'magicCallProperty'));
    }

    /**
     * @dataProvider getPathsWithUnexpectedType
     */
    public function testIsWritableReturnsFalseIfNotObjectOrArray($objectOrArray, $path)
    {
        $this->assertFalse($this->propertyAccessor->isWritable($objectOrArray, $path));
    }

    public function getValidPropertyPaths()
    {
        return array(
            array(array('Bernhard', 'Schussek'), '[0]', 'Bernhard'),
            array(array('Bernhard', 'Schussek'), '[1]', 'Schussek'),
            array(array('firstName' => 'Bernhard'), '[firstName]', 'Bernhard'),
            array(array('index' => array('firstName' => 'Bernhard')), '[index][firstName]', 'Bernhard'),
            array((object) array('firstName' => 'Bernhard'), 'firstName', 'Bernhard'),
            array((object) array('property' => array('firstName' => 'Bernhard')), 'property[firstName]', 'Bernhard'),
            array(array('index' => (object) array('firstName' => 'Bernhard')), '[index].firstName', 'Bernhard'),
            array((object) array('property' => (object) array('firstName' => 'Bernhard')), 'property.firstName', 'Bernhard'),

            // Accessor methods
            array(new TestClass('Bernhard'), 'publicProperty', 'Bernhard'),
            array(new TestClass('Bernhard'), 'publicAccessor', 'Bernhard'),
            array(new TestClass('Bernhard'), 'publicAccessorWithDefaultValue', 'Bernhard'),
            array(new TestClass('Bernhard'), 'publicAccessorWithRequiredAndDefaultValue', 'Bernhard'),
            array(new TestClass('Bernhard'), 'publicIsAccessor', 'Bernhard'),
            array(new TestClass('Bernhard'), 'publicHasAccessor', 'Bernhard'),
            array(new TestClass('Bernhard'), 'publicGetSetter', 'Bernhard'),

            // Methods are camelized
            array(new TestClass('Bernhard'), 'public_accessor', 'Bernhard'),
            array(new TestClass('Bernhard'), '_public_accessor', 'Bernhard'),

            // Missing indices
            array(array('index' => array()), '[index][firstName]', null),
            array(array('root' => array('index' => array())), '[root][index][firstName]', null),

            // Special chars
            array(array('%!@$§.' => 'Bernhard'), '[%!@$§.]', 'Bernhard'),
            array(array('index' => array('%!@$§.' => 'Bernhard')), '[index][%!@$§.]', 'Bernhard'),
            array((object) array('%!@$§' => 'Bernhard'), '%!@$§', 'Bernhard'),
            array((object) array('property' => (object) array('%!@$§' => 'Bernhard')), 'property.%!@$§', 'Bernhard'),

            // nested objects and arrays
            array(array('foo' => new TestClass('bar')), '[foo].publicGetSetter', 'bar'),
            array(new TestClass(array('foo' => 'bar')), 'publicGetSetter[foo]', 'bar'),
            array(new TestClass(new TestClass('bar')), 'publicGetter.publicGetSetter', 'bar'),
            array(new TestClass(array('foo' => new TestClass('bar'))), 'publicGetter[foo].publicGetSetter', 'bar'),
            array(new TestClass(new TestClass(new TestClass('bar'))), 'publicGetter.publicGetter.publicGetSetter', 'bar'),
            array(new TestClass(array('foo' => array('baz' => new TestClass('bar')))), 'publicGetter[foo][baz].publicGetSetter', 'bar'),
        );
    }

    public function testTicket5755()
    {
        $object = new Ticket5775Object();

        $this->propertyAccessor->setValue($object, 'property', 'foobar');

        $this->assertEquals('foobar', $object->getProperty());
    }

    public function testSetValueDeepWithMagicGetter()
    {
        $obj = new TestClassMagicGet('foo');
        $obj->publicProperty = array('foo' => array('bar' => 'some_value'));
        $this->propertyAccessor->setValue($obj, 'publicProperty[foo][bar]', 'Updated');
        $this->assertSame('Updated', $obj->publicProperty['foo']['bar']);
    }

    public function getReferenceChainObjectsForSetValue()
    {
        return array(
            array(array('a' => array('b' => array('c' => 'old-value'))), '[a][b][c]', 'new-value'),
            array(new TestClassSetValue(new TestClassSetValue('old-value')), 'value.value', 'new-value'),
            array(new TestClassSetValue(array('a' => array('b' => array('c' => new TestClassSetValue('old-value'))))), 'value[a][b][c].value', 'new-value'),
            array(new TestClassSetValue(array('a' => array('b' => 'old-value'))), 'value[a][b]', 'new-value'),
            array(new \ArrayIterator(array('a' => array('b' => array('c' => 'old-value')))), '[a][b][c]', 'new-value'),
        );
    }

    /**
     * @dataProvider getReferenceChainObjectsForSetValue
     */
    public function testSetValueForReferenceChainIssue($object, $path, $value)
    {
        $this->propertyAccessor->setValue($object, $path, $value);

        $this->assertEquals($value, $this->propertyAccessor->getValue($object, $path));
    }

    public function getReferenceChainObjectsForIsWritable()
    {
        return array(
            array(new TestClassIsWritable(array('a' => array('b' => 'old-value'))), 'value[a][b]', false),
            array(new TestClassIsWritable(new \ArrayIterator(array('a' => array('b' => 'old-value')))), 'value[a][b]', true),
            array(new TestClassIsWritable(array('a' => array('b' => array('c' => new TestClassSetValue('old-value'))))), 'value[a][b][c].value', true),
        );
    }

    /**
     * @dataProvider getReferenceChainObjectsForIsWritable
     */
    public function testIsWritableForReferenceChainIssue($object, $path, $value)
    {
        $this->assertEquals($value, $this->propertyAccessor->isWritable($object, $path));
    }

    /**
     * @expectedException \Symfony\Component\PropertyAccess\Exception\InvalidArgumentException
     * @expectedExceptionMessage Expected argument of type "DateTime", "string" given
     */
    public function testThrowTypeError()
    {
        $object = new TypeHinted();

        $this->propertyAccessor->setValue($object, 'date', 'This is a string, \DateTime expected.');
    }

    public function testSetTypeHint()
    {
        $date = new \DateTime();
        $object = new TypeHinted();

        $this->propertyAccessor->setValue($object, 'date', $date);
        $this->assertSame($date, $object->getDate());
    }

    public function testArrayNotBeeingOverwritten()
    {
        $value = array('value1' => 'foo', 'value2' => 'bar');
        $object = new TestClass($value);

        $this->propertyAccessor->setValue($object, 'publicAccessor[value2]', 'baz');
        $this->assertSame('baz', $this->propertyAccessor->getValue($object, 'publicAccessor[value2]'));
        $this->assertSame(array('value1' => 'foo', 'value2' => 'baz'), $object->getPublicAccessor());
    }
}<|MERGE_RESOLUTION|>--- conflicted
+++ resolved
@@ -242,7 +242,9 @@
      */
     public function testSetValueThrowsExceptionIfNotArrayAccess()
     {
-        $this->propertyAccessor->setValue(new \stdClass(), '[index]', 'Updated');
+        $object = new \stdClass();
+
+        $this->propertyAccessor->setValue($object, '[index]', 'Updated');
     }
 
     public function testSetValueUpdatesMagicSet()
@@ -259,7 +261,9 @@
      */
     public function testSetValueThrowsExceptionIfThereAreMissingParameters()
     {
-        $this->propertyAccessor->setValue(new TestClass('Bernhard'), 'publicAccessorWithMoreRequiredParameters', 'Updated');
+        $object = new TestClass('Bernhard');
+
+        $this->propertyAccessor->setValue($object, 'publicAccessorWithMoreRequiredParameters', 'Updated');
     }
 
     /**
@@ -357,13 +361,7 @@
      */
     public function testIsReadableReturnsFalseIfNotObjectOrArray($objectOrArray, $path)
     {
-<<<<<<< HEAD
         $this->assertFalse($this->propertyAccessor->isReadable($objectOrArray, $path));
-=======
-        $object = new Author();
-
-        $this->propertyAccessor->setValue($object, 'privateSetter', 'foobar');
->>>>>>> b576fe1b
     }
 
     /**
