--- conflicted
+++ resolved
@@ -432,41 +432,4 @@
             $options['choice_attr']
         );
     }
-<<<<<<< HEAD
-=======
-
-    /**
-     * When "choices_as_values" is set to false, the choices are in the keys and
-     * their labels in the values. Labels may occur twice. The form component
-     * flips the choices array in the new implementation, so duplicate labels
-     * are lost. Store them in a utility array that is used from the
-     * "choice_label" closure by default.
-     *
-     * @param array|\Traversable $choices      The choice labels indexed by choices
-     * @param object             $choiceLabels The object that receives the choice labels
-     *                                         indexed by generated keys.
-     * @param int                $nextKey      The next generated key
-     *
-     * @return array The choices in a normalized array with labels replaced by generated keys
-     *
-     * @internal Public only to be accessible from closures on PHP 5.3. Don't
-     *           use this method as it may be removed without notice and will be in 3.0.
-     */
-    public static function normalizeLegacyChoices($choices, $choiceLabels, &$nextKey = 0)
-    {
-        $normalizedChoices = array();
-
-        foreach ($choices as $choice => $choiceLabel) {
-            if (is_array($choiceLabel) || $choiceLabel instanceof \Traversable) {
-                $normalizedChoices[$choice] = self::normalizeLegacyChoices($choiceLabel, $choiceLabels, $nextKey);
-                continue;
-            }
-
-            $choiceLabels->labels[$nextKey] = $choiceLabel;
-            $normalizedChoices[$choice] = $nextKey++;
-        }
-
-        return $normalizedChoices;
-    }
->>>>>>> 62714464
 }