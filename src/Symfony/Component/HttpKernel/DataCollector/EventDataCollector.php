--- conflicted
+++ resolved
@@ -70,71 +70,51 @@
         $this->data = $this->cloneVar($this->data);
     }
 
-<<<<<<< HEAD
-=======
     /**
-     * @param array $listeners An array of called listeners
-     *
      * @see TraceableEventDispatcher
      */
->>>>>>> fc479531
     public function setCalledListeners(array $listeners)
     {
         $this->data['called_listeners'] = $listeners;
     }
 
-<<<<<<< HEAD
-=======
     /**
      * @see TraceableEventDispatcher
      */
->>>>>>> fc479531
     public function getCalledListeners(): array
     {
         return $this->data['called_listeners'];
     }
 
-<<<<<<< HEAD
-=======
     /**
      * @see TraceableEventDispatcher
      */
->>>>>>> fc479531
     public function setNotCalledListeners(array $listeners)
     {
         $this->data['not_called_listeners'] = $listeners;
     }
 
-<<<<<<< HEAD
-=======
     /**
      * @see TraceableEventDispatcher
      */
->>>>>>> fc479531
     public function getNotCalledListeners(): array
     {
         return $this->data['not_called_listeners'];
     }
 
-<<<<<<< HEAD
-=======
     /**
      * @param array $events An array of orphaned events
      *
      * @see TraceableEventDispatcher
      */
->>>>>>> fc479531
     public function setOrphanedEvents(array $events)
     {
         $this->data['orphaned_events'] = $events;
     }
 
-<<<<<<< HEAD
-=======
     /**
      * @see TraceableEventDispatcher
      */
->>>>>>> fc479531
     public function getOrphanedEvents(): array
     {
         return $this->data['orphaned_events'];
