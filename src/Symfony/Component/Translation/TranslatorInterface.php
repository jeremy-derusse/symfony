<?php

/*
 * This file is part of the Symfony package.
 *
 * (c) Fabien Potencier <fabien@symfony.com>
 *
 * For the full copyright and license information, please view the LICENSE
 * file that was distributed with this source code.
 */

namespace Symfony\Component\Translation;

/**
 * TranslatorInterface.
 *
 * @author Fabien Potencier <fabien@symfony.com>
 *
 * @api
 */
interface TranslatorInterface
{
    /**
     * Translates the given message.
     *
     * @param string      $id         The message id (may also be an object that can be cast to string)
     * @param array       $parameters An array of parameters for the message
     * @param string|null $domain     The domain for the message or null to use the default
     * @param string|null $locale     The locale or null to use the default
     *
     * @return string The translated string
     *
     * @api
     */
    public function trans($id, array $parameters = array(), $domain = null, $locale = null);

    /**
     * Translates the given choice message by choosing a translation according to a number.
     *
<<<<<<< HEAD
     * @param string      $id         The message id (may also be an object that can be cast to string)
     * @param integer     $number     The number to use to find the indice of the message
     * @param array       $parameters An array of parameters for the message
     * @param string|null $domain     The domain for the message or null to use the default
     * @param string|null $locale     The locale or null to use the default
=======
     * @param string  $id         The message id (may also be an object that can be cast to string)
     * @param int     $number     The number to use to find the indice of the message
     * @param array   $parameters An array of parameters for the message
     * @param string  $domain     The domain for the message
     * @param string  $locale     The locale
>>>>>>> d56ea768
     *
     * @return string The translated string
     *
     * @api
     */
    public function transChoice($id, $number, array $parameters = array(), $domain = null, $locale = null);

    /**
     * Sets the current locale.
     *
     * @param string $locale The locale
     *
     * @api
     */
    public function setLocale($locale);

    /**
     * Returns the current locale.
     *
     * @return string The locale
     *
     * @api
     */
    public function getLocale();
}<|MERGE_RESOLUTION|>--- conflicted
+++ resolved
@@ -37,19 +37,11 @@
     /**
      * Translates the given choice message by choosing a translation according to a number.
      *
-<<<<<<< HEAD
      * @param string      $id         The message id (may also be an object that can be cast to string)
-     * @param integer     $number     The number to use to find the indice of the message
+     * @param int         $number     The number to use to find the indice of the message
      * @param array       $parameters An array of parameters for the message
      * @param string|null $domain     The domain for the message or null to use the default
      * @param string|null $locale     The locale or null to use the default
-=======
-     * @param string  $id         The message id (may also be an object that can be cast to string)
-     * @param int     $number     The number to use to find the indice of the message
-     * @param array   $parameters An array of parameters for the message
-     * @param string  $domain     The domain for the message
-     * @param string  $locale     The locale
->>>>>>> d56ea768
      *
      * @return string The translated string
      *
