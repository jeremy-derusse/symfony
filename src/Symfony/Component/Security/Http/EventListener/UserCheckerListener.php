--- conflicted
+++ resolved
@@ -45,12 +45,9 @@
     public function postCheckCredentials(AuthenticationSuccessEvent $event): void
     {
         $user = $event->getAuthenticationToken()->getUser();
-<<<<<<< HEAD
-=======
         if (!$user instanceof UserInterface) {
             return;
         }
->>>>>>> 695a83b0
 
         $this->userChecker->checkPostAuth($user);
     }
