--- conflicted
+++ resolved
@@ -51,23 +51,13 @@
      * @param string|FileLinkFormatter|null $fileLinkFormat   The format for links to source files
      * @param bool                          $scope            Enables/disables scoping mode
      */
-<<<<<<< HEAD
-    public function __construct(callable $exceptionHandler = null, LoggerInterface $logger = null, $levels = E_ALL, ?int $throwAt = E_ALL, bool $scream = true, $fileLinkFormat = null, bool $scope = true)
-    {
-        $this->exceptionHandler = $exceptionHandler;
-        $this->logger = $logger;
-        $this->levels = null === $levels ? E_ALL : $levels;
-        $this->throwAt = \is_int($throwAt) ? $throwAt : (null === $throwAt ? null : ($throwAt ? E_ALL : null));
-        $this->scream = $scream;
-=======
-    public function __construct(callable $exceptionHandler = null, LoggerInterface $logger = null, $levels = \E_ALL, $throwAt = \E_ALL, $scream = true, $fileLinkFormat = null, $scope = true)
+    public function __construct(callable $exceptionHandler = null, LoggerInterface $logger = null, $levels = \E_ALL, ?int $throwAt = \E_ALL, bool $scream = true, $fileLinkFormat = null, bool $scope = true)
     {
         $this->exceptionHandler = $exceptionHandler;
         $this->logger = $logger;
         $this->levels = null === $levels ? \E_ALL : $levels;
-        $this->throwAt = is_numeric($throwAt) ? (int) $throwAt : (null === $throwAt ? null : ($throwAt ? \E_ALL : null));
-        $this->scream = (bool) $scream;
->>>>>>> 4351a706
+        $this->throwAt = \is_int($throwAt) ? $throwAt : (null === $throwAt ? null : ($throwAt ? \E_ALL : null));
+        $this->scream = $scream;
         $this->fileLinkFormat = $fileLinkFormat;
         $this->scope = $scope;
     }
