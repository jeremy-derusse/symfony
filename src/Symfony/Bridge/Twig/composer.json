{
    "name": "symfony/twig-bridge",
    "type": "symfony-bridge",
    "description": "Provides integration for Twig with various Symfony components",
    "keywords": [],
    "homepage": "https://symfony.com",
    "license": "MIT",
    "authors": [
        {
            "name": "Fabien Potencier",
            "email": "fabien@symfony.com"
        },
        {
            "name": "Symfony Community",
            "homepage": "https://symfony.com/contributors"
        }
    ],
    "require": {
        "php": ">=7.2.5",
        "symfony/polyfill-php80": "^1.15",
        "symfony/translation-contracts": "^1.1|^2",
        "twig/twig": "^2.13|^3.0.4"
    },
    "require-dev": {
<<<<<<< HEAD
        "egulias/email-validator": "^2.1.10",
        "phpdocumentor/reflection-docblock": "^3.0|^4.0|^5.0",
        "symfony/asset": "^4.4|^5.0",
        "symfony/dependency-injection": "^4.4|^5.0",
        "symfony/finder": "^4.4|^5.0",
        "symfony/form": "^5.1.9",
        "symfony/http-foundation": "^4.4|^5.0",
        "symfony/http-kernel": "^4.4|^5.0",
=======
        "egulias/email-validator": "^2.1.10|^3",
        "symfony/asset": "^3.4|^4.0|^5.0",
        "symfony/dependency-injection": "^3.4|^4.0|^5.0",
        "symfony/error-handler": "^4.4|^5.0",
        "symfony/finder": "^3.4|^4.0|^5.0",
        "symfony/form": "^4.4.17",
        "symfony/http-foundation": "^4.3|^5.0",
        "symfony/http-kernel": "^4.4",
>>>>>>> d8cfa3e9
        "symfony/intl": "^4.4|^5.0",
        "symfony/mime": "^5.2",
        "symfony/polyfill-intl-icu": "~1.0",
        "symfony/property-info": "^4.4|^5.1",
        "symfony/routing": "^4.4|^5.0",
        "symfony/translation": "^5.2",
        "symfony/yaml": "^4.4|^5.0",
        "symfony/security-acl": "^2.8|^3.0",
        "symfony/security-core": "^4.4|^5.0",
        "symfony/security-csrf": "^4.4|^5.0",
        "symfony/security-http": "^4.4|^5.0",
        "symfony/serializer": "^5.2",
        "symfony/stopwatch": "^4.4|^5.0",
        "symfony/console": "^4.4|^5.0",
        "symfony/expression-language": "^4.4|^5.0",
        "symfony/web-link": "^4.4|^5.0",
        "symfony/workflow": "^5.2",
        "twig/cssinliner-extra": "^2.12",
        "twig/inky-extra": "^2.12",
        "twig/markdown-extra": "^2.12"
    },
    "conflict": {
        "phpdocumentor/reflection-docblock": "<3.2.2",
        "phpdocumentor/type-resolver": "<1.4.0",
        "symfony/console": "<4.4",
        "symfony/form": "<5.1",
        "symfony/http-foundation": "<4.4",
        "symfony/http-kernel": "<4.4",
        "symfony/translation": "<5.2",
        "symfony/workflow": "<5.2"
    },
    "suggest": {
        "symfony/finder": "",
        "symfony/asset": "For using the AssetExtension",
        "symfony/form": "For using the FormExtension",
        "symfony/http-kernel": "For using the HttpKernelExtension",
        "symfony/routing": "For using the RoutingExtension",
        "symfony/translation": "For using the TranslationExtension",
        "symfony/yaml": "For using the YamlExtension",
        "symfony/security-core": "For using the SecurityExtension",
        "symfony/security-csrf": "For using the CsrfExtension",
        "symfony/security-http": "For using the LogoutUrlExtension",
        "symfony/stopwatch": "For using the StopwatchExtension",
        "symfony/var-dumper": "For using the DumpExtension",
        "symfony/expression-language": "For using the ExpressionExtension",
        "symfony/web-link": "For using the WebLinkExtension"
    },
    "autoload": {
        "psr-4": { "Symfony\\Bridge\\Twig\\": "" },
        "exclude-from-classmap": [
            "/Tests/"
        ]
    },
    "minimum-stability": "dev"
}<|MERGE_RESOLUTION|>--- conflicted
+++ resolved
@@ -22,8 +22,7 @@
         "twig/twig": "^2.13|^3.0.4"
     },
     "require-dev": {
-<<<<<<< HEAD
-        "egulias/email-validator": "^2.1.10",
+        "egulias/email-validator": "^2.1.10|^3",
         "phpdocumentor/reflection-docblock": "^3.0|^4.0|^5.0",
         "symfony/asset": "^4.4|^5.0",
         "symfony/dependency-injection": "^4.4|^5.0",
@@ -31,16 +30,6 @@
         "symfony/form": "^5.1.9",
         "symfony/http-foundation": "^4.4|^5.0",
         "symfony/http-kernel": "^4.4|^5.0",
-=======
-        "egulias/email-validator": "^2.1.10|^3",
-        "symfony/asset": "^3.4|^4.0|^5.0",
-        "symfony/dependency-injection": "^3.4|^4.0|^5.0",
-        "symfony/error-handler": "^4.4|^5.0",
-        "symfony/finder": "^3.4|^4.0|^5.0",
-        "symfony/form": "^4.4.17",
-        "symfony/http-foundation": "^4.3|^5.0",
-        "symfony/http-kernel": "^4.4",
->>>>>>> d8cfa3e9
         "symfony/intl": "^4.4|^5.0",
         "symfony/mime": "^5.2",
         "symfony/polyfill-intl-icu": "~1.0",
