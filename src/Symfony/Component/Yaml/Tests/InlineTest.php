--- conflicted
+++ resolved
@@ -676,14 +676,9 @@
     }
 
     /**
-<<<<<<< HEAD
-     * @expectedException \Symfony\Component\Yaml\Exception\ParseException
-     * @expectedExceptionMessage Implicit casting of incompatible mapping keys to strings is not supported. Pass the Yaml::PARSE_KEYS_AS_STRINGS flag to cast them to strings
+     * @expectedException \Symfony\Component\Yaml\Exception\ParseException
+     * @expectedExceptionMessage Implicit casting of incompatible mapping keys to strings is not supported. Quote your evaluable mapping keys instead
      *
-=======
-     * @group legacy
-     * @expectedDeprecation Implicit casting of incompatible mapping keys to strings is deprecated since version 3.3 and will throw \Symfony\Component\Yaml\Exception\ParseException in 4.0. Quote your evaluable mapping keys instead.
->>>>>>> 4a3b3bef
      * @dataProvider getNotPhpCompatibleMappingKeyData
      */
     public function testImplicitStringCastingOfMappingKeysIsDeprecated($yaml, $expected)
