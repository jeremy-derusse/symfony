<?php

/*
 * This file is part of the Symfony package.
 *
 * (c) Fabien Potencier <fabien@symfony.com>
 *
 * For the full copyright and license information, please view the LICENSE
 * file that was distributed with this source code.
 */

namespace Symfony\Component\DomCrawler;

use Symfony\Component\CssSelector\CssSelector;

/**
 * Crawler eases navigation of a list of \DOMElement objects.
 *
 * @author Fabien Potencier <fabien@symfony.com>
 *
 * @api
 */
class Crawler extends \SplObjectStorage
{
    /**
     * @var string The current URI
     */
    protected $uri;

    /**
<<<<<<< HEAD
     * @var string The default namespace prefix to be used with XPath and CSS expressions
     */
    private $defaultNamespacePrefix = 'default';

    /**
     * @var array A map of manually registered namespaces
     */
    private $namespaces = array();
=======
     * @var string The base href value
     */
    private $baseHref;
>>>>>>> 844741a1

    /**
     * Constructor.
     *
     * @param mixed  $node A Node to use as the base for the crawling
     * @param string $currentUri The current URI
     * @param string $baseHref The base href value
     * @api
     */
    public function __construct($node = null, $currentUri = null, $baseHref = null)
    {
        $this->uri = $currentUri;
        $this->baseHref = $baseHref ?: $currentUri;

        $this->add($node);
    }

    /**
     * Removes all the nodes.
     *
     * @api
     */
    public function clear()
    {
        $this->removeAll($this);
    }

    /**
     * Adds a node to the current list of nodes.
     *
     * This method uses the appropriate specialized add*() method based
     * on the type of the argument.
     *
     * @param \DOMNodeList|\DOMNode|array|string|null $node A node
     *
     * @throws \InvalidArgumentException When node is not the expected type.
     *
     * @api
     */
    public function add($node)
    {
        if ($node instanceof \DOMNodeList) {
            $this->addNodeList($node);
        } elseif ($node instanceof \DOMNode) {
            $this->addNode($node);
        } elseif (is_array($node)) {
            $this->addNodes($node);
        } elseif (is_string($node)) {
            $this->addContent($node);
        } elseif (null !== $node) {
            throw new \InvalidArgumentException(sprintf('Expecting a DOMNodeList or DOMNode instance, an array, a string, or null, but got "%s".', is_object($node) ? get_class($node) : gettype($node)));
        }
    }

    /**
     * Adds HTML/XML content.
     *
     * If the charset is not set via the content type, it is assumed
     * to be ISO-8859-1, which is the default charset defined by the
     * HTTP 1.1 specification.
     *
     * @param string      $content A string to parse as HTML/XML
     * @param null|string $type    The content type of the string
     */
    public function addContent($content, $type = null)
    {
        if (empty($type)) {
            $type = 0 === strpos($content, '<?xml') ? 'application/xml' : 'text/html';
        }

        // DOM only for HTML/XML content
        if (!preg_match('/(x|ht)ml/i', $type, $xmlMatches)) {
            return;
        }

        $charset = null;
        if (false !== $pos = stripos($type, 'charset=')) {
            $charset = substr($type, $pos + 8);
            if (false !== $pos = strpos($charset, ';')) {
                $charset = substr($charset, 0, $pos);
            }
        }

        // http://www.w3.org/TR/encoding/#encodings
        // http://www.w3.org/TR/REC-xml/#NT-EncName
        if (null === $charset &&
            preg_match('/\<meta[^\>]+charset *= *["\']?([a-zA-Z\-0-9_:.]+)/i', $content, $matches)) {
            $charset = $matches[1];
        }

        if (null === $charset) {
            $charset = 'ISO-8859-1';
        }

        if ('x' === $xmlMatches[1]) {
            $this->addXmlContent($content, $charset);
        } else {
            $this->addHtmlContent($content, $charset);
        }
    }

    /**
     * Adds an HTML content to the list of nodes.
     *
     * The libxml errors are disabled when the content is parsed.
     *
     * If you want to get parsing errors, be sure to enable
     * internal errors via libxml_use_internal_errors(true)
     * and then, get the errors via libxml_get_errors(). Be
     * sure to clear errors with libxml_clear_errors() afterward.
     *
     * @param string $content The HTML content
     * @param string $charset The charset
     *
     * @api
     */
    public function addHtmlContent($content, $charset = 'UTF-8')
    {
        $internalErrors = libxml_use_internal_errors(true);
        $disableEntities = libxml_disable_entity_loader(true);

        $dom = new \DOMDocument('1.0', $charset);
        $dom->validateOnParse = true;

        if (function_exists('mb_convert_encoding')) {
            $hasError = false;
            set_error_handler(function () use (&$hasError) {
                $hasError = true;
            });
            $tmpContent = @mb_convert_encoding($content, 'HTML-ENTITIES', $charset);

            restore_error_handler();

            if (!$hasError) {
                $content = $tmpContent;
            }
        }

        if ('' !== trim($content)) {
            @$dom->loadHTML($content);
        }

        libxml_use_internal_errors($internalErrors);
        libxml_disable_entity_loader($disableEntities);

        $this->addDocument($dom);

        $base = $this->filterRelativeXPath('descendant-or-self::base')->extract(array('href'));

        $baseHref = current($base);
        if (count($base) && !empty($baseHref)) {
            if ($this->baseHref) {
                $linkNode = $dom->createElement('a');
                $linkNode->setAttribute('href', $baseHref);
                $link = new Link($linkNode, $this->baseHref);
                $this->baseHref = $link->getUri();
            } else {
                $this->baseHref = $baseHref;
            }
        }
    }

    /**
     * Adds an XML content to the list of nodes.
     *
     * The libxml errors are disabled when the content is parsed.
     *
     * If you want to get parsing errors, be sure to enable
     * internal errors via libxml_use_internal_errors(true)
     * and then, get the errors via libxml_get_errors(). Be
     * sure to clear errors with libxml_clear_errors() afterward.
     *
     * @param string $content The XML content
     * @param string $charset The charset
     *
     * @api
     */
    public function addXmlContent($content, $charset = 'UTF-8')
    {
        // remove the default namespace if it's the only namespace to make XPath expressions simpler
        if (!preg_match('/xmlns:/', $content)) {
            $content = str_replace('xmlns', 'ns', $content);
        }

        $internalErrors = libxml_use_internal_errors(true);
        $disableEntities = libxml_disable_entity_loader(true);

        $dom = new \DOMDocument('1.0', $charset);
        $dom->validateOnParse = true;

        if ('' !== trim($content)) {
            @$dom->loadXML($content, LIBXML_NONET);
        }

        libxml_use_internal_errors($internalErrors);
        libxml_disable_entity_loader($disableEntities);

        $this->addDocument($dom);
    }

    /**
     * Adds a \DOMDocument to the list of nodes.
     *
     * @param \DOMDocument $dom A \DOMDocument instance
     *
     * @api
     */
    public function addDocument(\DOMDocument $dom)
    {
        if ($dom->documentElement) {
            $this->addNode($dom->documentElement);
        }
    }

    /**
     * Adds a \DOMNodeList to the list of nodes.
     *
     * @param \DOMNodeList $nodes A \DOMNodeList instance
     *
     * @api
     */
    public function addNodeList(\DOMNodeList $nodes)
    {
        foreach ($nodes as $node) {
            if ($node instanceof \DOMNode) {
                $this->addNode($node);
            }
        }
    }

    /**
     * Adds an array of \DOMNode instances to the list of nodes.
     *
     * @param \DOMNode[] $nodes An array of \DOMNode instances
     *
     * @api
     */
    public function addNodes(array $nodes)
    {
        foreach ($nodes as $node) {
            $this->add($node);
        }
    }

    /**
     * Adds a \DOMNode instance to the list of nodes.
     *
     * @param \DOMNode $node A \DOMNode instance
     *
     * @api
     */
    public function addNode(\DOMNode $node)
    {
        if ($node instanceof \DOMDocument) {
            $this->attach($node->documentElement);
        } else {
            $this->attach($node);
        }
    }

    /**
     * Returns a node given its position in the node list.
     *
     * @param int $position The position
     *
     * @return Crawler A new instance of the Crawler with the selected node, or an empty Crawler if it does not exist.
     *
     * @api
     */
    public function eq($position)
    {
        foreach ($this as $i => $node) {
            if ($i == $position) {
                return new static($node, $this->uri, $this->baseHref);
            }
        }

        return new static(null, $this->uri, $this->baseHref);
    }

    /**
     * Calls an anonymous function on each node of the list.
     *
     * The anonymous function receives the position and the node wrapped
     * in a Crawler instance as arguments.
     *
     * Example:
     *
     *     $crawler->filter('h1')->each(function ($node, $i) {
     *         return $node->text();
     *     });
     *
     * @param \Closure $closure An anonymous function
     *
     * @return array An array of values returned by the anonymous function
     *
     * @api
     */
    public function each(\Closure $closure)
    {
        $data = array();
        foreach ($this as $i => $node) {
            $data[] = $closure(new static($node, $this->uri, $this->baseHref), $i);
        }

        return $data;
    }

    /**
     * Reduces the list of nodes by calling an anonymous function.
     *
     * To remove a node from the list, the anonymous function must return false.
     *
     * @param \Closure $closure An anonymous function
     *
     * @return Crawler A Crawler instance with the selected nodes.
     *
     * @api
     */
    public function reduce(\Closure $closure)
    {
        $nodes = array();
        foreach ($this as $i => $node) {
            if (false !== $closure(new static($node, $this->uri, $this->baseHref), $i)) {
                $nodes[] = $node;
            }
        }

        return new static($nodes, $this->uri, $this->baseHref);
    }

    /**
     * Returns the first node of the current selection.
     *
     * @return Crawler A Crawler instance with the first selected node
     *
     * @api
     */
    public function first()
    {
        return $this->eq(0);
    }

    /**
     * Returns the last node of the current selection.
     *
     * @return Crawler A Crawler instance with the last selected node
     *
     * @api
     */
    public function last()
    {
        return $this->eq(count($this) - 1);
    }

    /**
     * Returns the siblings nodes of the current selection.
     *
     * @return Crawler A Crawler instance with the sibling nodes
     *
     * @throws \InvalidArgumentException When current node is empty
     *
     * @api
     */
    public function siblings()
    {
        if (!count($this)) {
            throw new \InvalidArgumentException('The current node list is empty.');
        }

        return new static($this->sibling($this->getNode(0)->parentNode->firstChild), $this->uri, $this->baseHref);
    }

    /**
     * Returns the next siblings nodes of the current selection.
     *
     * @return Crawler A Crawler instance with the next sibling nodes
     *
     * @throws \InvalidArgumentException When current node is empty
     *
     * @api
     */
    public function nextAll()
    {
        if (!count($this)) {
            throw new \InvalidArgumentException('The current node list is empty.');
        }

        return new static($this->sibling($this->getNode(0)), $this->uri, $this->baseHref);
    }

    /**
     * Returns the previous sibling nodes of the current selection.
     *
     * @return Crawler A Crawler instance with the previous sibling nodes
     *
     * @throws \InvalidArgumentException
     *
     * @api
     */
    public function previousAll()
    {
        if (!count($this)) {
            throw new \InvalidArgumentException('The current node list is empty.');
        }

        return new static($this->sibling($this->getNode(0), 'previousSibling'), $this->uri, $this->baseHref);
    }

    /**
     * Returns the parents nodes of the current selection.
     *
     * @return Crawler A Crawler instance with the parents nodes of the current selection
     *
     * @throws \InvalidArgumentException When current node is empty
     *
     * @api
     */
    public function parents()
    {
        if (!count($this)) {
            throw new \InvalidArgumentException('The current node list is empty.');
        }

        $node = $this->getNode(0);
        $nodes = array();

        while ($node = $node->parentNode) {
            if (1 === $node->nodeType) {
                $nodes[] = $node;
            }
        }

        return new static($nodes, $this->uri, $this->baseHref);
    }

    /**
     * Returns the children nodes of the current selection.
     *
     * @return Crawler A Crawler instance with the children nodes
     *
     * @throws \InvalidArgumentException When current node is empty
     *
     * @api
     */
    public function children()
    {
        if (!count($this)) {
            throw new \InvalidArgumentException('The current node list is empty.');
        }

        $node = $this->getNode(0)->firstChild;

        return new static($node ? $this->sibling($node) : array(), $this->uri, $this->baseHref);
    }

    /**
     * Returns the attribute value of the first node of the list.
     *
     * @param string $attribute The attribute name
     *
     * @return string|null The attribute value or null if the attribute does not exist
     *
     * @throws \InvalidArgumentException When current node is empty
     *
     * @api
     */
    public function attr($attribute)
    {
        if (!count($this)) {
            throw new \InvalidArgumentException('The current node list is empty.');
        }

        $node = $this->getNode(0);

        return $node->hasAttribute($attribute) ? $node->getAttribute($attribute) : null;
    }

    /**
     * Returns the node value of the first node of the list.
     *
     * @return string The node value
     *
     * @throws \InvalidArgumentException When current node is empty
     *
     * @api
     */
    public function text()
    {
        if (!count($this)) {
            throw new \InvalidArgumentException('The current node list is empty.');
        }

        return $this->getNode(0)->nodeValue;
    }

    /**
     * Returns the first node of the list as HTML.
     *
     * @return string The node html
     *
     * @throws \InvalidArgumentException When current node is empty
     */
    public function html()
    {
        if (!count($this)) {
            throw new \InvalidArgumentException('The current node list is empty.');
        }

        $html = '';
        foreach ($this->getNode(0)->childNodes as $child) {
            if (PHP_VERSION_ID >= 50306) {
                // node parameter was added to the saveHTML() method in PHP 5.3.6
                // @see http://php.net/manual/en/domdocument.savehtml.php
                $html .= $child->ownerDocument->saveHTML($child);
            } else {
                $document = new \DOMDocument('1.0', 'UTF-8');
                $document->appendChild($document->importNode($child, true));
                $html .= rtrim($document->saveHTML());
            }
        }

        return $html;
    }

    /**
     * Extracts information from the list of nodes.
     *
     * You can extract attributes or/and the node value (_text).
     *
     * Example:
     *
     * $crawler->filter('h1 a')->extract(array('_text', 'href'));
     *
     * @param array $attributes An array of attributes
     *
     * @return array An array of extracted values
     *
     * @api
     */
    public function extract($attributes)
    {
        $attributes = (array) $attributes;
        $count = count($attributes);

        $data = array();
        foreach ($this as $node) {
            $elements = array();
            foreach ($attributes as $attribute) {
                if ('_text' === $attribute) {
                    $elements[] = $node->nodeValue;
                } else {
                    $elements[] = $node->getAttribute($attribute);
                }
            }

            $data[] = $count > 1 ? $elements : $elements[0];
        }

        return $data;
    }

    /**
     * Filters the list of nodes with an XPath expression.
     *
     * The XPath expression is evaluated in the context of the crawler, which
     * is considered as a fake parent of the elements inside it.
     * This means that a child selector "div" or "./div" will match only
     * the div elements of the current crawler, not their children.
     *
     * @param string $xpath An XPath expression
     *
     * @return Crawler A new instance of Crawler with the filtered list of nodes
     *
     * @api
     */
    public function filterXPath($xpath)
    {
        $xpath = $this->relativize($xpath);

        // If we dropped all expressions in the XPath while preparing it, there would be no match
        if ('' === $xpath) {
            return new static(null, $this->uri, $this->baseHref);
        }

        return $this->filterRelativeXPath($xpath);
    }

    /**
     * Filters the list of nodes with a CSS selector.
     *
     * This method only works if you have installed the CssSelector Symfony Component.
     *
     * @param string $selector A CSS selector
     *
     * @return Crawler A new instance of Crawler with the filtered list of nodes
     *
     * @throws \RuntimeException if the CssSelector Component is not available
     *
     * @api
     */
    public function filter($selector)
    {
        if (!class_exists('Symfony\\Component\\CssSelector\\CssSelector')) {
            throw new \RuntimeException('Unable to filter with a CSS selector as the Symfony CssSelector is not installed (you can use filterXPath instead).');
        }

        // The CssSelector already prefixes the selector with descendant-or-self::
        return $this->filterRelativeXPath(CssSelector::toXPath($selector));
    }

    /**
     * Selects links by name or alt value for clickable images.
     *
     * @param string $value The link text
     *
     * @return Crawler A new instance of Crawler with the filtered list of nodes
     *
     * @api
     */
    public function selectLink($value)
    {
        $xpath = sprintf('descendant-or-self::a[contains(concat(\' \', normalize-space(string(.)), \' \'), %s) ', static::xpathLiteral(' '.$value.' ')).
                            sprintf('or ./img[contains(concat(\' \', normalize-space(string(@alt)), \' \'), %s)]]', static::xpathLiteral(' '.$value.' '));

        return $this->filterRelativeXPath($xpath);
    }

    /**
     * Selects a button by name or alt value for images.
     *
     * @param string $value The button text
     *
     * @return Crawler A new instance of Crawler with the filtered list of nodes
     *
     * @api
     */
    public function selectButton($value)
    {
        $translate = 'translate(@type, "ABCDEFGHIJKLMNOPQRSTUVWXYZ", "abcdefghijklmnopqrstuvwxyz")';
        $xpath = sprintf('descendant-or-self::input[((contains(%s, "submit") or contains(%s, "button")) and contains(concat(\' \', normalize-space(string(@value)), \' \'), %s)) ', $translate, $translate, static::xpathLiteral(' '.$value.' ')).
                         sprintf('or (contains(%s, "image") and contains(concat(\' \', normalize-space(string(@alt)), \' \'), %s)) or @id=%s or @name=%s] ', $translate, static::xpathLiteral(' '.$value.' '), static::xpathLiteral($value), static::xpathLiteral($value)).
                         sprintf('| descendant-or-self::button[contains(concat(\' \', normalize-space(string(.)), \' \'), %s) or @id=%s or @name=%s]', static::xpathLiteral(' '.$value.' '), static::xpathLiteral($value), static::xpathLiteral($value));

        return $this->filterRelativeXPath($xpath);
    }

    /**
     * Returns a Link object for the first node in the list.
     *
     * @param string $method The method for the link (get by default)
     *
     * @return Link A Link instance
     *
     * @throws \InvalidArgumentException If the current node list is empty
     *
     * @api
     */
    public function link($method = 'get')
    {
        if (!count($this)) {
            throw new \InvalidArgumentException('The current node list is empty.');
        }

        $node = $this->getNode(0);

        return new Link($node, $this->baseHref, $method);
    }

    /**
     * Returns an array of Link objects for the nodes in the list.
     *
     * @return Link[] An array of Link instances
     *
     * @api
     */
    public function links()
    {
        $links = array();
        foreach ($this as $node) {
            $links[] = new Link($node, $this->baseHref, 'get');
        }

        return $links;
    }

    /**
     * Returns a Form object for the first node in the list.
     *
     * @param array  $values An array of values for the form fields
     * @param string $method The method for the form
     *
     * @return Form A Form instance
     *
     * @throws \InvalidArgumentException If the current node list is empty
     *
     * @api
     */
    public function form(array $values = null, $method = null)
    {
        if (!count($this)) {
            throw new \InvalidArgumentException('The current node list is empty.');
        }

        $form = new Form($this->getNode(0), $this->uri, $method);

        if (null !== $values) {
            $form->setValues($values);
        }

        return $form;
    }

    /**
     * Overloads a default namespace prefix to be used with XPath and CSS expressions.
     *
     * @param string $prefix
     */
    public function setDefaultNamespacePrefix($prefix)
    {
        $this->defaultNamespacePrefix = $prefix;
    }

    /**
     * @param string $prefix
     * @param string $namespace
     */
    public function registerNamespace($prefix, $namespace)
    {
        $this->namespaces[$prefix] = $namespace;
    }

    /**
     * Converts string for XPath expressions.
     *
     * Escaped characters are: quotes (") and apostrophe (').
     *
     *  Examples:
     *  <code>
     *     echo Crawler::xpathLiteral('foo " bar');
     *     //prints 'foo " bar'
     *
     *     echo Crawler::xpathLiteral("foo ' bar");
     *     //prints "foo ' bar"
     *
     *     echo Crawler::xpathLiteral('a\'b"c');
     *     //prints concat('a', "'", 'b"c')
     *  </code>
     *
     * @param string $s String to be escaped
     *
     * @return string Converted string
     */
    public static function xpathLiteral($s)
    {
        if (false === strpos($s, "'")) {
            return sprintf("'%s'", $s);
        }

        if (false === strpos($s, '"')) {
            return sprintf('"%s"', $s);
        }

        $string = $s;
        $parts = array();
        while (true) {
            if (false !== $pos = strpos($string, "'")) {
                $parts[] = sprintf("'%s'", substr($string, 0, $pos));
                $parts[] = "\"'\"";
                $string = substr($string, $pos + 1);
            } else {
                $parts[] = "'$string'";
                break;
            }
        }

        return sprintf("concat(%s)", implode($parts, ', '));
    }

    /**
     * Filters the list of nodes with an XPath expression.
     *
     * The XPath expression should already be processed to apply it in the context of each node.
     *
     * @param string $xpath
     *
     * @return Crawler
     */
    private function filterRelativeXPath($xpath)
    {
<<<<<<< HEAD
        $prefixes = $this->findNamespacePrefixes($xpath);

        $crawler = new static(null, $this->uri);
=======
        $crawler = new static(null, $this->uri, $this->baseHref);
>>>>>>> 844741a1

        foreach ($this as $node) {
            $domxpath = $this->createDOMXPath($node->ownerDocument, $prefixes);
            $crawler->add($domxpath->query($xpath, $node));
        }

        return $crawler;
    }

    /**
     * Make the XPath relative to the current context.
     *
     * The returned XPath will match elements matching the XPath inside the current crawler
     * when running in the context of a node of the crawler.
     *
     * @param string $xpath
     *
     * @return string
     */
    private function relativize($xpath)
    {
        $expressions = array();

        $unionPattern = '/\|(?![^\[]*\])/';
        // An expression which will never match to replace expressions which cannot match in the crawler
        // We cannot simply drop
        $nonMatchingExpression = 'a[name() = "b"]';

        // Split any unions into individual expressions.
        foreach (preg_split($unionPattern, $xpath) as $expression) {
            $expression = trim($expression);
            $parenthesis = '';

            // If the union is inside some braces, we need to preserve the opening braces and apply
            // the change only inside it.
            if (preg_match('/^[\(\s*]+/', $expression, $matches)) {
                $parenthesis = $matches[0];
                $expression = substr($expression, strlen($parenthesis));
            }

            // BC for Symfony 2.4 and lower were elements were adding in a fake _root parent
            if (0 === strpos($expression, '/_root/')) {
                $expression = './'.substr($expression, 7);
            } elseif (0 === strpos($expression, 'self::*/')) {
                $expression = './'.substr($expression, 8);
            }

            // add prefix before absolute element selector
            if (empty($expression)) {
                $expression = $nonMatchingExpression;
            } elseif (0 === strpos($expression, '//')) {
                $expression = 'descendant-or-self::'.substr($expression, 2);
            } elseif (0 === strpos($expression, './/')) {
                $expression = 'descendant-or-self::'.substr($expression, 3);
            } elseif (0 === strpos($expression, './')) {
                $expression = 'self::'.substr($expression, 2);
            } elseif (0 === strpos($expression, 'child::')) {
                $expression = 'self::'.substr($expression, 7);
            } elseif ('/' === $expression[0] || 0 === strpos($expression, 'self::')) {
                // the only direct child in Symfony 2.4 and lower is _root, which is already handled previously
                // so let's drop the expression entirely
                $expression = $nonMatchingExpression;
            } elseif ('.' === $expression[0]) {
                // '.' is the fake root element in Symfony 2.4 and lower, which is excluded from results
                $expression = $nonMatchingExpression;
            } elseif (0 === strpos($expression, 'descendant::')) {
                $expression = 'descendant-or-self::'.substr($expression, strlen('descendant::'));
            } elseif (preg_match('/^(ancestor|ancestor-or-self|attribute|following|following-sibling|namespace|parent|preceding|preceding-sibling)::/', $expression)) {
                // the fake root has no parent, preceding or following nodes and also no attributes (even no namespace attributes)
                $expression = $nonMatchingExpression;
            } elseif (0 !== strpos($expression, 'descendant-or-self::')) {
                $expression = 'self::'.$expression;
            }
            $expressions[] = $parenthesis.$expression;
        }

        return implode(' | ', $expressions);
    }

    /**
     * @param int $position
     *
     * @return \DOMElement|null
     */
    public function getNode($position)
    {
        foreach ($this as $i => $node) {
            if ($i == $position) {
                return $node;
            }
        }
    }

    /**
     * @param \DOMElement $node
     * @param string      $siblingDir
     *
     * @return array
     */
    protected function sibling($node, $siblingDir = 'nextSibling')
    {
        $nodes = array();

        do {
            if ($node !== $this->getNode(0) && $node->nodeType === 1) {
                $nodes[] = $node;
            }
        } while ($node = $node->$siblingDir);

        return $nodes;
    }

    /**
     * @param \DOMDocument $document
     * @param array        $prefixes
     *
     * @return \DOMXPath
     *
     * @throws \InvalidArgumentException
     */
    private function createDOMXPath(\DOMDocument $document, array $prefixes = array())
    {
        $domxpath = new \DOMXPath($document);

        foreach ($prefixes as $prefix) {
            $namespace = $this->discoverNamespace($domxpath, $prefix);
            if (null !== $namespace) {
                $domxpath->registerNamespace($prefix, $namespace);
            }
        }

        return $domxpath;
    }

    /**
     * @param \DOMXPath $domxpath
     * @param string    $prefix
     *
     * @return string
     *
     * @throws \InvalidArgumentException
     */
    private function discoverNamespace(\DOMXPath $domxpath, $prefix)
    {
        if (isset($this->namespaces[$prefix])) {
            return $this->namespaces[$prefix];
        }

        // ask for one namespace, otherwise we'd get a collection with an item for each node
        $namespaces = $domxpath->query(sprintf('(//namespace::*[name()="%s"])[last()]', $this->defaultNamespacePrefix === $prefix ? '' : $prefix));

        if ($node = $namespaces->item(0)) {
            return $node->nodeValue;
        }
    }

    /**
     * @param $xpath
     *
     * @return array
     */
    private function findNamespacePrefixes($xpath)
    {
        if (preg_match_all('/(?P<prefix>[a-z_][a-z_0-9\-\.]*):[^"\/]/i', $xpath, $matches)) {
            return array_unique($matches['prefix']);
        }

        return array();
    }
}<|MERGE_RESOLUTION|>--- conflicted
+++ resolved
@@ -28,7 +28,6 @@
     protected $uri;
 
     /**
-<<<<<<< HEAD
      * @var string The default namespace prefix to be used with XPath and CSS expressions
      */
     private $defaultNamespacePrefix = 'default';
@@ -37,11 +36,11 @@
      * @var array A map of manually registered namespaces
      */
     private $namespaces = array();
-=======
+
+    /**
      * @var string The base href value
      */
     private $baseHref;
->>>>>>> 844741a1
 
     /**
      * Constructor.
@@ -832,13 +831,9 @@
      */
     private function filterRelativeXPath($xpath)
     {
-<<<<<<< HEAD
         $prefixes = $this->findNamespacePrefixes($xpath);
 
-        $crawler = new static(null, $this->uri);
-=======
         $crawler = new static(null, $this->uri, $this->baseHref);
->>>>>>> 844741a1
 
         foreach ($this as $node) {
             $domxpath = $this->createDOMXPath($node->ownerDocument, $prefixes);
