--- conflicted
+++ resolved
@@ -23,11 +23,7 @@
         "symfony/asset": "~3.4|~4.0",
         "symfony/dependency-injection": "~3.4|~4.0",
         "symfony/finder": "~3.4|~4.0",
-<<<<<<< HEAD
-        "symfony/form": "^4.1",
-=======
-        "symfony/form": "^3.4.13|~4.0.13|^4.1.2",
->>>>>>> 72141443
+        "symfony/form": "^4.1.2",
         "symfony/http-foundation": "~3.4|~4.0",
         "symfony/http-kernel": "~3.4|~4.0",
         "symfony/polyfill-intl-icu": "~1.0",
@@ -45,11 +41,7 @@
         "symfony/workflow": "~3.4|~4.0"
     },
     "conflict": {
-<<<<<<< HEAD
-        "symfony/form": "<4.1",
-=======
-        "symfony/form": "<3.4.13|>=4.0,<4.0.13|>=4.1,<4.1.2",
->>>>>>> 72141443
+        "symfony/form": "<4.1.2",
         "symfony/console": "<3.4"
     },
     "suggest": {
