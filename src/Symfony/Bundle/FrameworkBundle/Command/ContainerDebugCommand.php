<?php

/*
 * This file is part of the Symfony package.
 *
 * (c) Fabien Potencier <fabien@symfony.com>
 *
 * For the full copyright and license information, please view the LICENSE
 * file that was distributed with this source code.
 */

namespace Symfony\Bundle\FrameworkBundle\Command;

use Symfony\Bundle\FrameworkBundle\Console\Helper\DescriptorHelper;
use Symfony\Component\Console\Command\Command;
use Symfony\Component\Console\Exception\InvalidArgumentException;
use Symfony\Component\Console\Input\InputArgument;
use Symfony\Component\Console\Input\InputInterface;
use Symfony\Component\Console\Input\InputOption;
use Symfony\Component\Console\Output\OutputInterface;
use Symfony\Component\Console\Style\SymfonyStyle;
use Symfony\Component\DependencyInjection\ContainerBuilder;
use Symfony\Component\DependencyInjection\Exception\ServiceNotFoundException;
use Symfony\Component\DependencyInjection\ParameterBag\ParameterBag;

/**
 * A console command for retrieving information about services.
 *
 * @author Ryan Weaver <ryan@thatsquality.com>
 *
 * @internal
 */
class ContainerDebugCommand extends Command
{
    use BuildDebugContainerTrait;

    protected static $defaultName = 'debug:container';

    /**
     * {@inheritdoc}
     */
    protected function configure()
    {
        $this
            ->setDefinition([
                new InputArgument('name', InputArgument::OPTIONAL, 'A service name (foo)'),
<<<<<<< HEAD
                new InputOption('show-arguments', null, InputOption::VALUE_NONE, 'Used to show arguments in services'),
                new InputOption('show-hidden', null, InputOption::VALUE_NONE, 'Used to show hidden (internal) services'),
                new InputOption('tag', null, InputOption::VALUE_REQUIRED, 'Shows all services with a specific tag'),
                new InputOption('tags', null, InputOption::VALUE_NONE, 'Displays tagged services for an application'),
                new InputOption('parameter', null, InputOption::VALUE_REQUIRED, 'Displays a specific parameter for an application'),
                new InputOption('parameters', null, InputOption::VALUE_NONE, 'Displays parameters for an application'),
                new InputOption('types', null, InputOption::VALUE_NONE, 'Displays types (classes/interfaces) available in the container'),
                new InputOption('env-var', null, InputOption::VALUE_REQUIRED, 'Displays a specific environment variable used in the container'),
                new InputOption('env-vars', null, InputOption::VALUE_NONE, 'Displays environment variables used in the container'),
=======
                new InputOption('show-private', null, InputOption::VALUE_NONE, 'Show public *and* private services (deprecated)'),
                new InputOption('show-arguments', null, InputOption::VALUE_NONE, 'Show arguments in services'),
                new InputOption('show-hidden', null, InputOption::VALUE_NONE, 'Show hidden (internal) services'),
                new InputOption('tag', null, InputOption::VALUE_REQUIRED, 'Show all services with a specific tag'),
                new InputOption('tags', null, InputOption::VALUE_NONE, 'Display tagged services for an application'),
                new InputOption('parameter', null, InputOption::VALUE_REQUIRED, 'Display a specific parameter for an application'),
                new InputOption('parameters', null, InputOption::VALUE_NONE, 'Display parameters for an application'),
                new InputOption('types', null, InputOption::VALUE_NONE, 'Display types (classes/interfaces) available in the container'),
                new InputOption('env-var', null, InputOption::VALUE_REQUIRED, 'Display a specific environment variable used in the container'),
                new InputOption('env-vars', null, InputOption::VALUE_NONE, 'Display environment variables used in the container'),
>>>>>>> 57fb475e
                new InputOption('format', null, InputOption::VALUE_REQUIRED, 'The output format (txt, xml, json, or md)', 'txt'),
                new InputOption('raw', null, InputOption::VALUE_NONE, 'To output raw description'),
                new InputOption('deprecations', null, InputOption::VALUE_NONE, 'Displays deprecations generated when compiling and warming up the container'),
            ])
            ->setDescription('Display current services for an application')
            ->setHelp(<<<'EOF'
The <info>%command.name%</info> command displays all configured <comment>public</comment> services:

  <info>php %command.full_name%</info>

To see deprecations generated during container compilation and cache warmup, use the <info>--deprecations</info> option:

  <info>php %command.full_name% --deprecations</info>

To get specific information about a service, specify its name:

  <info>php %command.full_name% validator</info>

To get specific information about a service including all its arguments, use the <info>--show-arguments</info> flag:

  <info>php %command.full_name% validator --show-arguments</info>

To see available types that can be used for autowiring, use the <info>--types</info> flag:

  <info>php %command.full_name% --types</info>

To see environment variables used by the container, use the <info>--env-vars</info> flag:

  <info>php %command.full_name% --env-vars</info>

Display a specific environment variable by specifying its name with the <info>--env-var</info> option:

  <info>php %command.full_name% --env-var=APP_ENV</info>

Use the --tags option to display tagged <comment>public</comment> services grouped by tag:

  <info>php %command.full_name% --tags</info>

Find all services with a specific tag by specifying the tag name with the <info>--tag</info> option:

  <info>php %command.full_name% --tag=form.type</info>

Use the <info>--parameters</info> option to display all parameters:

  <info>php %command.full_name% --parameters</info>

Display a specific parameter by specifying its name with the <info>--parameter</info> option:

  <info>php %command.full_name% --parameter=kernel.debug</info>

By default, internal services are hidden. You can display them
using the <info>--show-hidden</info> flag:

  <info>php %command.full_name% --show-hidden</info>

EOF
            )
        ;
    }

    /**
     * {@inheritdoc}
     */
    protected function execute(InputInterface $input, OutputInterface $output): int
    {
        $io = new SymfonyStyle($input, $output);
        $errorIo = $io->getErrorStyle();

        $this->validateInput($input);
        $object = $this->getContainerBuilder();

        if ($input->getOption('env-vars')) {
            $options = ['env-vars' => true];
        } elseif ($envVar = $input->getOption('env-var')) {
            $options = ['env-vars' => true, 'name' => $envVar];
        } elseif ($input->getOption('types')) {
            $options = [];
            $options['filter'] = [$this, 'filterToServiceTypes'];
        } elseif ($input->getOption('parameters')) {
            $parameters = [];
            foreach ($object->getParameterBag()->all() as $k => $v) {
                $parameters[$k] = $object->resolveEnvPlaceholders($v);
            }
            $object = new ParameterBag($parameters);
            $options = [];
        } elseif ($parameter = $input->getOption('parameter')) {
            $options = ['parameter' => $parameter];
        } elseif ($input->getOption('tags')) {
            $options = ['group_by' => 'tags'];
        } elseif ($tag = $input->getOption('tag')) {
            $options = ['tag' => $tag];
        } elseif ($name = $input->getArgument('name')) {
            $name = $this->findProperServiceName($input, $errorIo, $object, $name, $input->getOption('show-hidden'));
            $options = ['id' => $name];
        } elseif ($input->getOption('deprecations')) {
            $options = ['deprecations' => true];
        } else {
            $options = [];
        }

        $helper = new DescriptorHelper();
        $options['format'] = $input->getOption('format');
        $options['show_arguments'] = $input->getOption('show-arguments');
        $options['show_hidden'] = $input->getOption('show-hidden');
        $options['raw_text'] = $input->getOption('raw');
        $options['output'] = $io;
        $options['is_debug'] = $this->getApplication()->getKernel()->isDebug();

        try {
            $helper->describe($io, $object, $options);

            if (isset($options['id']) && isset($this->getApplication()->getKernel()->getContainer()->getRemovedIds()[$options['id']])) {
                $errorIo->note(sprintf('The "%s" service or alias has been removed or inlined when the container was compiled.', $options['id']));
            }
        } catch (ServiceNotFoundException $e) {
            if ('' !== $e->getId() && '@' === $e->getId()[0]) {
                throw new ServiceNotFoundException($e->getId(), $e->getSourceId(), null, [substr($e->getId(), 1)]);
            }

            throw $e;
        }

        if (!$input->getArgument('name') && !$input->getOption('tag') && !$input->getOption('parameter') && !$input->getOption('env-vars') && !$input->getOption('env-var') && $input->isInteractive()) {
            if ($input->getOption('tags')) {
                $errorIo->comment('To search for a specific tag, re-run this command with a search term. (e.g. <comment>debug:container --tag=form.type</comment>)');
            } elseif ($input->getOption('parameters')) {
                $errorIo->comment('To search for a specific parameter, re-run this command with a search term. (e.g. <comment>debug:container --parameter=kernel.debug</comment>)');
            } elseif (!$input->getOption('deprecations')) {
                $errorIo->comment('To search for a specific service, re-run this command with a search term. (e.g. <comment>debug:container log</comment>)');
            }
        }

        return 0;
    }

    /**
     * Validates input arguments and options.
     *
     * @throws \InvalidArgumentException
     */
    protected function validateInput(InputInterface $input)
    {
        $options = ['tags', 'tag', 'parameters', 'parameter'];

        $optionsCount = 0;
        foreach ($options as $option) {
            if ($input->getOption($option)) {
                ++$optionsCount;
            }
        }

        $name = $input->getArgument('name');
        if ((null !== $name) && ($optionsCount > 0)) {
            throw new InvalidArgumentException('The options tags, tag, parameters & parameter can not be combined with the service name argument.');
        } elseif ((null === $name) && $optionsCount > 1) {
            throw new InvalidArgumentException('The options tags, tag, parameters & parameter can not be combined together.');
        }
    }

    private function findProperServiceName(InputInterface $input, SymfonyStyle $io, ContainerBuilder $builder, string $name, bool $showHidden): string
    {
        $name = ltrim($name, '\\');

        if ($builder->has($name) || !$input->isInteractive()) {
            return $name;
        }

        $matchingServices = $this->findServiceIdsContaining($builder, $name, $showHidden);
        if (empty($matchingServices)) {
            throw new InvalidArgumentException(sprintf('No services found that match "%s".', $name));
        }

        if (1 === \count($matchingServices)) {
            return $matchingServices[0];
        }

        return $io->choice('Select one of the following services to display its information', $matchingServices);
    }

    private function findServiceIdsContaining(ContainerBuilder $builder, string $name, bool $showHidden): array
    {
        $serviceIds = $builder->getServiceIds();
        $foundServiceIds = $foundServiceIdsIgnoringBackslashes = [];
        foreach ($serviceIds as $serviceId) {
            if (!$showHidden && 0 === strpos($serviceId, '.')) {
                continue;
            }
            if (false !== stripos(str_replace('\\', '', $serviceId), $name)) {
                $foundServiceIdsIgnoringBackslashes[] = $serviceId;
            }
            if (false !== stripos($serviceId, $name)) {
                $foundServiceIds[] = $serviceId;
            }
        }

        return $foundServiceIds ?: $foundServiceIdsIgnoringBackslashes;
    }

    /**
     * @internal
     */
    public function filterToServiceTypes(string $serviceId): bool
    {
        // filter out things that could not be valid class names
        if (!preg_match('/(?(DEFINE)(?<V>[a-zA-Z_\x7f-\xff][a-zA-Z0-9_\x7f-\xff]*+))^(?&V)(?:\\\\(?&V))*+(?: \$(?&V))?$/', $serviceId)) {
            return false;
        }

        // if the id has a \, assume it is a class
        if (false !== strpos($serviceId, '\\')) {
            return true;
        }

        return class_exists($serviceId) || interface_exists($serviceId, false);
    }
}<|MERGE_RESOLUTION|>--- conflicted
+++ resolved
@@ -44,18 +44,6 @@
         $this
             ->setDefinition([
                 new InputArgument('name', InputArgument::OPTIONAL, 'A service name (foo)'),
-<<<<<<< HEAD
-                new InputOption('show-arguments', null, InputOption::VALUE_NONE, 'Used to show arguments in services'),
-                new InputOption('show-hidden', null, InputOption::VALUE_NONE, 'Used to show hidden (internal) services'),
-                new InputOption('tag', null, InputOption::VALUE_REQUIRED, 'Shows all services with a specific tag'),
-                new InputOption('tags', null, InputOption::VALUE_NONE, 'Displays tagged services for an application'),
-                new InputOption('parameter', null, InputOption::VALUE_REQUIRED, 'Displays a specific parameter for an application'),
-                new InputOption('parameters', null, InputOption::VALUE_NONE, 'Displays parameters for an application'),
-                new InputOption('types', null, InputOption::VALUE_NONE, 'Displays types (classes/interfaces) available in the container'),
-                new InputOption('env-var', null, InputOption::VALUE_REQUIRED, 'Displays a specific environment variable used in the container'),
-                new InputOption('env-vars', null, InputOption::VALUE_NONE, 'Displays environment variables used in the container'),
-=======
-                new InputOption('show-private', null, InputOption::VALUE_NONE, 'Show public *and* private services (deprecated)'),
                 new InputOption('show-arguments', null, InputOption::VALUE_NONE, 'Show arguments in services'),
                 new InputOption('show-hidden', null, InputOption::VALUE_NONE, 'Show hidden (internal) services'),
                 new InputOption('tag', null, InputOption::VALUE_REQUIRED, 'Show all services with a specific tag'),
@@ -65,10 +53,9 @@
                 new InputOption('types', null, InputOption::VALUE_NONE, 'Display types (classes/interfaces) available in the container'),
                 new InputOption('env-var', null, InputOption::VALUE_REQUIRED, 'Display a specific environment variable used in the container'),
                 new InputOption('env-vars', null, InputOption::VALUE_NONE, 'Display environment variables used in the container'),
->>>>>>> 57fb475e
                 new InputOption('format', null, InputOption::VALUE_REQUIRED, 'The output format (txt, xml, json, or md)', 'txt'),
                 new InputOption('raw', null, InputOption::VALUE_NONE, 'To output raw description'),
-                new InputOption('deprecations', null, InputOption::VALUE_NONE, 'Displays deprecations generated when compiling and warming up the container'),
+                new InputOption('deprecations', null, InputOption::VALUE_NONE, 'Display deprecations generated when compiling and warming up the container'),
             ])
             ->setDescription('Display current services for an application')
             ->setHelp(<<<'EOF'
