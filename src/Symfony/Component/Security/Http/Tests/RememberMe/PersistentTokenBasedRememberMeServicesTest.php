--- conflicted
+++ resolved
@@ -23,13 +23,8 @@
 use Symfony\Component\Security\Core\Authentication\Token\TokenInterface;
 use Symfony\Component\Security\Core\Exception\CookieTheftException;
 use Symfony\Component\Security\Core\Exception\TokenNotFoundException;
-<<<<<<< HEAD
 use Symfony\Component\Security\Core\User\InMemoryUser;
 use Symfony\Component\Security\Core\User\InMemoryUserProvider;
-=======
-use Symfony\Component\Security\Core\User\InMemoryUserProvider;
-use Symfony\Component\Security\Core\User\User;
->>>>>>> ce2300a9
 use Symfony\Component\Security\Http\RememberMe\PersistentTokenBasedRememberMeServices;
 use Symfony\Component\Security\Http\RememberMe\RememberMeServicesInterface;
 
@@ -160,11 +155,7 @@
      */
     public function testAutoLogin(bool $hashTokenValue)
     {
-<<<<<<< HEAD
         $user = new InMemoryUser('foouser', null, ['ROLE_FOO']);
-=======
-        $user = new User('foouser', null, ['ROLE_FOO']);
->>>>>>> ce2300a9
 
         $userProvider = $this->getProvider();
         $userProvider->createUser($user);
@@ -179,11 +170,7 @@
             ->expects($this->once())
             ->method('loadTokenBySeries')
             ->with($this->equalTo('fooseries'))
-<<<<<<< HEAD
             ->willReturn(new PersistentToken(InMemoryUser::class, 'foouser', 'fooseries', $tokenValue, new \DateTime()))
-=======
-            ->willReturn(new PersistentToken(User::class, 'foouser', 'fooseries', $tokenValue, new \DateTime()))
->>>>>>> ce2300a9
         ;
         $service->setTokenProvider($tokenProvider);
 
@@ -280,11 +267,7 @@
         $request = new Request();
         $response = new Response();
 
-<<<<<<< HEAD
         $account = new InMemoryUser('foo', null);
-=======
-        $account = new User('foo', null);
->>>>>>> ce2300a9
         $token = $this->createMock(TokenInterface::class);
         $token
             ->expects($this->any())
