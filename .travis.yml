--- conflicted
+++ resolved
@@ -14,12 +14,8 @@
 
 env:
     global:
-        - SYMFONY_VERSION=5.4
-<<<<<<< HEAD
+        - SYMFONY_VERSION=6.0
         - MIN_PHP=8.0.2
-=======
-        - MIN_PHP=7.2.5
->>>>>>> e32d3302
         - SYMFONY_PROCESS_PHP_TEST_BINARY=~/.phpenv/shims/php
         - SYMFONY_PHPUNIT_DISABLE_RESULT_CACHE=1
 
