{
    "name": "symfony/http-client",
    "type": "library",
    "description": "Provides powerful methods to fetch HTTP resources synchronously or asynchronously",
    "homepage": "https://symfony.com",
    "license": "MIT",
    "authors": [
        {
            "name": "Nicolas Grekas",
            "email": "p@tchwork.com"
        },
        {
            "name": "Symfony Community",
            "homepage": "https://symfony.com/contributors"
        }
    ],
    "provide": {
        "php-http/async-client-implementation": "*",
        "php-http/client-implementation": "*",
        "psr/http-client-implementation": "1.0",
        "symfony/http-client-implementation": "2.5|3.0"
    },
    "require": {
<<<<<<< HEAD
        "php": ">=8.0.2",
        "psr/log": "^1.0",
        "symfony/deprecation-contracts": "^2.1|^3.0",
        "symfony/http-client-contracts": "^2.5|^3.0",
        "symfony/service-contracts": "^1.0|^2.0|^3.0"
=======
        "php": ">=7.2.5",
        "psr/log": "^1|^2|^3",
        "symfony/deprecation-contracts": "^2.1",
        "symfony/http-client-contracts": "^2.4",
        "symfony/polyfill-php73": "^1.11",
        "symfony/polyfill-php80": "^1.15",
        "symfony/service-contracts": "^1.0|^2"
>>>>>>> c8f37996
    },
    "require-dev": {
        "amphp/amp": "^2.5",
        "amphp/http-client": "^4.2.1",
        "amphp/http-tunnel": "^1.0",
        "amphp/socket": "^1.1",
        "guzzlehttp/promises": "^1.4",
        "nyholm/psr7": "^1.0",
        "php-http/httplug": "^1.0|^2.0",
        "psr/http-client": "^1.0",
        "symfony/dependency-injection": "^5.4|^6.0",
        "symfony/http-kernel": "^5.4|^6.0",
        "symfony/process": "^5.4|^6.0",
        "symfony/stopwatch": "^5.4|^6.0"
    },
    "autoload": {
        "psr-4": { "Symfony\\Component\\HttpClient\\": "" },
        "exclude-from-classmap": [
            "/Tests/"
        ]
    },
    "minimum-stability": "dev"
}<|MERGE_RESOLUTION|>--- conflicted
+++ resolved
@@ -21,21 +21,11 @@
         "symfony/http-client-implementation": "2.5|3.0"
     },
     "require": {
-<<<<<<< HEAD
         "php": ">=8.0.2",
-        "psr/log": "^1.0",
+        "psr/log": "^1|^2|^3",
         "symfony/deprecation-contracts": "^2.1|^3.0",
         "symfony/http-client-contracts": "^2.5|^3.0",
         "symfony/service-contracts": "^1.0|^2.0|^3.0"
-=======
-        "php": ">=7.2.5",
-        "psr/log": "^1|^2|^3",
-        "symfony/deprecation-contracts": "^2.1",
-        "symfony/http-client-contracts": "^2.4",
-        "symfony/polyfill-php73": "^1.11",
-        "symfony/polyfill-php80": "^1.15",
-        "symfony/service-contracts": "^1.0|^2"
->>>>>>> c8f37996
     },
     "require-dev": {
         "amphp/amp": "^2.5",
