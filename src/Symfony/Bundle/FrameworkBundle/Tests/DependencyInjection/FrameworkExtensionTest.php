<?php

/*
 * This file is part of the Symfony package.
 *
 * (c) Fabien Potencier <fabien@symfony.com>
 *
 * For the full copyright and license information, please view the LICENSE
 * file that was distributed with this source code.
 */

namespace Symfony\Bundle\FrameworkBundle\Tests\DependencyInjection;

use Symfony\Bundle\FrameworkBundle\Tests\TestCase;
use Symfony\Bundle\FrameworkBundle\DependencyInjection\FrameworkExtension;
use Symfony\Component\DependencyInjection\ContainerBuilder;
use Symfony\Component\DependencyInjection\ParameterBag\ParameterBag;

abstract class FrameworkExtensionTest extends TestCase
{
    abstract protected function loadFromFile(ContainerBuilder $container, $file);

    public function testCsrfProtection()
    {
        $container = $this->createContainerFromFile('full');

        $def = $container->getDefinition('form.type_extension.csrf');

        $this->assertTrue($container->getParameter('form.type_extension.csrf.enabled'));
        $this->assertEquals('%form.type_extension.csrf.enabled%', $def->getArgument(0));
        $this->assertEquals('_csrf', $container->getParameter('form.type_extension.csrf.field_name'));
        $this->assertEquals('%form.type_extension.csrf.field_name%', $def->getArgument(1));
        $this->assertEquals('s3cr3t', $container->getParameterBag()->resolveValue($container->findDefinition('form.csrf_provider')->getArgument(1)));
    }

    public function testEsi()
    {
        $container = $this->createContainerFromFile('full');

        $this->assertTrue($container->hasDefinition('esi'), '->registerEsiConfiguration() loads esi.xml');
    }

    public function testProfiler()
    {
        $container = $this->createContainerFromFile('full');

        $this->assertTrue($container->hasDefinition('profiler'), '->registerProfilerConfiguration() loads profiling.xml');
        $this->assertTrue($container->hasDefinition('data_collector.config'), '->registerProfilerConfiguration() loads collectors.xml');
        $this->assertTrue($container->getParameter('profiler_listener.only_exceptions'));
        $this->assertEquals('%profiler_listener.only_exceptions%', $container->getDefinition('profiler_listener')->getArgument(2));
    }

    public function testRouter()
    {
        $container = $this->createContainerFromFile('full');

        $this->assertTrue($container->has('router'), '->registerRouterConfiguration() loads routing.xml');
        $arguments = $container->findDefinition('router')->getArguments();
        $this->assertEquals($container->getParameter('kernel.root_dir').'/config/routing.xml', $container->getParameter('router.resource'), '->registerRouterConfiguration() sets routing resource');
        $this->assertEquals('%router.resource%', $arguments[1], '->registerRouterConfiguration() sets routing resource');
        $this->assertEquals('xml', $arguments[2]['resource_type'], '->registerRouterConfiguration() sets routing resource type');
    }

    /**
     * @expectedException Symfony\Component\Config\Definition\Exception\InvalidConfigurationException
     */
    public function testRouterRequiresResourceOption()
    {
        $container = $this->createContainer();
        $loader = new FrameworkExtension();
        $loader->load(array(array('router' => true)), $container);
    }

    public function testSession()
    {
        $container = $this->createContainerFromFile('full');

        $this->assertTrue($container->hasDefinition('session'), '->registerSessionConfiguration() loads session.xml');
        $this->assertEquals('fr', $container->getParameter('kernel.default_locale'));
        $this->assertTrue($container->getDefinition('session_listener')->getArgument(1));
        $this->assertEquals('session.storage.native_file', (string) $container->getAlias('session.storage'));

        $options = $container->getParameter('session.storage.options');
        $this->assertEquals('_SYMFONY', $options['name']);
        $this->assertEquals(86400, $options['cookie_lifetime']);
        $this->assertEquals('/', $options['cookie_path']);
        $this->assertEquals('example.com', $options['cookie_domain']);
        $this->assertTrue($options['cookie_secure']);
        $this->assertTrue($options['cookie_httponly']);
    }

    public function testSessionDeprecatedMergeFull()
    {
        $container = $this->createContainerFromFile('deprecated_merge_full');

        $this->assertTrue($container->hasDefinition('session'), '->registerSessionConfiguration() loads session.xml');

        $options = $container->getParameter('session.storage.options');
        $this->assertEquals('_SYMFONY', $options['name']);
        $this->assertEquals(86400, $options['cookie_lifetime']);
        $this->assertEquals('/', $options['cookie_path']);
        $this->assertEquals('example.com', $options['cookie_domain']);
        $this->assertTrue($options['cookie_secure']);
        $this->assertTrue($options['cookie_httponly']);
    }

    public function testSessionDeprecatedMergePartial()
    {
        $container = $this->createContainerFromFile('deprecated_merge_partial');

        $this->assertTrue($container->hasDefinition('session'), '->registerSessionConfiguration() loads session.xml');

        $options = $container->getParameter('session.storage.options');
        $this->assertEquals('_SYMFONY', $options['name']);
        $this->assertEquals(86400, $options['cookie_lifetime']);
        $this->assertEquals('/', $options['cookie_path']);
        $this->assertEquals('sf2.example.com', $options['cookie_domain']);
        $this->assertFalse($options['cookie_secure']);
        $this->assertTrue($options['cookie_httponly']);
    }

    public function testTemplating()
    {
        $container = $this->createContainerFromFile('full');

        $this->assertTrue($container->hasDefinition('templating.name_parser'), '->registerTemplatingConfiguration() loads templating.xml');

        $this->assertEquals('request', $container->getDefinition('templating.helper.assets')->getScope(), '->registerTemplatingConfiguration() sets request scope on assets helper if one or more packages are request-scoped');

        // default package should have one http base url and path package ssl url
        $this->assertTrue($container->hasDefinition('templating.asset.default_package.http'));
        $package = $container->getDefinition('templating.asset.default_package.http');
        $this->assertInstanceOf('Symfony\\Component\\DependencyInjection\\DefinitionDecorator', $package);
        $this->assertEquals('templating.asset.url_package', $package->getParent());
        $arguments = array_values($package->getArguments());
        $this->assertEquals(array('http://cdn.example.com'), $arguments[0]);
        $this->assertEquals('SomeVersionScheme', $arguments[1]);
        $this->assertEquals('%%s?%%s', $arguments[2]);

        $this->assertTrue($container->hasDefinition('templating.asset.default_package.ssl'));
        $package = $container->getDefinition('templating.asset.default_package.ssl');
        $this->assertInstanceOf('Symfony\\Component\\DependencyInjection\\DefinitionDecorator', $package);
        $this->assertEquals('templating.asset.path_package', $package->getParent());

        $this->assertEquals('templating.engine.delegating', (string) $container->getAlias('templating'), '->registerTemplatingConfiguration() configures delegating loader if multiple engines are provided');

        $this->assertEquals($container->getDefinition('templating.loader.chain'), $container->getDefinition('templating.loader.wrapped'), '->registerTemplatingConfiguration() configures loader chain if multiple loaders are provided');

        $this->assertEquals($container->getDefinition('templating.loader'), $container->getDefinition('templating.loader.cache'), '->registerTemplatingConfiguration() configures the loader to use cache');

        $this->assertEquals('%templating.loader.cache.path%', $container->getDefinition('templating.loader.cache')->getArgument(1));
        $this->assertEquals('/path/to/cache', $container->getParameter('templating.loader.cache.path'));

        $this->assertEquals(array('php', 'twig'), $container->getParameter('templating.engines'), '->registerTemplatingConfiguration() sets a templating.engines parameter');

        $this->assertEquals(array('FrameworkBundle:Form', 'theme1', 'theme2'), $container->getParameter('templating.helper.form.resources'), '->registerTemplatingConfiguration() registers the theme and adds the base theme');
    }

    public function testTemplatingAssetsHelperScopeDependsOnPackageArgumentScopes()
    {
        $container = $this->createContainerFromFile('templating_url_package');

        $this->assertNotEquals('request', $container->getDefinition('templating.helper.assets')->getScope(), '->registerTemplatingConfiguration() does not set request scope on assets helper if no packages are request-scoped');
    }

    public function testTranslator()
    {
        $container = $this->createContainerFromFile('full');

        $this->assertTrue($container->hasDefinition('translator.default'), '->registerTranslatorConfiguration() loads translation.xml');
        $this->assertEquals('translator.default', (string) $container->getAlias('translator'), '->registerTranslatorConfiguration() redefines translator service from identity to real translator');

        $resources = array();
        foreach ($container->getDefinition('translator.default')->getMethodCalls() as $call) {
            if ('addResource' == $call[0]) {
                $resources[] = $call[1];
            }
        }

        $this->assertContains(
            realpath(__DIR__.'/../../Resources/translations/validators.fr.xlf'),
            array_map(function($resource) use ($resources) { return realpath($resource[1]); }, $resources),
            '->registerTranslatorConfiguration() finds FrameworkExtension translation resources'
        );

        $calls = $container->getDefinition('translator.default')->getMethodCalls();
        $this->assertEquals('fr', $calls[0][1][0]);
    }

    /**
     * @expectedException Symfony\Component\Config\Definition\Exception\InvalidConfigurationException
     */
    public function testTemplatingRequiresAtLeastOneEngine()
    {
        $container = $this->createContainer();
        $loader = new FrameworkExtension();
        $loader->load(array(array('templating' => null)), $container);
    }

    public function testValidation()
    {
        $container = $this->createContainerFromFile('full');

        $this->assertTrue($container->hasDefinition('validator'), '->registerValidationConfiguration() loads validator.xml');
        $this->assertTrue($container->hasDefinition('validator.mapping.loader.xml_files_loader'), '->registerValidationConfiguration() defines the XML loader');
        $this->assertTrue($container->hasDefinition('validator.mapping.loader.yaml_files_loader'), '->registerValidationConfiguration() defines the YAML loader');

        $xmlFiles = $container->getParameter('validator.mapping.loader.xml_files_loader.mapping_files');
        $this->assertContains(
            realpath(__DIR__.'/../../../../Component/Form/Resources/config/validation.xml'),
            array_map('realpath', $xmlFiles),
            '->registerValidationConfiguration() adds Form validation.xml to XML loader'
        );
    }

    public function testAnnotations()
    {
        if (!class_exists('Doctrine\\Common\\Version')) {
            $this->markTestSkipped('Doctrine is not available.');
        }

        $container = $this->createContainerFromFile('full');

        $this->assertEquals($container->getParameter('kernel.cache_dir').'/annotations', $container->getDefinition('annotations.file_cache_reader')->getArgument(1));
        $this->assertInstanceOf('Doctrine\Common\Annotations\FileCacheReader', $container->get('annotation_reader'));
    }

    public function testFileLinkFormat()
    {
        $container = $this->createContainerFromFile('full');

        $this->assertEquals('file%link%format', $container->getParameter('templating.helper.code.file_link_format'));
    }

    public function testValidationAnnotations()
    {
        $container = $this->createContainerFromFile('validation_annotations');

        $this->assertTrue($container->hasDefinition('validator.mapping.loader.annotation_loader'), '->registerValidationConfiguration() defines the annotation loader');
        $loaders = $container->getDefinition('validator.mapping.loader.loader_chain')->getArgument(0);
        $found = false;
        foreach ($loaders as $loader) {
            if ('validator.mapping.loader.annotation_loader' === (string) $loader) {
                $found = true;
            }
        }
        $this->assertTrue($found, 'validator.mapping.loader.annotation_loader is added to the loader chain.');
    }

    public function testValidationPaths()
    {
        require_once __DIR__."/Fixtures/TestBundle/TestBundle.php";

        $container = $this->createContainerFromFile('validation_annotations', array(
            'kernel.bundles' => array('TestBundle' => 'Symfony\Bundle\FrameworkBundle\Tests\TestBundle'),
        ));

        $yamlArgs = $container->getParameter('validator.mapping.loader.yaml_files_loader.mapping_files');
        $this->assertCount(1, $yamlArgs);
        $this->assertStringEndsWith('TestBundle'.DIRECTORY_SEPARATOR.'Resources'.DIRECTORY_SEPARATOR.'config'.DIRECTORY_SEPARATOR.'validation.yml', $yamlArgs[0]);

        $xmlArgs = $container->getParameter('validator.mapping.loader.xml_files_loader.mapping_files');
<<<<<<< HEAD
        $this->assertCount(2, $xmlArgs);
        $this->assertStringEndsWith('Component/Form/Resources/config/validation.xml', strtr($xmlArgs[0], '\\', '/'));
=======
        $this->assertEquals(2, count($xmlArgs));
        $this->assertStringEndsWith('Component'.DIRECTORY_SEPARATOR.'Form/Resources/config/validation.xml', $xmlArgs[0]);
>>>>>>> 55f962d4
        $this->assertStringEndsWith('TestBundle'.DIRECTORY_SEPARATOR.'Resources'.DIRECTORY_SEPARATOR.'config'.DIRECTORY_SEPARATOR.'validation.xml', $xmlArgs[1]);
    }

    protected function createContainer(array $data = array())
    {
        return new ContainerBuilder(new ParameterBag(array_merge(array(
            'kernel.bundles'          => array('FrameworkBundle' => 'Symfony\\Bundle\\FrameworkBundle\\FrameworkBundle'),
            'kernel.cache_dir'        => __DIR__,
            'kernel.compiled_classes' => array(),
            'kernel.debug'            => false,
            'kernel.environment'      => 'test',
            'kernel.name'             => 'kernel',
            'kernel.root_dir'         => __DIR__,
        ), $data)));
    }

    protected function createContainerFromFile($file, $data = array())
    {
        $container = $this->createContainer($data);
        $container->registerExtension(new FrameworkExtension());
        $this->loadFromFile($container, $file);

        $container->getCompilerPassConfig()->setOptimizationPasses(array());
        $container->getCompilerPassConfig()->setRemovingPasses(array());
        $container->compile();

        return $container;
    }
}<|MERGE_RESOLUTION|>--- conflicted
+++ resolved
@@ -260,13 +260,8 @@
         $this->assertStringEndsWith('TestBundle'.DIRECTORY_SEPARATOR.'Resources'.DIRECTORY_SEPARATOR.'config'.DIRECTORY_SEPARATOR.'validation.yml', $yamlArgs[0]);
 
         $xmlArgs = $container->getParameter('validator.mapping.loader.xml_files_loader.mapping_files');
-<<<<<<< HEAD
         $this->assertCount(2, $xmlArgs);
-        $this->assertStringEndsWith('Component/Form/Resources/config/validation.xml', strtr($xmlArgs[0], '\\', '/'));
-=======
-        $this->assertEquals(2, count($xmlArgs));
         $this->assertStringEndsWith('Component'.DIRECTORY_SEPARATOR.'Form/Resources/config/validation.xml', $xmlArgs[0]);
->>>>>>> 55f962d4
         $this->assertStringEndsWith('TestBundle'.DIRECTORY_SEPARATOR.'Resources'.DIRECTORY_SEPARATOR.'config'.DIRECTORY_SEPARATOR.'validation.xml', $xmlArgs[1]);
     }
 
