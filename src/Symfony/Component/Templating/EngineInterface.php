<?php

/*
 * This file is part of the Symfony package.
 *
 * (c) Fabien Potencier <fabien@symfony.com>
 *
 * For the full copyright and license information, please view the LICENSE
 * file that was distributed with this source code.
 */

namespace Symfony\Component\Templating;

/**
 * EngineInterface is the interface each engine must implement.
 *
 * All methods rely on a template name. A template name is a
 * "logical" name for the template, and as such it does not refer to
 * a path on the filesystem (in fact, the template can be stored
 * anywhere, like in a database).
 *
 * The methods should accept any name. If the name is not an instance of
 * TemplateReferenceInterface, a TemplateNameParserInterface should be used to
 * convert the name to a TemplateReferenceInterface instance.
 *
 * Each template loader uses the logical template name to look for
 * the template.
 *
 * @author Fabien Potencier <fabien@symfony.com>
 */
interface EngineInterface
{
    /**
     * Renders a template.
     *
<<<<<<< HEAD
     * @return string The evaluated template as a string
=======
     * @param string|TemplateReferenceInterface $name       A template name or a TemplateReferenceInterface instance
     * @param array                             $parameters An array of parameters to pass to the template
     *
     * @return string
>>>>>>> c91322d6
     *
     * @throws \RuntimeException if the template cannot be rendered
     */
    public function render(string|TemplateReferenceInterface $name, array $parameters = []): string;

    /**
     * Returns true if the template exists.
     *
<<<<<<< HEAD
     * @return bool true if the template exists, false otherwise
=======
     * @param string|TemplateReferenceInterface $name A template name or a TemplateReferenceInterface instance
     *
     * @return bool
>>>>>>> c91322d6
     *
     * @throws \RuntimeException if the engine cannot handle the template name
     */
    public function exists(string|TemplateReferenceInterface $name): bool;

    /**
     * Returns true if this class is able to render the given template.
     *
<<<<<<< HEAD
     * @return bool true if this class supports the given template, false otherwise
=======
     * @param string|TemplateReferenceInterface $name A template name or a TemplateReferenceInterface instance
     *
     * @return bool
>>>>>>> c91322d6
     */
    public function supports(string|TemplateReferenceInterface $name): bool;
}<|MERGE_RESOLUTION|>--- conflicted
+++ resolved
@@ -33,15 +33,6 @@
     /**
      * Renders a template.
      *
-<<<<<<< HEAD
-     * @return string The evaluated template as a string
-=======
-     * @param string|TemplateReferenceInterface $name       A template name or a TemplateReferenceInterface instance
-     * @param array                             $parameters An array of parameters to pass to the template
-     *
-     * @return string
->>>>>>> c91322d6
-     *
      * @throws \RuntimeException if the template cannot be rendered
      */
     public function render(string|TemplateReferenceInterface $name, array $parameters = []): string;
@@ -49,28 +40,12 @@
     /**
      * Returns true if the template exists.
      *
-<<<<<<< HEAD
-     * @return bool true if the template exists, false otherwise
-=======
-     * @param string|TemplateReferenceInterface $name A template name or a TemplateReferenceInterface instance
-     *
-     * @return bool
->>>>>>> c91322d6
-     *
      * @throws \RuntimeException if the engine cannot handle the template name
      */
     public function exists(string|TemplateReferenceInterface $name): bool;
 
     /**
      * Returns true if this class is able to render the given template.
-     *
-<<<<<<< HEAD
-     * @return bool true if this class supports the given template, false otherwise
-=======
-     * @param string|TemplateReferenceInterface $name A template name or a TemplateReferenceInterface instance
-     *
-     * @return bool
->>>>>>> c91322d6
      */
     public function supports(string|TemplateReferenceInterface $name): bool;
 }