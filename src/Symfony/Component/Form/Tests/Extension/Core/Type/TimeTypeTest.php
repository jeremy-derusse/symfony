<?php

/*
 * This file is part of the Symfony package.
 *
 * (c) Fabien Potencier <fabien@symfony.com>
 *
 * For the full copyright and license information, please view the LICENSE
 * file that was distributed with this source code.
 */

namespace Symfony\Component\Form\Tests\Extension\Core\Type;

use Symfony\Component\Form\ChoiceList\View\ChoiceView;
use Symfony\Component\Form\FormError;

class TimeTypeTest extends BaseTypeTest
{
<<<<<<< HEAD
=======
    const TESTED_TYPE = 'Symfony\Component\Form\Extension\Core\Type\TimeType';

    /**
     * @group legacy
     */
    public function testLegacyName()
    {
        $form = $this->factory->create('time');

        $this->assertSame('time', $form->getConfig()->getType()->getName());
    }

>>>>>>> 663661b3
    public function testSubmitDateTime()
    {
        $form = $this->factory->create(static::TESTED_TYPE, null, array(
            'model_timezone' => 'UTC',
            'view_timezone' => 'UTC',
            'input' => 'datetime',
        ));

        $input = array(
            'hour' => '3',
            'minute' => '4',
        );

        $form->submit($input);

        $dateTime = new \DateTime('1970-01-01 03:04:00 UTC');

        $this->assertEquals($dateTime, $form->getData());
        $this->assertEquals($input, $form->getViewData());
    }

    public function testSubmitString()
    {
        $form = $this->factory->create(static::TESTED_TYPE, null, array(
            'model_timezone' => 'UTC',
            'view_timezone' => 'UTC',
            'input' => 'string',
        ));

        $input = array(
            'hour' => '3',
            'minute' => '4',
        );

        $form->submit($input);

        $this->assertEquals('03:04:00', $form->getData());
        $this->assertEquals($input, $form->getViewData());
    }

    public function testSubmitTimestamp()
    {
        $form = $this->factory->create(static::TESTED_TYPE, null, array(
            'model_timezone' => 'UTC',
            'view_timezone' => 'UTC',
            'input' => 'timestamp',
        ));

        $input = array(
            'hour' => '3',
            'minute' => '4',
        );

        $form->submit($input);

        $dateTime = new \DateTime('1970-01-01 03:04:00 UTC');

        $this->assertEquals($dateTime->format('U'), $form->getData());
        $this->assertEquals($input, $form->getViewData());
    }

    public function testSubmitArray()
    {
        $form = $this->factory->create(static::TESTED_TYPE, null, array(
            'model_timezone' => 'UTC',
            'view_timezone' => 'UTC',
            'input' => 'array',
        ));

        $input = array(
            'hour' => '3',
            'minute' => '4',
        );

        $form->submit($input);

        $this->assertEquals($input, $form->getData());
        $this->assertEquals($input, $form->getViewData());
    }

    public function testSubmitDatetimeSingleText()
    {
        $form = $this->factory->create(static::TESTED_TYPE, null, array(
            'model_timezone' => 'UTC',
            'view_timezone' => 'UTC',
            'input' => 'datetime',
            'widget' => 'single_text',
        ));

        $form->submit('03:04');

        $this->assertEquals(new \DateTime('1970-01-01 03:04:00 UTC'), $form->getData());
        $this->assertEquals('03:04', $form->getViewData());
    }

    public function testSubmitDatetimeSingleTextWithoutMinutes()
    {
        $form = $this->factory->create(static::TESTED_TYPE, null, array(
            'model_timezone' => 'UTC',
            'view_timezone' => 'UTC',
            'input' => 'datetime',
            'widget' => 'single_text',
            'with_minutes' => false,
        ));

        $form->submit('03');

        $this->assertEquals(new \DateTime('1970-01-01 03:00:00 UTC'), $form->getData());
        $this->assertEquals('03', $form->getViewData());
    }

    public function testSubmitArraySingleText()
    {
        $form = $this->factory->create(static::TESTED_TYPE, null, array(
            'model_timezone' => 'UTC',
            'view_timezone' => 'UTC',
            'input' => 'array',
            'widget' => 'single_text',
        ));

        $data = array(
            'hour' => '3',
            'minute' => '4',
        );

        $form->submit('03:04');

        $this->assertEquals($data, $form->getData());
        $this->assertEquals('03:04', $form->getViewData());
    }

    public function testSubmitArraySingleTextWithoutMinutes()
    {
        $form = $this->factory->create(static::TESTED_TYPE, null, array(
            'model_timezone' => 'UTC',
            'view_timezone' => 'UTC',
            'input' => 'array',
            'widget' => 'single_text',
            'with_minutes' => false,
        ));

        $data = array(
            'hour' => '3',
        );

        $form->submit('03');

        $this->assertEquals($data, $form->getData());
        $this->assertEquals('03', $form->getViewData());
    }

    public function testSubmitArraySingleTextWithSeconds()
    {
        $form = $this->factory->create(static::TESTED_TYPE, null, array(
            'model_timezone' => 'UTC',
            'view_timezone' => 'UTC',
            'input' => 'array',
            'widget' => 'single_text',
            'with_seconds' => true,
        ));

        $data = array(
            'hour' => '3',
            'minute' => '4',
            'second' => '5',
        );

        $form->submit('03:04:05');

        $this->assertEquals($data, $form->getData());
        $this->assertEquals('03:04:05', $form->getViewData());
    }

    public function testSubmitStringSingleText()
    {
        $form = $this->factory->create(static::TESTED_TYPE, null, array(
            'model_timezone' => 'UTC',
            'view_timezone' => 'UTC',
            'input' => 'string',
            'widget' => 'single_text',
        ));

        $form->submit('03:04');

        $this->assertEquals('03:04:00', $form->getData());
        $this->assertEquals('03:04', $form->getViewData());
    }

    public function testSubmitStringSingleTextWithoutMinutes()
    {
        $form = $this->factory->create(static::TESTED_TYPE, null, array(
            'model_timezone' => 'UTC',
            'view_timezone' => 'UTC',
            'input' => 'string',
            'widget' => 'single_text',
            'with_minutes' => false,
        ));

        $form->submit('03');

        $this->assertEquals('03:00:00', $form->getData());
        $this->assertEquals('03', $form->getViewData());
    }

    public function testSubmitWithSecondsAndBrowserOmissionSeconds()
    {
        $form = $this->factory->create(static::TESTED_TYPE, null, array(
            'model_timezone' => 'UTC',
            'view_timezone' => 'UTC',
            'input' => 'string',
            'widget' => 'single_text',
            'with_seconds' => true,
        ));

        $form->submit('03:04');

        $this->assertEquals('03:04:00', $form->getData());
        $this->assertEquals('03:04:00', $form->getViewData());
    }

    public function testSetDataWithoutMinutes()
    {
        $form = $this->factory->create(static::TESTED_TYPE, null, array(
            'model_timezone' => 'UTC',
            'view_timezone' => 'UTC',
            'input' => 'datetime',
            'with_minutes' => false,
        ));

        $form->setData(new \DateTime('03:04:05 UTC'));

        $this->assertEquals(array('hour' => 3), $form->getViewData());
    }

    public function testSetDataWithSeconds()
    {
        $form = $this->factory->create(static::TESTED_TYPE, null, array(
            'model_timezone' => 'UTC',
            'view_timezone' => 'UTC',
            'input' => 'datetime',
            'with_seconds' => true,
        ));

        $form->setData(new \DateTime('03:04:05 UTC'));

        $this->assertEquals(array('hour' => 3, 'minute' => 4, 'second' => 5), $form->getViewData());
    }

    public function testSetDataDifferentTimezones()
    {
        $form = $this->factory->create(static::TESTED_TYPE, null, array(
            'model_timezone' => 'America/New_York',
            'view_timezone' => 'Asia/Hong_Kong',
            'input' => 'string',
            'with_seconds' => true,
        ));

        $dateTime = new \DateTime('2013-01-01 12:04:05');
        $dateTime->setTimezone(new \DateTimeZone('America/New_York'));

        $form->setData($dateTime->format('H:i:s'));

        $outputTime = clone $dateTime;
        $outputTime->setTimezone(new \DateTimeZone('Asia/Hong_Kong'));

        $displayedData = array(
            'hour' => (int) $outputTime->format('H'),
            'minute' => (int) $outputTime->format('i'),
            'second' => (int) $outputTime->format('s'),
        );

        $this->assertEquals($displayedData, $form->getViewData());
    }

    public function testSetDataDifferentTimezonesDateTime()
    {
        $form = $this->factory->create(static::TESTED_TYPE, null, array(
            'model_timezone' => 'America/New_York',
            'view_timezone' => 'Asia/Hong_Kong',
            'input' => 'datetime',
            'with_seconds' => true,
        ));

        $dateTime = new \DateTime('12:04:05');
        $dateTime->setTimezone(new \DateTimeZone('America/New_York'));

        $form->setData($dateTime);

        $outputTime = clone $dateTime;
        $outputTime->setTimezone(new \DateTimeZone('Asia/Hong_Kong'));

        $displayedData = array(
            'hour' => (int) $outputTime->format('H'),
            'minute' => (int) $outputTime->format('i'),
            'second' => (int) $outputTime->format('s'),
        );

        $this->assertDateTimeEquals($dateTime, $form->getData());
        $this->assertEquals($displayedData, $form->getViewData());
    }

    public function testHoursOption()
    {
        $form = $this->factory->create(static::TESTED_TYPE, null, array(
            'hours' => array(6, 7),
        ));

        $view = $form->createView();

        $this->assertEquals(array(
            new ChoiceView('6', '6', '06'),
            new ChoiceView('7', '7', '07'),
        ), $view['hour']->vars['choices']);
    }

    public function testIsMinuteWithinRangeReturnsTrueIfWithin()
    {
        $form = $this->factory->create(static::TESTED_TYPE, null, array(
            'minutes' => array(6, 7),
        ));

        $view = $form->createView();

        $this->assertEquals(array(
            new ChoiceView('6', '6', '06'),
            new ChoiceView('7', '7', '07'),
        ), $view['minute']->vars['choices']);
    }

    public function testIsSecondWithinRangeReturnsTrueIfWithin()
    {
        $form = $this->factory->create(static::TESTED_TYPE, null, array(
            'seconds' => array(6, 7),
            'with_seconds' => true,
        ));

        $view = $form->createView();

        $this->assertEquals(array(
            new ChoiceView('6', '6', '06'),
            new ChoiceView('7', '7', '07'),
        ), $view['second']->vars['choices']);
    }

    public function testIsPartiallyFilledReturnsFalseIfCompletelyEmpty()
    {
        $this->markTestIncomplete('Needs to be reimplemented using validators');

        $form = $this->factory->create(static::TESTED_TYPE, null, array(
            'widget' => 'choice',
        ));

        $form->submit(array(
            'hour' => '',
            'minute' => '',
        ));

        $this->assertFalse($form->isPartiallyFilled());
    }

    public function testIsPartiallyFilledReturnsFalseIfCompletelyEmptyWithSeconds()
    {
        $this->markTestIncomplete('Needs to be reimplemented using validators');

        $form = $this->factory->create(static::TESTED_TYPE, null, array(
            'widget' => 'choice',
            'with_seconds' => true,
        ));

        $form->submit(array(
            'hour' => '',
            'minute' => '',
            'second' => '',
        ));

        $this->assertFalse($form->isPartiallyFilled());
    }

    public function testIsPartiallyFilledReturnsFalseIfCompletelyFilled()
    {
        $this->markTestIncomplete('Needs to be reimplemented using validators');

        $form = $this->factory->create(static::TESTED_TYPE, null, array(
            'widget' => 'choice',
        ));

        $form->submit(array(
            'hour' => '0',
            'minute' => '0',
        ));

        $this->assertFalse($form->isPartiallyFilled());
    }

    public function testIsPartiallyFilledReturnsFalseIfCompletelyFilledWithSeconds()
    {
        $this->markTestIncomplete('Needs to be reimplemented using validators');

        $form = $this->factory->create(static::TESTED_TYPE, null, array(
            'widget' => 'choice',
            'with_seconds' => true,
        ));

        $form->submit(array(
            'hour' => '0',
            'minute' => '0',
            'second' => '0',
        ));

        $this->assertFalse($form->isPartiallyFilled());
    }

    public function testIsPartiallyFilledReturnsTrueIfChoiceAndHourEmpty()
    {
        $this->markTestIncomplete('Needs to be reimplemented using validators');

        $form = $this->factory->create(static::TESTED_TYPE, null, array(
            'widget' => 'choice',
            'with_seconds' => true,
        ));

        $form->submit(array(
            'hour' => '',
            'minute' => '0',
            'second' => '0',
        ));

        $this->assertTrue($form->isPartiallyFilled());
    }

    public function testIsPartiallyFilledReturnsTrueIfChoiceAndMinuteEmpty()
    {
        $this->markTestIncomplete('Needs to be reimplemented using validators');

        $form = $this->factory->create(static::TESTED_TYPE, null, array(
            'widget' => 'choice',
            'with_seconds' => true,
        ));

        $form->submit(array(
            'hour' => '0',
            'minute' => '',
            'second' => '0',
        ));

        $this->assertTrue($form->isPartiallyFilled());
    }

    public function testIsPartiallyFilledReturnsTrueIfChoiceAndSecondsEmpty()
    {
        $this->markTestIncomplete('Needs to be reimplemented using validators');

        $form = $this->factory->create(static::TESTED_TYPE, null, array(
            'widget' => 'choice',
            'with_seconds' => true,
        ));

        $form->submit(array(
            'hour' => '0',
            'minute' => '0',
            'second' => '',
        ));

        $this->assertTrue($form->isPartiallyFilled());
    }

    public function testInitializeWithDateTime()
    {
        // Throws an exception if "data_class" option is not explicitly set
        // to null in the type
        $this->factory->create(static::TESTED_TYPE, new \DateTime());
    }

    public function testSingleTextWidgetShouldUseTheRightInputType()
    {
        $form = $this->factory->create(static::TESTED_TYPE, null, array(
            'widget' => 'single_text',
        ));

        $view = $form->createView();
        $this->assertEquals('time', $view->vars['type']);
    }

    public function testSingleTextWidgetWithSecondsShouldHaveRightStepAttribute()
    {
        $form = $this->factory->create(static::TESTED_TYPE, null, array(
            'widget' => 'single_text',
            'with_seconds' => true,
        ));

        $view = $form->createView();
        $this->assertArrayHasKey('step', $view->vars['attr']);
        $this->assertEquals(1, $view->vars['attr']['step']);
    }

    public function testSingleTextWidgetWithSecondsShouldNotOverrideStepAttribute()
    {
        $form = $this->factory->create(static::TESTED_TYPE, null, array(
            'widget' => 'single_text',
            'with_seconds' => true,
            'attr' => array(
                'step' => 30,
            ),
        ));

        $view = $form->createView();
        $this->assertArrayHasKey('step', $view->vars['attr']);
        $this->assertEquals(30, $view->vars['attr']['step']);
    }

    public function testDontPassHtml5TypeIfHtml5NotAllowed()
    {
        $form = $this->factory->create(static::TESTED_TYPE, null, array(
            'widget' => 'single_text',
            'html5' => false,
        ));

        $view = $form->createView();
        $this->assertFalse(isset($view->vars['type']));
    }

    public function testPassDefaultPlaceholderToViewIfNotRequired()
    {
        $form = $this->factory->create(static::TESTED_TYPE, null, array(
            'required' => false,
            'with_seconds' => true,
        ));

        $view = $form->createView();
        $this->assertSame('', $view['hour']->vars['placeholder']);
        $this->assertSame('', $view['minute']->vars['placeholder']);
        $this->assertSame('', $view['second']->vars['placeholder']);
    }

    public function testPassNoPlaceholderToViewIfRequired()
    {
        $form = $this->factory->create(static::TESTED_TYPE, null, array(
            'required' => true,
            'with_seconds' => true,
        ));

        $view = $form->createView();
        $this->assertNull($view['hour']->vars['placeholder']);
        $this->assertNull($view['minute']->vars['placeholder']);
        $this->assertNull($view['second']->vars['placeholder']);
    }

    public function testPassPlaceholderAsString()
    {
        $form = $this->factory->create(static::TESTED_TYPE, null, array(
            'placeholder' => 'Empty',
            'with_seconds' => true,
        ));

        $view = $form->createView();
        $this->assertSame('Empty', $view['hour']->vars['placeholder']);
        $this->assertSame('Empty', $view['minute']->vars['placeholder']);
        $this->assertSame('Empty', $view['second']->vars['placeholder']);
    }

<<<<<<< HEAD
=======
    /**
     * @group legacy
     */
    public function testPassEmptyValueBC()
    {
        $form = $this->factory->create(static::TESTED_TYPE, null, array(
            'empty_value' => 'Empty',
            'with_seconds' => true,
        ));

        $view = $form->createView();
        $this->assertSame('Empty', $view['hour']->vars['placeholder']);
        $this->assertSame('Empty', $view['minute']->vars['placeholder']);
        $this->assertSame('Empty', $view['second']->vars['placeholder']);
        $this->assertSame('Empty', $view['hour']->vars['empty_value']);
        $this->assertSame('Empty', $view['minute']->vars['empty_value']);
        $this->assertSame('Empty', $view['second']->vars['empty_value']);
    }

>>>>>>> 663661b3
    public function testPassPlaceholderAsArray()
    {
        $form = $this->factory->create(static::TESTED_TYPE, null, array(
            'placeholder' => array(
                'hour' => 'Empty hour',
                'minute' => 'Empty minute',
                'second' => 'Empty second',
            ),
            'with_seconds' => true,
        ));

        $view = $form->createView();
        $this->assertSame('Empty hour', $view['hour']->vars['placeholder']);
        $this->assertSame('Empty minute', $view['minute']->vars['placeholder']);
        $this->assertSame('Empty second', $view['second']->vars['placeholder']);
    }

    public function testPassPlaceholderAsPartialArrayAddEmptyIfNotRequired()
    {
        $form = $this->factory->create(static::TESTED_TYPE, null, array(
            'required' => false,
            'placeholder' => array(
                'hour' => 'Empty hour',
                'second' => 'Empty second',
            ),
            'with_seconds' => true,
        ));

        $view = $form->createView();
        $this->assertSame('Empty hour', $view['hour']->vars['placeholder']);
        $this->assertSame('', $view['minute']->vars['placeholder']);
        $this->assertSame('Empty second', $view['second']->vars['placeholder']);
    }

    public function testPassPlaceholderAsPartialArrayAddNullIfRequired()
    {
        $form = $this->factory->create(static::TESTED_TYPE, null, array(
            'required' => true,
            'placeholder' => array(
                'hour' => 'Empty hour',
                'second' => 'Empty second',
            ),
            'with_seconds' => true,
        ));

        $view = $form->createView();
        $this->assertSame('Empty hour', $view['hour']->vars['placeholder']);
        $this->assertNull($view['minute']->vars['placeholder']);
        $this->assertSame('Empty second', $view['second']->vars['placeholder']);
    }

    public function provideCompoundWidgets()
    {
        return array(
            array('text'),
            array('choice'),
        );
    }

    /**
     * @dataProvider provideCompoundWidgets
     */
    public function testHourErrorsBubbleUp($widget)
    {
        $error = new FormError('Invalid!');
        $form = $this->factory->create(static::TESTED_TYPE, null, array(
            'widget' => $widget,
        ));
        $form['hour']->addError($error);

        $this->assertSame(array(), iterator_to_array($form['hour']->getErrors()));
        $this->assertSame(array($error), iterator_to_array($form->getErrors()));
    }

    /**
     * @dataProvider provideCompoundWidgets
     */
    public function testMinuteErrorsBubbleUp($widget)
    {
        $error = new FormError('Invalid!');
        $form = $this->factory->create(static::TESTED_TYPE, null, array(
            'widget' => $widget,
        ));
        $form['minute']->addError($error);

        $this->assertSame(array(), iterator_to_array($form['minute']->getErrors()));
        $this->assertSame(array($error), iterator_to_array($form->getErrors()));
    }

    /**
     * @dataProvider provideCompoundWidgets
     */
    public function testSecondErrorsBubbleUp($widget)
    {
        $error = new FormError('Invalid!');
        $form = $this->factory->create(static::TESTED_TYPE, null, array(
            'widget' => $widget,
            'with_seconds' => true,
        ));
        $form['second']->addError($error);

        $this->assertSame(array(), iterator_to_array($form['second']->getErrors()));
        $this->assertSame(array($error), iterator_to_array($form->getErrors()));
    }

    /**
     * @expectedException \Symfony\Component\Form\Exception\InvalidConfigurationException
     */
    public function testInitializeWithSecondsAndWithoutMinutes()
    {
        $this->factory->create(static::TESTED_TYPE, null, array(
            'with_minutes' => false,
            'with_seconds' => true,
        ));
    }

    /**
     * @expectedException \Symfony\Component\OptionsResolver\Exception\InvalidOptionsException
     */
    public function testThrowExceptionIfHoursIsInvalid()
    {
        $this->factory->create(static::TESTED_TYPE, null, array(
            'hours' => 'bad value',
        ));
    }

    /**
     * @expectedException \Symfony\Component\OptionsResolver\Exception\InvalidOptionsException
     */
    public function testThrowExceptionIfMinutesIsInvalid()
    {
        $this->factory->create(static::TESTED_TYPE, null, array(
            'minutes' => 'bad value',
        ));
    }

    /**
     * @expectedException \Symfony\Component\OptionsResolver\Exception\InvalidOptionsException
     */
    public function testThrowExceptionIfSecondsIsInvalid()
    {
        $this->factory->create(static::TESTED_TYPE, null, array(
            'seconds' => 'bad value',
        ));
    }

    public function testPassDefaultChoiceTranslationDomain()
    {
        $form = $this->factory->create(static::TESTED_TYPE);

        $view = $form->createView();
        $this->assertFalse($view['hour']->vars['choice_translation_domain']);
        $this->assertFalse($view['minute']->vars['choice_translation_domain']);
    }

    public function testPassChoiceTranslationDomainAsString()
    {
        $form = $this->factory->create(static::TESTED_TYPE, null, array(
            'choice_translation_domain' => 'messages',
            'with_seconds' => true,
        ));

        $view = $form->createView();
        $this->assertSame('messages', $view['hour']->vars['choice_translation_domain']);
        $this->assertSame('messages', $view['minute']->vars['choice_translation_domain']);
        $this->assertSame('messages', $view['second']->vars['choice_translation_domain']);
    }

    public function testPassChoiceTranslationDomainAsArray()
    {
        $form = $this->factory->create(static::TESTED_TYPE, null, array(
            'choice_translation_domain' => array(
                'hour' => 'foo',
                'second' => 'test',
            ),
            'with_seconds' => true,
        ));

        $view = $form->createView();
        $this->assertSame('foo', $view['hour']->vars['choice_translation_domain']);
        $this->assertFalse($view['minute']->vars['choice_translation_domain']);
        $this->assertSame('test', $view['second']->vars['choice_translation_domain']);
    }

    public function testSubmitNull($expected = null, $norm = null, $view = null)
    {
        $view = array('hour' => '', 'minute' => '');

        parent::testSubmitNull($expected, $norm, $view);
    }
}<|MERGE_RESOLUTION|>--- conflicted
+++ resolved
@@ -16,21 +16,8 @@
 
 class TimeTypeTest extends BaseTypeTest
 {
-<<<<<<< HEAD
-=======
     const TESTED_TYPE = 'Symfony\Component\Form\Extension\Core\Type\TimeType';
 
-    /**
-     * @group legacy
-     */
-    public function testLegacyName()
-    {
-        $form = $this->factory->create('time');
-
-        $this->assertSame('time', $form->getConfig()->getType()->getName());
-    }
-
->>>>>>> 663661b3
     public function testSubmitDateTime()
     {
         $form = $this->factory->create(static::TESTED_TYPE, null, array(
@@ -591,28 +578,6 @@
         $this->assertSame('Empty', $view['second']->vars['placeholder']);
     }
 
-<<<<<<< HEAD
-=======
-    /**
-     * @group legacy
-     */
-    public function testPassEmptyValueBC()
-    {
-        $form = $this->factory->create(static::TESTED_TYPE, null, array(
-            'empty_value' => 'Empty',
-            'with_seconds' => true,
-        ));
-
-        $view = $form->createView();
-        $this->assertSame('Empty', $view['hour']->vars['placeholder']);
-        $this->assertSame('Empty', $view['minute']->vars['placeholder']);
-        $this->assertSame('Empty', $view['second']->vars['placeholder']);
-        $this->assertSame('Empty', $view['hour']->vars['empty_value']);
-        $this->assertSame('Empty', $view['minute']->vars['empty_value']);
-        $this->assertSame('Empty', $view['second']->vars['empty_value']);
-    }
-
->>>>>>> 663661b3
     public function testPassPlaceholderAsArray()
     {
         $form = $this->factory->create(static::TESTED_TYPE, null, array(
