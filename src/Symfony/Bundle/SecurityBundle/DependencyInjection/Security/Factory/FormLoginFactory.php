--- conflicted
+++ resolved
@@ -39,16 +39,12 @@
         $this->addOption('post_only', true);
     }
 
-<<<<<<< HEAD
-    public function getPosition(): string
-=======
     public function getPriority(): int
     {
         return self::PRIORITY;
     }
 
-    public function getPosition()
->>>>>>> d46b34e2
+    public function getPosition(): string
     {
         return 'form';
     }
