--- conflicted
+++ resolved
@@ -24,16 +24,6 @@
 
 class EntityUserProviderTest extends TestCase
 {
-<<<<<<< HEAD
-    public static function setUpBeforeClass(): void
-    {
-        if (\PHP_VERSION_ID >= 80000) {
-            self::markTestSkipped('Doctrine DBAL 2.x is incompatible with PHP 8.');
-        }
-    }
-
-=======
->>>>>>> 3ed5ec0a
     public function testRefreshUserGetsUserByPrimaryKey()
     {
         $em = DoctrineTestHelper::createTestEntityManager();
