--- conflicted
+++ resolved
@@ -69,15 +69,9 @@
         $this->assertNoViolation();
     }
 
-<<<<<<< HEAD
-    /**
-     * @expectedException \Symfony\Component\Validator\Exception\UnexpectedValueException
-     */
-=======
->>>>>>> 8173dafd
     public function testExpectsStringCompatibleTypeOrFile()
     {
-        $this->expectException('Symfony\Component\Validator\Exception\UnexpectedTypeException');
+        $this->expectException('Symfony\Component\Validator\Exception\UnexpectedValueException');
         $this->validator->validate(new \stdClass(), new File());
     }
 
