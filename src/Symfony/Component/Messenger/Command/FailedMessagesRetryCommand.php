--- conflicted
+++ resolved
@@ -37,16 +37,9 @@
 #[AsCommand(name: 'messenger:failed:retry', description: 'Retry one or more messages from the failure transport')]
 class FailedMessagesRetryCommand extends AbstractFailedMessagesCommand
 {
-<<<<<<< HEAD
-    private const DEFAULT_TRANSPORT_OPTION = 'choose';
-
     private EventDispatcherInterface $eventDispatcher;
     private MessageBusInterface $messageBus;
     private ?LoggerInterface $logger;
-=======
-    protected static $defaultName = 'messenger:failed:retry';
-    protected static $defaultDescription = 'Retry one or more messages from the failure transport';
->>>>>>> d2b532c8
 
     public function __construct(?string $globalReceiverName, ServiceProviderInterface $failureTransports, MessageBusInterface $messageBus, EventDispatcherInterface $eventDispatcher, LoggerInterface $logger = null)
     {
