<?php

/*
 * This file is part of the Symfony package.
 *
 * (c) Fabien Potencier <fabien@symfony.com>
 *
 * For the full copyright and license information, please view the LICENSE
 * file that was distributed with this source code.
 */

namespace Symfony\Component\Yaml\Tests;

use PHPUnit\Framework\TestCase;
use Symfony\Component\Yaml\Exception\ParseException;
use Symfony\Component\Yaml\Yaml;
use Symfony\Component\Yaml\Parser;
use Symfony\Component\Yaml\Tag\TaggedValue;

class ParserTest extends TestCase
{
    /** @var Parser */
    protected $parser;

    protected function setUp()
    {
        $this->parser = new Parser();
    }

    protected function tearDown()
    {
        $this->parser = null;

        chmod(__DIR__.'/Fixtures/not_readable.yml', 0644);
    }

    /**
     * @dataProvider getDataFormSpecifications
     */
    public function testSpecifications($expected, $yaml, $comment)
    {
        $this->assertEquals($expected, var_export($this->parser->parse($yaml), true), $comment);
    }

    public function getDataFormSpecifications()
    {
        return $this->loadTestsFromFixtureFiles('index.yml');
    }

    public function getNonStringMappingKeysData()
    {
        return $this->loadTestsFromFixtureFiles('nonStringKeys.yml');
    }

    public function testTabsInYaml()
    {
        // test tabs in YAML
        $yamls = array(
            "foo:\n	bar",
            "foo:\n 	bar",
            "foo:\n	 bar",
            "foo:\n 	 bar",
        );

        foreach ($yamls as $yaml) {
            try {
                $content = $this->parser->parse($yaml);

                $this->fail('YAML files must not contain tabs');
            } catch (\Exception $e) {
                $this->assertInstanceOf('\Exception', $e, 'YAML files must not contain tabs');
                $this->assertEquals('A YAML file cannot contain tabs as indentation at line 2 (near "'.strpbrk($yaml, "\t").'").', $e->getMessage(), 'YAML files must not contain tabs');
            }
        }
    }

    public function testEndOfTheDocumentMarker()
    {
        $yaml = <<<'EOF'
--- %YAML:1.0
foo
...
EOF;

        $this->assertEquals('foo', $this->parser->parse($yaml));
    }

    public function getBlockChompingTests()
    {
        $tests = array();

        $yaml = <<<'EOF'
foo: |-
    one
    two
bar: |-
    one
    two

EOF;
        $expected = array(
            'foo' => "one\ntwo",
            'bar' => "one\ntwo",
        );
        $tests['Literal block chomping strip with single trailing newline'] = array($expected, $yaml);

        $yaml = <<<'EOF'
foo: |-
    one
    two

bar: |-
    one
    two


EOF;
        $expected = array(
            'foo' => "one\ntwo",
            'bar' => "one\ntwo",
        );
        $tests['Literal block chomping strip with multiple trailing newlines'] = array($expected, $yaml);

        $yaml = <<<'EOF'
{}


EOF;
        $expected = array();
        $tests['Literal block chomping strip with multiple trailing newlines after a 1-liner'] = array($expected, $yaml);

        $yaml = <<<'EOF'
foo: |-
    one
    two
bar: |-
    one
    two
EOF;
        $expected = array(
            'foo' => "one\ntwo",
            'bar' => "one\ntwo",
        );
        $tests['Literal block chomping strip without trailing newline'] = array($expected, $yaml);

        $yaml = <<<'EOF'
foo: |
    one
    two
bar: |
    one
    two

EOF;
        $expected = array(
            'foo' => "one\ntwo\n",
            'bar' => "one\ntwo\n",
        );
        $tests['Literal block chomping clip with single trailing newline'] = array($expected, $yaml);

        $yaml = <<<'EOF'
foo: |
    one
    two

bar: |
    one
    two


EOF;
        $expected = array(
            'foo' => "one\ntwo\n",
            'bar' => "one\ntwo\n",
        );
        $tests['Literal block chomping clip with multiple trailing newlines'] = array($expected, $yaml);

        $yaml = <<<'EOF'
foo:
- bar: |
    one

    two
EOF;
        $expected = array(
            'foo' => array(
                array(
                    'bar' => "one\n\ntwo",
                ),
            ),
        );
        $tests['Literal block chomping clip with embedded blank line inside unindented collection'] = array($expected, $yaml);

        $yaml = <<<'EOF'
foo: |
    one
    two
bar: |
    one
    two
EOF;
        $expected = array(
            'foo' => "one\ntwo\n",
            'bar' => "one\ntwo",
        );
        $tests['Literal block chomping clip without trailing newline'] = array($expected, $yaml);

        $yaml = <<<'EOF'
foo: |+
    one
    two
bar: |+
    one
    two

EOF;
        $expected = array(
            'foo' => "one\ntwo\n",
            'bar' => "one\ntwo\n",
        );
        $tests['Literal block chomping keep with single trailing newline'] = array($expected, $yaml);

        $yaml = <<<'EOF'
foo: |+
    one
    two

bar: |+
    one
    two


EOF;
        $expected = array(
            'foo' => "one\ntwo\n\n",
            'bar' => "one\ntwo\n\n",
        );
        $tests['Literal block chomping keep with multiple trailing newlines'] = array($expected, $yaml);

        $yaml = <<<'EOF'
foo: |+
    one
    two
bar: |+
    one
    two
EOF;
        $expected = array(
            'foo' => "one\ntwo\n",
            'bar' => "one\ntwo",
        );
        $tests['Literal block chomping keep without trailing newline'] = array($expected, $yaml);

        $yaml = <<<'EOF'
foo: >-
    one
    two
bar: >-
    one
    two

EOF;
        $expected = array(
            'foo' => 'one two',
            'bar' => 'one two',
        );
        $tests['Folded block chomping strip with single trailing newline'] = array($expected, $yaml);

        $yaml = <<<'EOF'
foo: >-
    one
    two

bar: >-
    one
    two


EOF;
        $expected = array(
            'foo' => 'one two',
            'bar' => 'one two',
        );
        $tests['Folded block chomping strip with multiple trailing newlines'] = array($expected, $yaml);

        $yaml = <<<'EOF'
foo: >-
    one
    two
bar: >-
    one
    two
EOF;
        $expected = array(
            'foo' => 'one two',
            'bar' => 'one two',
        );
        $tests['Folded block chomping strip without trailing newline'] = array($expected, $yaml);

        $yaml = <<<'EOF'
foo: >
    one
    two
bar: >
    one
    two

EOF;
        $expected = array(
            'foo' => "one two\n",
            'bar' => "one two\n",
        );
        $tests['Folded block chomping clip with single trailing newline'] = array($expected, $yaml);

        $yaml = <<<'EOF'
foo: >
    one
    two

bar: >
    one
    two


EOF;
        $expected = array(
            'foo' => "one two\n",
            'bar' => "one two\n",
        );
        $tests['Folded block chomping clip with multiple trailing newlines'] = array($expected, $yaml);

        $yaml = <<<'EOF'
foo: >
    one
    two
bar: >
    one
    two
EOF;
        $expected = array(
            'foo' => "one two\n",
            'bar' => 'one two',
        );
        $tests['Folded block chomping clip without trailing newline'] = array($expected, $yaml);

        $yaml = <<<'EOF'
foo: >+
    one
    two
bar: >+
    one
    two

EOF;
        $expected = array(
            'foo' => "one two\n",
            'bar' => "one two\n",
        );
        $tests['Folded block chomping keep with single trailing newline'] = array($expected, $yaml);

        $yaml = <<<'EOF'
foo: >+
    one
    two

bar: >+
    one
    two


EOF;
        $expected = array(
            'foo' => "one two\n\n",
            'bar' => "one two\n\n",
        );
        $tests['Folded block chomping keep with multiple trailing newlines'] = array($expected, $yaml);

        $yaml = <<<'EOF'
foo: >+
    one
    two
bar: >+
    one
    two
EOF;
        $expected = array(
            'foo' => "one two\n",
            'bar' => 'one two',
        );
        $tests['Folded block chomping keep without trailing newline'] = array($expected, $yaml);

        return $tests;
    }

    /**
     * @dataProvider getBlockChompingTests
     */
    public function testBlockChomping($expected, $yaml)
    {
        $this->assertSame($expected, $this->parser->parse($yaml));
    }

    /**
     * Regression test for issue #7989.
     *
     * @see https://github.com/symfony/symfony/issues/7989
     */
    public function testBlockLiteralWithLeadingNewlines()
    {
        $yaml = <<<'EOF'
foo: |-


    bar

EOF;
        $expected = array(
            'foo' => "\n\nbar",
        );

        $this->assertSame($expected, $this->parser->parse($yaml));
    }

    public function testObjectSupportEnabled()
    {
        $input = <<<'EOF'
foo: !php/object O:30:"Symfony\Component\Yaml\Tests\B":1:{s:1:"b";s:3:"foo";}
bar: 1
EOF;
        $this->assertEquals(array('foo' => new B(), 'bar' => 1), $this->parser->parse($input, Yaml::PARSE_OBJECT), '->parse() is able to parse objects');
    }

    public function testObjectSupportDisabledButNoExceptions()
    {
        $input = <<<'EOF'
foo: !php/object O:30:"Symfony\Tests\Component\Yaml\B":1:{s:1:"b";s:3:"foo";}
bar: 1
EOF;
        $this->assertEquals(array('foo' => null, 'bar' => 1), $this->parser->parse($input), '->parse() does not parse objects');
    }

    /**
     * @dataProvider getObjectForMapTests
     */
    public function testObjectForMap($yaml, $expected)
    {
        $flags = Yaml::PARSE_OBJECT_FOR_MAP;

        $this->assertEquals($expected, $this->parser->parse($yaml, $flags));
    }

    public function getObjectForMapTests()
    {
        $tests = array();

        $yaml = <<<'EOF'
foo:
    fiz: [cat]
EOF;
        $expected = new \stdClass();
        $expected->foo = new \stdClass();
        $expected->foo->fiz = array('cat');
        $tests['mapping'] = array($yaml, $expected);

        $yaml = '{ "foo": "bar", "fiz": "cat" }';
        $expected = new \stdClass();
        $expected->foo = 'bar';
        $expected->fiz = 'cat';
        $tests['inline-mapping'] = array($yaml, $expected);

        $yaml = "foo: bar\nbaz: foobar";
        $expected = new \stdClass();
        $expected->foo = 'bar';
        $expected->baz = 'foobar';
        $tests['object-for-map-is-applied-after-parsing'] = array($yaml, $expected);

        $yaml = <<<'EOT'
array:
  - key: one
  - key: two
EOT;
        $expected = new \stdClass();
        $expected->array = array();
        $expected->array[0] = new \stdClass();
        $expected->array[0]->key = 'one';
        $expected->array[1] = new \stdClass();
        $expected->array[1]->key = 'two';
        $tests['nest-map-and-sequence'] = array($yaml, $expected);

        $yaml = <<<'YAML'
map:
  1: one
  2: two
YAML;
        $expected = new \stdClass();
        $expected->map = new \stdClass();
        $expected->map->{1} = 'one';
        $expected->map->{2} = 'two';
        $tests['numeric-keys'] = array($yaml, $expected);

        $yaml = <<<'YAML'
map:
  '0': one
  '1': two
YAML;
        $expected = new \stdClass();
        $expected->map = new \stdClass();
        $expected->map->{0} = 'one';
        $expected->map->{1} = 'two';
        $tests['zero-indexed-numeric-keys'] = array($yaml, $expected);

        return $tests;
    }

    /**
     * @expectedException \Symfony\Component\Yaml\Exception\ParseException
     */
    public function testObjectsSupportDisabledWithExceptions()
    {
        $yaml = <<<'EOF'
foo: !php/object:O:30:"Symfony\Tests\Component\Yaml\B":1:{s:1:"b";s:3:"foo";}
bar: 1
EOF;

        $this->parser->parse($yaml, Yaml::PARSE_EXCEPTION_ON_INVALID_TYPE);
    }

    public function testCanParseContentWithTrailingSpaces()
    {
        $yaml = "items:  \n  foo: bar";

        $expected = array(
            'items' => array('foo' => 'bar'),
        );

        $this->assertSame($expected, $this->parser->parse($yaml));
    }

    /**
     * @requires extension iconv
     */
    public function testNonUtf8Exception()
    {
        $yamls = array(
            iconv('UTF-8', 'ISO-8859-1', "foo: 'äöüß'"),
            iconv('UTF-8', 'ISO-8859-15', "euro: '€'"),
            iconv('UTF-8', 'CP1252', "cp1252: '©ÉÇáñ'"),
        );

        foreach ($yamls as $yaml) {
            try {
                $this->parser->parse($yaml);

                $this->fail('charsets other than UTF-8 are rejected.');
            } catch (\Exception $e) {
                $this->assertInstanceOf('Symfony\Component\Yaml\Exception\ParseException', $e, 'charsets other than UTF-8 are rejected.');
            }
        }
    }

    /**
     * @expectedException \Symfony\Component\Yaml\Exception\ParseException
     */
    public function testUnindentedCollectionException()
    {
        $yaml = <<<'EOF'

collection:
-item1
-item2
-item3

EOF;

        $this->parser->parse($yaml);
    }

    /**
     * @expectedException \Symfony\Component\Yaml\Exception\ParseException
     */
    public function testShortcutKeyUnindentedCollectionException()
    {
        $yaml = <<<'EOF'

collection:
-  key: foo
  foo: bar

EOF;

        $this->parser->parse($yaml);
    }

    /**
     * @expectedException \Symfony\Component\Yaml\Exception\ParseException
     * @expectedExceptionMessageRegExp /^Multiple documents are not supported.+/
     */
    public function testMultipleDocumentsNotSupportedException()
    {
        Yaml::parse(<<<'EOL'
# Ranking of 1998 home runs
---
- Mark McGwire
- Sammy Sosa
- Ken Griffey

# Team ranking
---
- Chicago Cubs
- St Louis Cardinals
EOL
        );
    }

    /**
     * @expectedException \Symfony\Component\Yaml\Exception\ParseException
     */
    public function testSequenceInAMapping()
    {
        Yaml::parse(<<<'EOF'
yaml:
  hash: me
  - array stuff
EOF
        );
    }

    public function testSequenceInMappingStartedBySingleDashLine()
    {
        $yaml = <<<'EOT'
a:
-
  b:
  -
    bar: baz
- foo
d: e
EOT;
        $expected = array(
            'a' => array(
                array(
                    'b' => array(
                        array(
                            'bar' => 'baz',
                        ),
                    ),
                ),
                'foo',
            ),
            'd' => 'e',
        );

        $this->assertSame($expected, $this->parser->parse($yaml));
    }

    public function testSequenceFollowedByCommentEmbeddedInMapping()
    {
        $yaml = <<<'EOT'
a:
    b:
        - c
# comment
    d: e
EOT;
        $expected = array(
            'a' => array(
                'b' => array('c'),
                'd' => 'e',
            ),
        );

        $this->assertSame($expected, $this->parser->parse($yaml));
    }

    /**
     * @expectedException \Symfony\Component\Yaml\Exception\ParseException
     */
    public function testMappingInASequence()
    {
        Yaml::parse(<<<'EOF'
yaml:
  - array stuff
  hash: me
EOF
        );
    }

    /**
     * @expectedException \Symfony\Component\Yaml\Exception\ParseException
     * @expectedExceptionMessage missing colon
     */
    public function testScalarInSequence()
    {
        Yaml::parse(<<<'EOF'
foo:
    - bar
"missing colon"
    foo: bar
EOF
        );
    }

    /**
     * @expectedException \Symfony\Component\Yaml\Exception\ParseException
     * @expectedExceptionMessage Duplicate key "child" detected
     *
     * > It is an error for two equal keys to appear in the same mapping node.
     * > In such a case the YAML processor may continue, ignoring the second
     * > `key: value` pair and issuing an appropriate warning. This strategy
     * > preserves a consistent information model for one-pass and random access
     * > applications.
     *
     * @see http://yaml.org/spec/1.2/spec.html#id2759572
     * @see http://yaml.org/spec/1.1/#id932806
     */
    public function testMappingDuplicateKeyBlock()
    {
        $input = <<<'EOD'
parent:
    child: first
    child: duplicate
parent:
    child: duplicate
    child: duplicate
EOD;
        $expected = array(
            'parent' => array(
                'child' => 'first',
            ),
        );
        $this->assertSame($expected, Yaml::parse($input));
    }

    /**
     * @expectedException \Symfony\Component\Yaml\Exception\ParseException
     * @expectedExceptionMessage Duplicate key "child" detected
     */
    public function testMappingDuplicateKeyFlow()
    {
        $input = <<<'EOD'
parent: { child: first, child: duplicate }
parent: { child: duplicate, child: duplicate }
EOD;
        $expected = array(
            'parent' => array(
                'child' => 'first',
            ),
        );
        $this->assertSame($expected, Yaml::parse($input));
    }

    /**
     * @expectedException \Symfony\Component\Yaml\Exception\ParseException
     * @dataProvider getParseExceptionOnDuplicateData
     */
    public function testParseExceptionOnDuplicate($input, $duplicateKey, $lineNumber)
    {
        $this->expectExceptionMessage(sprintf('Duplicate key "%s" detected at line %d', $duplicateKey, $lineNumber));

        Yaml::parse($input);
    }

    public function getParseExceptionOnDuplicateData()
    {
        $tests = array();

        $yaml = <<<EOD
parent: { child: first, child: duplicate }
EOD;
        $tests[] = array($yaml, 'child', 1);

        $yaml = <<<EOD
parent:
  child: first,
  child: duplicate
EOD;
        $tests[] = array($yaml, 'child', 3);

        $yaml = <<<EOD
parent: { child: foo }
parent: { child: bar }
EOD;
        $tests[] = array($yaml, 'parent', 2);

        $yaml = <<<EOD
parent: { child_mapping: { value: bar},  child_mapping: { value: bar} }
EOD;
        $tests[] = array($yaml, 'child_mapping', 1);

        $yaml = <<<EOD
parent:
  child_mapping:
    value: bar
  child_mapping:
    value: bar
EOD;
        $tests[] = array($yaml, 'child_mapping', 4);

        $yaml = <<<EOD
parent: { child_sequence: ['key1', 'key2', 'key3'],  child_sequence: ['key1', 'key2', 'key3'] }
EOD;
        $tests[] = array($yaml, 'child_sequence', 1);

        $yaml = <<<EOD
parent:
  child_sequence:
    - key1
    - key2
    - key3
  child_sequence:
    - key1
    - key2
    - key3
EOD;
        $tests[] = array($yaml, 'child_sequence', 6);

        return $tests;
    }

    public function testEmptyValue()
    {
        $input = <<<'EOF'
hash:
EOF;

        $this->assertEquals(array('hash' => null), Yaml::parse($input));
    }

    public function testCommentAtTheRootIndent()
    {
        $this->assertEquals(array(
            'services' => array(
                'app.foo_service' => array(
                    'class' => 'Foo',
                ),
                'app/bar_service' => array(
                    'class' => 'Bar',
                ),
            ),
        ), Yaml::parse(<<<'EOF'
# comment 1
services:
# comment 2
    # comment 3
    app.foo_service:
        class: Foo
# comment 4
    # comment 5
    app/bar_service:
        class: Bar
EOF
        ));
    }

    public function testStringBlockWithComments()
    {
        $this->assertEquals(array('content' => <<<'EOT'
# comment 1
header

    # comment 2
    <body>
        <h1>title</h1>
    </body>

footer # comment3
EOT
        ), Yaml::parse(<<<'EOF'
content: |
    # comment 1
    header

        # comment 2
        <body>
            <h1>title</h1>
        </body>

    footer # comment3
EOF
        ));
    }

    public function testFoldedStringBlockWithComments()
    {
        $this->assertEquals(array(array('content' => <<<'EOT'
# comment 1
header

    # comment 2
    <body>
        <h1>title</h1>
    </body>

footer # comment3
EOT
        )), Yaml::parse(<<<'EOF'
-
    content: |
        # comment 1
        header

            # comment 2
            <body>
                <h1>title</h1>
            </body>

        footer # comment3
EOF
        ));
    }

    public function testNestedFoldedStringBlockWithComments()
    {
        $this->assertEquals(array(array(
            'title' => 'some title',
            'content' => <<<'EOT'
# comment 1
header

    # comment 2
    <body>
        <h1>title</h1>
    </body>

footer # comment3
EOT
        )), Yaml::parse(<<<'EOF'
-
    title: some title
    content: |
        # comment 1
        header

            # comment 2
            <body>
                <h1>title</h1>
            </body>

        footer # comment3
EOF
        ));
    }

    public function testReferenceResolvingInInlineStrings()
    {
        $this->assertEquals(array(
            'var' => 'var-value',
            'scalar' => 'var-value',
            'list' => array('var-value'),
            'list_in_list' => array(array('var-value')),
            'map_in_list' => array(array('key' => 'var-value')),
            'embedded_mapping' => array(array('key' => 'var-value')),
            'map' => array('key' => 'var-value'),
            'list_in_map' => array('key' => array('var-value')),
            'map_in_map' => array('foo' => array('bar' => 'var-value')),
        ), Yaml::parse(<<<'EOF'
var:  &var var-value
scalar: *var
list: [ *var ]
list_in_list: [[ *var ]]
map_in_list: [ { key: *var } ]
embedded_mapping: [ key: *var ]
map: { key: *var }
list_in_map: { key: [*var] }
map_in_map: { foo: { bar: *var } }
EOF
        ));
    }

    public function testYamlDirective()
    {
        $yaml = <<<'EOF'
%YAML 1.2
---
foo: 1
bar: 2
EOF;
        $this->assertEquals(array('foo' => 1, 'bar' => 2), $this->parser->parse($yaml));
    }

    /**
     * @expectedException \Symfony\Component\Yaml\Exception\ParseException
     * @expectedExceptionMessage Numeric keys are not supported. Quote your evaluable mapping keys instead
     */
    public function testFloatKeys()
    {
        $yaml = <<<'EOF'
foo:
    1.2: "bar"
    1.3: "baz"
EOF;

        $this->parser->parse($yaml);
    }

    /**
     * @expectedException \Symfony\Component\Yaml\Exception\ParseException
     * @expectedExceptionMessage Non-string keys are not supported. Quote your evaluable mapping keys instead
     */
    public function testBooleanKeys()
    {
        $yaml = <<<'EOF'
true: foo
false: bar
EOF;

        $this->parser->parse($yaml);
    }

    public function testExplicitStringCasting()
    {
        $yaml = <<<'EOF'
'1.2': "bar"
!!str 1.3: "baz"

'true': foo
!!str false: bar

!!str null: 'null'
'~': 'null'
EOF;

        $expected = array(
            '1.2' => 'bar',
            '1.3' => 'baz',
            'true' => 'foo',
            'false' => 'bar',
            'null' => 'null',
            '~' => 'null',
        );

        $this->assertEquals($expected, $this->parser->parse($yaml));
    }

    /**
     * @expectedException \Symfony\Component\Yaml\Exception\ParseException
     * @expectedExceptionMessage A colon cannot be used in an unquoted mapping value
     */
    public function testColonInMappingValueException()
    {
        $yaml = <<<'EOF'
foo: bar: baz
EOF;

        $this->parser->parse($yaml);
    }

    public function testColonInMappingValueExceptionNotTriggeredByColonInComment()
    {
        $yaml = <<<'EOT'
foo:
    bar: foobar # Note: a comment after a colon
EOT;

        $this->assertSame(array('foo' => array('bar' => 'foobar')), $this->parser->parse($yaml));
    }

    /**
     * @dataProvider getCommentLikeStringInScalarBlockData
     */
    public function testCommentLikeStringsAreNotStrippedInBlockScalars($yaml, $expectedParserResult)
    {
        $this->assertSame($expectedParserResult, $this->parser->parse($yaml));
    }

    public function getCommentLikeStringInScalarBlockData()
    {
        $tests = array();

        $yaml = <<<'EOT'
pages:
    -
        title: some title
        content: |
            # comment 1
            header

                # comment 2
                <body>
                    <h1>title</h1>
                </body>

            footer # comment3
EOT;
        $expected = array(
            'pages' => array(
                array(
                    'title' => 'some title',
                    'content' => <<<'EOT'
# comment 1
header

    # comment 2
    <body>
        <h1>title</h1>
    </body>

footer # comment3
EOT
                    ,
                ),
            ),
        );
        $tests[] = array($yaml, $expected);

        $yaml = <<<'EOT'
test: |
    foo
    # bar
    baz
collection:
    - one: |
        foo
        # bar
        baz
    - two: |
        foo
        # bar
        baz
EOT;
        $expected = array(
            'test' => <<<'EOT'
foo
# bar
baz

EOT
            ,
            'collection' => array(
                array(
                    'one' => <<<'EOT'
foo
# bar
baz

EOT
                    ,
                ),
                array(
                    'two' => <<<'EOT'
foo
# bar
baz
EOT
                    ,
                ),
            ),
        );
        $tests[] = array($yaml, $expected);

        $yaml = <<<'EOT'
foo:
  bar:
    scalar-block: >
      line1
      line2>
  baz:
# comment
    foobar: ~
EOT;
        $expected = array(
            'foo' => array(
                'bar' => array(
                    'scalar-block' => "line1 line2>\n",
                ),
                'baz' => array(
                    'foobar' => null,
                ),
            ),
        );
        $tests[] = array($yaml, $expected);

        $yaml = <<<'EOT'
a:
    b: hello
#    c: |
#        first row
#        second row
    d: hello
EOT;
        $expected = array(
            'a' => array(
                'b' => 'hello',
                'd' => 'hello',
            ),
        );
        $tests[] = array($yaml, $expected);

        return $tests;
    }

    public function testBlankLinesAreParsedAsNewLinesInFoldedBlocks()
    {
        $yaml = <<<'EOT'
test: >
    <h2>A heading</h2>

    <ul>
    <li>a list</li>
    <li>may be a good example</li>
    </ul>
EOT;

        $this->assertSame(
            array(
                'test' => <<<'EOT'
<h2>A heading</h2>
<ul> <li>a list</li> <li>may be a good example</li> </ul>
EOT
                ,
            ),
            $this->parser->parse($yaml)
        );
    }

    public function testAdditionallyIndentedLinesAreParsedAsNewLinesInFoldedBlocks()
    {
        $yaml = <<<'EOT'
test: >
    <h2>A heading</h2>

    <ul>
      <li>a list</li>
      <li>may be a good example</li>
    </ul>
EOT;

        $this->assertSame(
            array(
                'test' => <<<'EOT'
<h2>A heading</h2>
<ul>
  <li>a list</li>
  <li>may be a good example</li>
</ul>
EOT
                ,
            ),
            $this->parser->parse($yaml)
        );
    }

    /**
     * @dataProvider getBinaryData
     */
    public function testParseBinaryData($data)
    {
        $this->assertSame(array('data' => 'Hello world'), $this->parser->parse($data));
    }

    public function getBinaryData()
    {
        return array(
            'enclosed with double quotes' => array('data: !!binary "SGVsbG8gd29ybGQ="'),
            'enclosed with single quotes' => array("data: !!binary 'SGVsbG8gd29ybGQ='"),
            'containing spaces' => array('data: !!binary  "SGVs bG8gd 29ybGQ="'),
            'in block scalar' => array(
                <<<'EOT'
data: !!binary |
    SGVsbG8gd29ybGQ=
EOT
    ),
            'containing spaces in block scalar' => array(
                <<<'EOT'
data: !!binary |
    SGVs bG8gd 29ybGQ=
EOT
    ),
        );
    }

    /**
     * @dataProvider getInvalidBinaryData
     * @expectedException \Symfony\Component\Yaml\Exception\ParseException
     */
    public function testParseInvalidBinaryData($data, $expectedMessage)
    {
        if (method_exists($this, 'expectException')) {
            $this->expectExceptionMessageRegExp($expectedMessage);
        } else {
            $this->setExpectedExceptionRegExp(ParseException::class, $expectedMessage);
        }

        $this->parser->parse($data);
    }

    public function getInvalidBinaryData()
    {
        return array(
            'length not a multiple of four' => array('data: !!binary "SGVsbG8d29ybGQ="', '/The normalized base64 encoded data \(data without whitespace characters\) length must be a multiple of four \(\d+ bytes given\)/'),
            'invalid characters' => array('!!binary "SGVsbG8#d29ybGQ="', '/The base64 encoded data \(.*\) contains invalid characters/'),
            'too many equals characters' => array('data: !!binary "SGVsbG8gd29yb==="', '/The base64 encoded data \(.*\) contains invalid characters/'),
            'misplaced equals character' => array('data: !!binary "SGVsbG8gd29ybG=Q"', '/The base64 encoded data \(.*\) contains invalid characters/'),
            'length not a multiple of four in block scalar' => array(
                <<<'EOT'
data: !!binary |
    SGVsbG8d29ybGQ=
EOT
                ,
                '/The normalized base64 encoded data \(data without whitespace characters\) length must be a multiple of four \(\d+ bytes given\)/',
            ),
            'invalid characters in block scalar' => array(
                <<<'EOT'
data: !!binary |
    SGVsbG8#d29ybGQ=
EOT
                ,
                '/The base64 encoded data \(.*\) contains invalid characters/',
            ),
            'too many equals characters in block scalar' => array(
                <<<'EOT'
data: !!binary |
    SGVsbG8gd29yb===
EOT
                ,
                '/The base64 encoded data \(.*\) contains invalid characters/',
            ),
            'misplaced equals character in block scalar' => array(
                <<<'EOT'
data: !!binary |
    SGVsbG8gd29ybG=Q
EOT
                ,
                '/The base64 encoded data \(.*\) contains invalid characters/',
            ),
        );
    }

    public function testParseDateAsMappingValue()
    {
        $yaml = <<<'EOT'
date: 2002-12-14
EOT;
        $expectedDate = new \DateTime();
        $expectedDate->setTimeZone(new \DateTimeZone('UTC'));
        $expectedDate->setDate(2002, 12, 14);
        $expectedDate->setTime(0, 0, 0);

        $this->assertEquals(array('date' => $expectedDate), $this->parser->parse($yaml, Yaml::PARSE_DATETIME));
    }

    /**
     * @param $lineNumber
     * @param $yaml
     * @dataProvider parserThrowsExceptionWithCorrectLineNumberProvider
     */
    public function testParserThrowsExceptionWithCorrectLineNumber($lineNumber, $yaml)
    {
        if (method_exists($this, 'expectException')) {
            $this->expectException('\Symfony\Component\Yaml\Exception\ParseException');
            $this->expectExceptionMessage(sprintf('Unexpected characters near "," at line %d (near "bar: "123",").', $lineNumber));
        } else {
            $this->setExpectedException('\Symfony\Component\Yaml\Exception\ParseException', sprintf('Unexpected characters near "," at line %d (near "bar: "123",").', $lineNumber));
        }

        $this->parser->parse($yaml);
    }

    public function parserThrowsExceptionWithCorrectLineNumberProvider()
    {
        return array(
            array(
                4,
                <<<'YAML'
foo:
    -
        # bar
        bar: "123",
YAML
            ),
            array(
                5,
                <<<'YAML'
foo:
    -
        # bar
        # bar
        bar: "123",
YAML
            ),
            array(
                8,
                <<<'YAML'
foo:
    -
        # foobar
        baz: 123
bar:
    -
        # bar
        bar: "123",
YAML
            ),
            array(
                10,
                <<<'YAML'
foo:
    -
        # foobar
        # foobar
        baz: 123
bar:
    -
        # bar
        # bar
        bar: "123",
YAML
            ),
        );
    }

    public function testParseMultiLineQuotedString()
    {
        $yaml = <<<EOT
foo: "bar
  baz
   foobar
foo"
bar: baz
EOT;

        $this->assertSame(array('foo' => 'bar baz foobar foo', 'bar' => 'baz'), $this->parser->parse($yaml));
    }

    public function testParseMultiLineUnquotedString()
    {
        $yaml = <<<EOT
foo: bar
  baz
   foobar
  foo
bar: baz
EOT;

        $this->assertSame(array('foo' => 'bar baz foobar foo', 'bar' => 'baz'), $this->parser->parse($yaml));
    }

    public function testParseMultiLineString()
    {
        $this->assertEquals("foo bar\nbaz", $this->parser->parse("foo\nbar\n\nbaz"));
    }

    /**
     * @dataProvider multiLineDataProvider
     */
    public function testParseMultiLineMappingValue($yaml, $expected, $parseError)
    {
        $this->assertEquals($expected, $this->parser->parse($yaml));
    }

    public function multiLineDataProvider()
    {
        $tests = array();

        $yaml = <<<'EOF'
foo:
- bar:
    one

    two
    three
EOF;
        $expected = array(
            'foo' => array(
                array(
                    'bar' => "one\ntwo three",
                ),
            ),
        );

        $tests[] = array($yaml, $expected, false);

        $yaml = <<<'EOF'
bar
"foo"
EOF;
        $expected = 'bar "foo"';

        $tests[] = array($yaml, $expected, false);

        $yaml = <<<'EOF'
bar
"foo
EOF;
        $expected = 'bar "foo';

        $tests[] = array($yaml, $expected, false);

        $yaml = <<<'EOF'
bar

'foo'
EOF;
        $expected = "bar\n'foo'";

        $tests[] = array($yaml, $expected, false);

        $yaml = <<<'EOF'
bar

foo'
EOF;
        $expected = "bar\nfoo'";

        $tests[] = array($yaml, $expected, false);

        return $tests;
    }

    public function testTaggedInlineMapping()
    {
        $this->assertEquals(new TaggedValue('foo', array('foo' => 'bar')), $this->parser->parse('!foo {foo: bar}', Yaml::PARSE_CUSTOM_TAGS));
    }

    /**
     * @dataProvider taggedValuesProvider
     */
    public function testCustomTagSupport($expected, $yaml)
    {
        $this->assertEquals($expected, $this->parser->parse($yaml, Yaml::PARSE_CUSTOM_TAGS));
    }

    public function taggedValuesProvider()
    {
        return array(
            'scalars' => array(
                array(
                    'foo' => new TaggedValue('inline', 'bar'),
                    'quz' => new TaggedValue('long', 'this is a long text'),
                ),
                <<<YAML
foo: !inline bar
quz: !long >
  this is a long
  text
YAML
            ),
            'sequences' => array(
                array(new TaggedValue('foo', array('yaml')), new TaggedValue('quz', array('bar'))),
                <<<YAML
- !foo
    - yaml
- !quz [bar]
YAML
            ),
            'mappings' => array(
                new TaggedValue('foo', array('foo' => new TaggedValue('quz', array('bar')), 'quz' => new TaggedValue('foo', array('quz' => 'bar')))),
                <<<YAML
!foo
foo: !quz [bar]
quz: !foo
   quz: bar
YAML
            ),
            'inline' => array(
                array(new TaggedValue('foo', array('foo', 'bar')), new TaggedValue('quz', array('foo' => 'bar', 'quz' => new TaggedValue('bar', array('one' => 'bar'))))),
                <<<YAML
- !foo [foo, bar]
- !quz {foo: bar, quz: !bar {one: bar}}
YAML
            ),
        );
    }

    public function testNonSpecificTagSupport()
    {
        $this->assertSame('12', $this->parser->parse('! 12'));
    }

    /**
     * @expectedException \Symfony\Component\Yaml\Exception\ParseException
     * @expectedExceptionMessage Tags support is not enabled. Enable the `Yaml::PARSE_CUSTOM_TAGS` flag to use "!iterator" at line 1 (near "!iterator [foo]").
     */
    public function testCustomTagsDisabled()
    {
        $this->parser->parse('!iterator [foo]');
    }

    /**
     * @expectedException \Symfony\Component\Yaml\Exception\ParseException
     * @expectedExceptionMessage Tags support is not enabled. Enable the `Yaml::PARSE_CUSTOM_TAGS` flag to use "!iterator" at line 1 (near "!iterator foo").
     */
    public function testUnsupportedTagWithScalar()
    {
        $this->parser->parse('!iterator foo');
    }

    /**
     * @expectedException \Symfony\Component\Yaml\Exception\ParseException
     * @expectedExceptionMessage The string "!!iterator foo" could not be parsed as it uses an unsupported built-in tag at line 1 (near "!!iterator foo").
     */
    public function testUnsupportedBuiltInTagWithScalar()
    {
        $this->parser->parse('!!iterator foo');
    }

    /**
     * @expectedException \Symfony\Component\Yaml\Exception\ParseException
     * @expectedExceptionMessage The built-in tag "!!foo" is not implemented at line 1 (near "!!foo").
     */
    public function testExceptionWhenUsingUnsuportedBuiltInTags()
    {
        $this->parser->parse('!!foo');
    }

    /**
     * @expectedException \Symfony\Component\Yaml\Exception\ParseException
     * @expectedExceptionMessage Complex mappings are not supported at line 1 (near "? "1"").
     */
    public function testComplexMappingThrowsParseException()
    {
        $yaml = <<<YAML
? "1"
:
  name: végétalien
YAML;

        $this->parser->parse($yaml);
    }

    /**
     * @expectedException \Symfony\Component\Yaml\Exception\ParseException
     * @expectedExceptionMessage Complex mappings are not supported at line 2 (near "? "1"").
     */
    public function testComplexMappingNestedInMappingThrowsParseException()
    {
        $yaml = <<<YAML
diet:
  ? "1"
  :
    name: végétalien
YAML;

        $this->parser->parse($yaml);
    }

    /**
     * @expectedException \Symfony\Component\Yaml\Exception\ParseException
     * @expectedExceptionMessage Complex mappings are not supported at line 1 (near "- ? "1"").
     */
    public function testComplexMappingNestedInSequenceThrowsParseException()
    {
        $yaml = <<<YAML
- ? "1"
  :
    name: végétalien
YAML;

        $this->parser->parse($yaml);
    }

    /**
     * @expectedException        \Symfony\Component\Yaml\Exception\ParseException
     * @expectedExceptionMessage Unable to parse at line 1 (near "[parameters]").
     */
    public function testParsingIniThrowsException()
    {
        $ini = <<<INI
[parameters]
  foo = bar
  bar = %foo%
INI;

        $this->parser->parse($ini);
    }

    private function loadTestsFromFixtureFiles($testsFile)
    {
        $parser = new Parser();

        $tests = array();
        $files = $parser->parse(file_get_contents(__DIR__.'/Fixtures/'.$testsFile));
        foreach ($files as $file) {
            $yamls = file_get_contents(__DIR__.'/Fixtures/'.$file.'.yml');

            // split YAMLs documents
            foreach (preg_split('/^---( %YAML\:1\.0)?/m', $yamls) as $yaml) {
                if (!$yaml) {
                    continue;
                }

                $test = $parser->parse($yaml);
                if (isset($test['todo']) && $test['todo']) {
                    // TODO
                } else {
                    eval('$expected = '.trim($test['php']).';');

                    $tests[] = array(var_export($expected, true), $test['yaml'], $test['test']);
                }
            }
        }

        return $tests;
    }

    public function testCanParseVeryLongValue()
    {
        $longStringWithSpaces = str_repeat('xxxxxxxxxxxxxxxxxxxxxxxxxxxxxx ', 20000);
        $trickyVal = array('x' => $longStringWithSpaces);

        $yamlString = Yaml::dump($trickyVal);
        $arrayFromYaml = $this->parser->parse($yamlString);

        $this->assertEquals($trickyVal, $arrayFromYaml);
    }

    /**
     * @expectedException \Symfony\Component\Yaml\Exception\ParseException
     * @expectedExceptionMessage Reference "foo" does not exist at line 2
     */
    public function testParserCleansUpReferencesBetweenRuns()
    {
        $yaml = <<<YAML
foo: &foo
    baz: foobar
bar:
    <<: *foo
YAML;
        $this->parser->parse($yaml);

        $yaml = <<<YAML
bar:
    <<: *foo
YAML;
        $this->parser->parse($yaml);
    }

    public function testPhpConstantTagMappingKey()
    {
        $yaml = <<<YAML
transitions:
    !php/const 'Symfony\Component\Yaml\Tests\B::FOO':
        from:
            - !php/const 'Symfony\Component\Yaml\Tests\B::BAR'
        to: !php/const 'Symfony\Component\Yaml\Tests\B::BAZ'
YAML;
        $expected = array(
            'transitions' => array(
                'foo' => array(
                    'from' => array(
                        'bar',
                    ),
                    'to' => 'baz',
                ),
            ),
        );

        $this->assertSame($expected, $this->parser->parse($yaml, Yaml::PARSE_CONSTANT));
    }
<<<<<<< HEAD
=======

    /**
     * @group legacy
     * @expectedDeprecation The !php/const: tag to indicate dumped PHP constants is deprecated since version 3.4 and will be removed in 4.0. Use the !php/const (without the colon) tag instead.
     * @expectedDeprecation The !php/const: tag to indicate dumped PHP constants is deprecated since version 3.4 and will be removed in 4.0. Use the !php/const (without the colon) tag instead.
     * @expectedDeprecation The !php/const: tag to indicate dumped PHP constants is deprecated since version 3.4 and will be removed in 4.0. Use the !php/const (without the colon) tag instead.
     */
    public function testDeprecatedPhpConstantTagMappingKey()
    {
        $yaml = <<<YAML
transitions:
    !php/const:Symfony\Component\Yaml\Tests\B::FOO:
        from:
            - !php/const:Symfony\Component\Yaml\Tests\B::BAR
        to: !php/const:Symfony\Component\Yaml\Tests\B::BAZ
YAML;
        $expected = array(
            'transitions' => array(
                'foo' => array(
                    'from' => array(
                        'bar',
                    ),
                    'to' => 'baz',
                ),
            ),
        );

        $this->assertSame($expected, $this->parser->parse($yaml, Yaml::PARSE_CONSTANT));
    }

    /**
     * @group legacy
     * @expectedDeprecation Using the Yaml::PARSE_KEYS_AS_STRINGS flag is deprecated since version 3.4 as it will be removed in 4.0. Quote your keys when they are evaluable instead.
     */
    public function testPhpConstantTagMappingKeyWithKeysCastToStrings()
    {
        $yaml = <<<YAML
transitions:
    !php/const 'Symfony\Component\Yaml\Tests\B::FOO':
        from:
            - !php/const 'Symfony\Component\Yaml\Tests\B::BAR'
        to: !php/const 'Symfony\Component\Yaml\Tests\B::BAZ'
YAML;
        $expected = array(
            'transitions' => array(
                'foo' => array(
                    'from' => array(
                        'bar',
                    ),
                    'to' => 'baz',
                ),
            ),
        );

        $this->assertSame($expected, $this->parser->parse($yaml, Yaml::PARSE_CONSTANT | Yaml::PARSE_KEYS_AS_STRINGS));
    }

    public function testFilenamesAreParsedAsStringsWithoutFlag()
    {
        $file = __DIR__.'/Fixtures/index.yml';

        $this->assertSame($file, $this->parser->parse($file));
    }

    public function testParseFile()
    {
        $this->assertInternalType('array', $this->parser->parseFile(__DIR__.'/Fixtures/index.yml'));
    }

    /**
     * @expectedException \Symfony\Component\Yaml\Exception\ParseException
     * @expectedExceptionMessageRegExp #^File ".+/Fixtures/nonexistent.yml" does not exist\.$#
     */
    public function testParsingNonExistentFilesThrowsException()
    {
        $this->parser->parseFile(__DIR__.'/Fixtures/nonexistent.yml');
    }

    /**
     * @expectedException \Symfony\Component\Yaml\Exception\ParseException
     * @expectedExceptionMessageRegExp #^File ".+/Fixtures/not_readable.yml" cannot be read\.$#
     */
    public function testParsingNotReadableFilesThrowsException()
    {
        if ('\\' === DIRECTORY_SEPARATOR) {
            $this->markTestSkipped('chmod is not supported on Windows');
        }

        $file = __DIR__.'/Fixtures/not_readable.yml';
        chmod($file, 0200);

        $this->parser->parseFile($file);
    }
>>>>>>> 55aa6624
}

class B
{
    public $b = 'foo';

    const FOO = 'foo';
    const BAR = 'bar';
    const BAZ = 'baz';
}<|MERGE_RESOLUTION|>--- conflicted
+++ resolved
@@ -1747,64 +1747,6 @@
 
         $this->assertSame($expected, $this->parser->parse($yaml, Yaml::PARSE_CONSTANT));
     }
-<<<<<<< HEAD
-=======
-
-    /**
-     * @group legacy
-     * @expectedDeprecation The !php/const: tag to indicate dumped PHP constants is deprecated since version 3.4 and will be removed in 4.0. Use the !php/const (without the colon) tag instead.
-     * @expectedDeprecation The !php/const: tag to indicate dumped PHP constants is deprecated since version 3.4 and will be removed in 4.0. Use the !php/const (without the colon) tag instead.
-     * @expectedDeprecation The !php/const: tag to indicate dumped PHP constants is deprecated since version 3.4 and will be removed in 4.0. Use the !php/const (without the colon) tag instead.
-     */
-    public function testDeprecatedPhpConstantTagMappingKey()
-    {
-        $yaml = <<<YAML
-transitions:
-    !php/const:Symfony\Component\Yaml\Tests\B::FOO:
-        from:
-            - !php/const:Symfony\Component\Yaml\Tests\B::BAR
-        to: !php/const:Symfony\Component\Yaml\Tests\B::BAZ
-YAML;
-        $expected = array(
-            'transitions' => array(
-                'foo' => array(
-                    'from' => array(
-                        'bar',
-                    ),
-                    'to' => 'baz',
-                ),
-            ),
-        );
-
-        $this->assertSame($expected, $this->parser->parse($yaml, Yaml::PARSE_CONSTANT));
-    }
-
-    /**
-     * @group legacy
-     * @expectedDeprecation Using the Yaml::PARSE_KEYS_AS_STRINGS flag is deprecated since version 3.4 as it will be removed in 4.0. Quote your keys when they are evaluable instead.
-     */
-    public function testPhpConstantTagMappingKeyWithKeysCastToStrings()
-    {
-        $yaml = <<<YAML
-transitions:
-    !php/const 'Symfony\Component\Yaml\Tests\B::FOO':
-        from:
-            - !php/const 'Symfony\Component\Yaml\Tests\B::BAR'
-        to: !php/const 'Symfony\Component\Yaml\Tests\B::BAZ'
-YAML;
-        $expected = array(
-            'transitions' => array(
-                'foo' => array(
-                    'from' => array(
-                        'bar',
-                    ),
-                    'to' => 'baz',
-                ),
-            ),
-        );
-
-        $this->assertSame($expected, $this->parser->parse($yaml, Yaml::PARSE_CONSTANT | Yaml::PARSE_KEYS_AS_STRINGS));
-    }
 
     public function testFilenamesAreParsedAsStringsWithoutFlag()
     {
@@ -1842,7 +1784,6 @@
 
         $this->parser->parseFile($file);
     }
->>>>>>> 55aa6624
 }
 
 class B
