--- conflicted
+++ resolved
@@ -126,23 +126,6 @@
 
         $this->assertSame('Hello World!', $response->getContent());
     }
-<<<<<<< HEAD
-
-    public function testMissingConfigureContainer()
-    {
-        $kernel = new class('missing_configure_container') extends MinimalKernel {
-            protected function configureRoutes(RoutingConfigurator $routes): void
-            {
-            }
-        };
-
-        $this->expectException(\LogicException::class);
-        $this->expectExceptionMessage('"Symfony\Bundle\FrameworkBundle\Tests\Kernel\MinimalKernel@anonymous" uses "Symfony\Bundle\FrameworkBundle\Kernel\MicroKernelTrait", but does not implement the required method "protected function configureContainer(ContainerConfigurator $container): void".');
-
-        $kernel->boot();
-    }
-=======
->>>>>>> 36e088fc
 }
 
 abstract class MinimalKernel extends Kernel
