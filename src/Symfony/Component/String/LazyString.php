--- conflicted
+++ resolved
@@ -64,11 +64,7 @@
      */
     final public static function isStringable(mixed $value): bool
     {
-<<<<<<< HEAD
-        return \is_string($value) || $value instanceof \Stringable || is_scalar($value);
-=======
-        return \is_string($value) || $value instanceof self || (\is_object($value) ? method_exists($value, '__toString') : \is_scalar($value));
->>>>>>> b893a718
+        return \is_string($value) || $value instanceof \Stringable || \is_scalar($value);
     }
 
     /**
