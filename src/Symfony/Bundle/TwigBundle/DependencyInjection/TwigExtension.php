<?php

/*
 * This file is part of the Symfony package.
 *
 * (c) Fabien Potencier <fabien@symfony.com>
 *
 * For the full copyright and license information, please view the LICENSE
 * file that was distributed with this source code.
 */

namespace Symfony\Bundle\TwigBundle\DependencyInjection;

use Symfony\Component\Config\FileLocator;
use Symfony\Component\Config\Resource\FileExistenceResource;
use Symfony\Component\Console\Application;
use Symfony\Component\DependencyInjection\ContainerBuilder;
use Symfony\Component\DependencyInjection\Reference;
use Symfony\Component\DependencyInjection\Loader\XmlFileLoader;
use Symfony\Component\HttpKernel\DependencyInjection\Extension;
use Twig\Extension\ExtensionInterface;
use Twig\Extension\RuntimeExtensionInterface;
use Twig\Loader\LoaderInterface;

/**
 * TwigExtension.
 *
 * @author Fabien Potencier <fabien@symfony.com>
 * @author Jeremy Mikola <jmikola@gmail.com>
 */
class TwigExtension extends Extension
{
    public function load(array $configs, ContainerBuilder $container)
    {
        $loader = new XmlFileLoader($container, new FileLocator(__DIR__.'/../Resources/config'));
        $loader->load('twig.xml');

        if (class_exists('Symfony\Component\Form\Form')) {
            $loader->load('form.xml');
        }

        if (interface_exists('Symfony\Component\Templating\EngineInterface')) {
            $loader->load('templating.xml');
        }

        if (class_exists(Application::class)) {
            $loader->load('console.xml');
        }

        if (!interface_exists('Symfony\Component\Translation\TranslatorInterface')) {
            $container->removeDefinition('twig.translation.extractor');
        }

        foreach ($configs as $key => $config) {
            if (isset($config['globals'])) {
                foreach ($config['globals'] as $name => $value) {
                    if (\is_array($value) && isset($value['key'])) {
                        $configs[$key]['globals'][$name] = array(
                            'key' => $name,
                            'value' => $value,
                        );
                    }
                }
            }
        }

        $configuration = $this->getConfiguration($configs, $container);

        $config = $this->processConfiguration($configuration, $configs);

        $container->setParameter('twig.exception_listener.controller', $config['exception_controller']);

        $container->setParameter('twig.form.resources', $config['form_themes']);
        $container->setParameter('twig.default_path', $config['default_path']);

        $envConfiguratorDefinition = $container->getDefinition('twig.configurator.environment');
        $envConfiguratorDefinition->replaceArgument(0, $config['date']['format']);
        $envConfiguratorDefinition->replaceArgument(1, $config['date']['interval_format']);
        $envConfiguratorDefinition->replaceArgument(2, $config['date']['timezone']);
        $envConfiguratorDefinition->replaceArgument(3, $config['number_format']['decimals']);
        $envConfiguratorDefinition->replaceArgument(4, $config['number_format']['decimal_point']);
        $envConfiguratorDefinition->replaceArgument(5, $config['number_format']['thousands_separator']);

        $twigFilesystemLoaderDefinition = $container->getDefinition('twig.loader.native_filesystem');

        // register user-configured paths
        foreach ($config['paths'] as $path => $namespace) {
            if (!$namespace) {
                $twigFilesystemLoaderDefinition->addMethodCall('addPath', array($path));
            } else {
                $twigFilesystemLoaderDefinition->addMethodCall('addPath', array($path, $namespace));
            }
        }

        // paths are modified in ExtensionPass if forms are enabled
        $container->getDefinition('twig.cache_warmer')->replaceArgument(2, $config['paths']);
        $container->getDefinition('twig.template_iterator')->replaceArgument(2, $config['paths']);

        foreach ($this->getBundleTemplatePaths($container, $config) as $name => $paths) {
            $namespace = $this->normalizeBundleName($name);
            foreach ($paths as $path) {
                $twigFilesystemLoaderDefinition->addMethodCall('addPath', array($path, $namespace));
            }

<<<<<<< HEAD
            if ($paths) {
=======
            // add exclusive namespace for root bundles only
            // to override a bundle template that also extends itself
            if (\count($bundle['paths']) > 0 && 0 === \count($bundle['parents'])) {
>>>>>>> f5939a83
                // the last path must be the bundle views directory
                $twigFilesystemLoaderDefinition->addMethodCall('addPath', array($path, '!'.$namespace));
            }
        }

        if (file_exists($dir = $container->getParameter('kernel.root_dir').'/Resources/views')) {
            $twigFilesystemLoaderDefinition->addMethodCall('addPath', array($dir));
        }
        $container->addResource(new FileExistenceResource($dir));

        if (file_exists($dir = $container->getParameterBag()->resolveValue($config['default_path']))) {
            $twigFilesystemLoaderDefinition->addMethodCall('addPath', array($dir));
        }
        $container->addResource(new FileExistenceResource($dir));

        if (!empty($config['globals'])) {
            $def = $container->getDefinition('twig');
            foreach ($config['globals'] as $key => $global) {
                if (isset($global['type']) && 'service' === $global['type']) {
                    $def->addMethodCall('addGlobal', array($key, new Reference($global['id'])));
                } else {
                    $def->addMethodCall('addGlobal', array($key, $global['value']));
                }
            }
        }

        unset(
            $config['form'],
            $config['globals'],
            $config['extensions']
        );

        if (isset($config['autoescape_service']) && isset($config['autoescape_service_method'])) {
            $config['autoescape'] = array(new Reference($config['autoescape_service']), $config['autoescape_service_method']);
        }
        unset($config['autoescape_service'], $config['autoescape_service_method']);

        $container->getDefinition('twig')->replaceArgument(1, $config);

        $container->registerForAutoconfiguration(\Twig_ExtensionInterface::class)->addTag('twig.extension');
        $container->registerForAutoconfiguration(\Twig_LoaderInterface::class)->addTag('twig.loader');
        $container->registerForAutoconfiguration(ExtensionInterface::class)->addTag('twig.extension');
        $container->registerForAutoconfiguration(LoaderInterface::class)->addTag('twig.loader');
        $container->registerForAutoconfiguration(RuntimeExtensionInterface::class)->addTag('twig.runtime');
    }

    private function getBundleTemplatePaths(ContainerBuilder $container, array $config)
    {
        $bundleHierarchy = array();
        foreach ($container->getParameter('kernel.bundles_metadata') as $name => $bundle) {
            if (file_exists($dir = $container->getParameter('kernel.root_dir').'/Resources/'.$name.'/views')) {
                $bundleHierarchy[$name][] = $dir;
            }
            $container->addResource(new FileExistenceResource($dir));

            if (file_exists($dir = $container->getParameterBag()->resolveValue($config['default_path']).'/bundles/'.$name)) {
                $bundleHierarchy[$name][] = $dir;
            }
            $container->addResource(new FileExistenceResource($dir));

            if (file_exists($dir = $bundle['path'].'/Resources/views')) {
                $bundleHierarchy[$name][] = $dir;
            }
            $container->addResource(new FileExistenceResource($dir));
        }

        return $bundleHierarchy;
    }

    private function normalizeBundleName($name)
    {
        if ('Bundle' === substr($name, -6)) {
            $name = substr($name, 0, -6);
        }

        return $name;
    }

    /**
     * Returns the base path for the XSD files.
     *
     * @return string The XSD base path
     */
    public function getXsdValidationBasePath()
    {
        return __DIR__.'/../Resources/config/schema';
    }

    public function getNamespace()
    {
        return 'http://symfony.com/schema/dic/twig';
    }
}<|MERGE_RESOLUTION|>--- conflicted
+++ resolved
@@ -102,13 +102,7 @@
                 $twigFilesystemLoaderDefinition->addMethodCall('addPath', array($path, $namespace));
             }
 
-<<<<<<< HEAD
             if ($paths) {
-=======
-            // add exclusive namespace for root bundles only
-            // to override a bundle template that also extends itself
-            if (\count($bundle['paths']) > 0 && 0 === \count($bundle['parents'])) {
->>>>>>> f5939a83
                 // the last path must be the bundle views directory
                 $twigFilesystemLoaderDefinition->addMethodCall('addPath', array($path, '!'.$namespace));
             }
