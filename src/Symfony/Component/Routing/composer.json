--- conflicted
+++ resolved
@@ -26,13 +26,8 @@
         "symfony/yaml": "^4.4|^5.0",
         "symfony/expression-language": "^4.4|^5.0",
         "symfony/dependency-injection": "^4.4|^5.0",
-<<<<<<< HEAD
         "doctrine/annotations": "^1.12",
-        "psr/log": "~1.0"
-=======
-        "doctrine/annotations": "^1.10.4",
         "psr/log": "^1|^2|^3"
->>>>>>> 5ec14aa4
     },
     "conflict": {
         "doctrine/annotations": "<1.12",
