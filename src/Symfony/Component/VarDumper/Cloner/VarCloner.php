<?php

/*
 * This file is part of the Symfony package.
 *
 * (c) Fabien Potencier <fabien@symfony.com>
 *
 * For the full copyright and license information, please view the LICENSE
 * file that was distributed with this source code.
 */

namespace Symfony\Component\VarDumper\Cloner;

/**
 * @author Nicolas Grekas <p@tchwork.com>
 */
class VarCloner extends AbstractCloner
{
    private static string $gid;
    private static array $arrayCache = [];

    /**
     * {@inheritdoc}
     */
    protected function doClone(mixed $var): array
    {
        $len = 1;                       // Length of $queue
        $pos = 0;                       // Number of cloned items past the minimum depth
        $refsCounter = 0;               // Hard references counter
        $queue = [[$var]];              // This breadth-first queue is the return value
        $hardRefs = [];                 // Map of original zval ids to stub objects
        $objRefs = [];                  // Map of original object handles to their stub object counterpart
        $objects = [];                  // Keep a ref to objects to ensure their handle cannot be reused while cloning
        $resRefs = [];                  // Map of original resource handles to their stub object counterpart
        $values = [];                   // Map of stub objects' ids to original values
        $maxItems = $this->maxItems;
        $maxString = $this->maxString;
        $minDepth = $this->minDepth;
        $currentDepth = 0;              // Current tree depth
        $currentDepthFinalIndex = 0;    // Final $queue index for current tree depth
        $minimumDepthReached = 0 === $minDepth; // Becomes true when minimum tree depth has been reached
        $cookie = (object) [];          // Unique object used to detect hard references
        $a = null;                      // Array cast for nested structures
        $stub = null;                   // Stub capturing the main properties of an original item value
                                        // or null if the original value is used directly

        $gid = self::$gid ??= md5(random_bytes(6)); // Unique string used to detect the special $GLOBALS variable
        $arrayStub = new Stub();
        $arrayStub->type = Stub::TYPE_ARRAY;
        $fromObjCast = false;

        for ($i = 0; $i < $len; ++$i) {
            // Detect when we move on to the next tree depth
            if ($i > $currentDepthFinalIndex) {
                ++$currentDepth;
                $currentDepthFinalIndex = $len - 1;
                if ($currentDepth >= $minDepth) {
                    $minimumDepthReached = true;
                }
            }

            $refs = $vals = $queue[$i];
            foreach ($vals as $k => $v) {
                // $v is the original value or a stub object in case of hard references

<<<<<<< HEAD
                $zvalIsRef = null !== \ReflectionReference::fromArrayElement($vals, $k);
=======
                if (\PHP_VERSION_ID >= 70400) {
                    $zvalRef = ($r = \ReflectionReference::fromArrayElement($vals, $k)) ? $r->getId() : null;
                } else {
                    $refs[$k] = $cookie;
                    $zvalRef = $vals[$k] === $cookie;
                }
>>>>>>> 8bea3846

                if ($zvalRef) {
                    $vals[$k] = &$stub;         // Break hard references to make $queue completely
                    unset($stub);               // independent from the original structure
                    if (\PHP_VERSION_ID >= 70400 ? null !== $vals[$k] = $hardRefs[$zvalRef] ?? null : $v instanceof Stub && isset($hardRefs[spl_object_id($v)])) {
                        if (\PHP_VERSION_ID >= 70400) {
                            $v = $vals[$k];
                        } else {
                            $refs[$k] = $vals[$k] = $v;
                        }
                        if ($v->value instanceof Stub && (Stub::TYPE_OBJECT === $v->value->type || Stub::TYPE_RESOURCE === $v->value->type)) {
                            ++$v->value->refCount;
                        }
                        ++$v->refCount;
                        continue;
                    }
                    $vals[$k] = new Stub();
                    $vals[$k]->value = $v;
                    $vals[$k]->handle = ++$refsCounter;

                    if (\PHP_VERSION_ID >= 70400) {
                        $hardRefs[$zvalRef] = $vals[$k];
                    } else {
                        $refs[$k] = $vals[$k];
                        $h = spl_object_id($refs[$k]);
                        $hardRefs[$h] = &$refs[$k];
                        $values[$h] = $v;
                    }
                }
                // Create $stub when the original value $v can not be used directly
                // If $v is a nested structure, put that structure in array $a
                switch (true) {
                    case null === $v:
                    case \is_bool($v):
                    case \is_int($v):
                    case \is_float($v):
                        continue 2;
                    case \is_string($v):
                        if ('' === $v) {
                            continue 2;
                        }
                        if (!preg_match('//u', $v)) {
                            $stub = new Stub();
                            $stub->type = Stub::TYPE_STRING;
                            $stub->class = Stub::STRING_BINARY;
                            if (0 <= $maxString && 0 < $cut = \strlen($v) - $maxString) {
                                $stub->cut = $cut;
                                $stub->value = substr($v, 0, -$cut);
                            } else {
                                $stub->value = $v;
                            }
                        } elseif (0 <= $maxString && isset($v[1 + ($maxString >> 2)]) && 0 < $cut = mb_strlen($v, 'UTF-8') - $maxString) {
                            $stub = new Stub();
                            $stub->type = Stub::TYPE_STRING;
                            $stub->class = Stub::STRING_UTF8;
                            $stub->cut = $cut;
                            $stub->value = mb_substr($v, 0, $maxString, 'UTF-8');
                        } else {
                            continue 2;
                        }
                        $a = null;
                        break;

                    case \is_array($v):
                        if (!$v) {
                            continue 2;
                        }
                        $stub = $arrayStub;

                        if (\PHP_VERSION_ID >= 80100) {
                            $stub->class = array_is_list($v) ? Stub::ARRAY_INDEXED : Stub::ARRAY_ASSOC;
                            $a = $v;
                            break;
                        }

                        $stub->class = Stub::ARRAY_INDEXED;

                        $j = -1;
                        foreach ($v as $gk => $gv) {
                            if ($gk !== ++$j) {
                                $stub->class = Stub::ARRAY_ASSOC;
                                $a = $v;
                                $a[$gid] = true;
                                break;
                            }
                        }

                        // Copies of $GLOBALS have very strange behavior,
                        // let's detect them with some black magic
                        if (isset($v[$gid])) {
                            unset($v[$gid]);
                            $a = [];
                            foreach ($v as $gk => &$gv) {
                                if ($v === $gv && (\PHP_VERSION_ID < 70400 || !isset($hardRefs[\ReflectionReference::fromArrayElement($v, $gk)->getId()]))) {
                                    unset($v);
                                    $v = new Stub();
                                    $v->value = [$v->cut = \count($gv), Stub::TYPE_ARRAY => 0];
                                    $v->handle = -1;
                                    if (\PHP_VERSION_ID >= 70400) {
                                        $gv = &$a[$gk];
                                        $hardRefs[\ReflectionReference::fromArrayElement($a, $gk)->getId()] = &$gv;
                                    } else {
                                        $gv = &$hardRefs[spl_object_id($v)];
                                    }
                                    $gv = $v;
                                }

                                $a[$gk] = &$gv;
                            }
                            unset($gv);
                        } else {
                            $a = $v;
                        }
                        break;

                    case \is_object($v):
                        if (empty($objRefs[$h = spl_object_id($v)])) {
                            $stub = new Stub();
                            $stub->type = Stub::TYPE_OBJECT;
                            $stub->class = \get_class($v);
                            $stub->value = $v;
                            $stub->handle = $h;
                            $a = $this->castObject($stub, 0 < $i);
                            if ($v !== $stub->value) {
                                if (Stub::TYPE_OBJECT !== $stub->type || null === $stub->value) {
                                    break;
                                }
                                $stub->handle = $h = spl_object_id($stub->value);
                            }
                            $stub->value = null;
                            if (0 <= $maxItems && $maxItems <= $pos && $minimumDepthReached) {
                                $stub->cut = \count($a);
                                $a = null;
                            }
                        }
                        if (empty($objRefs[$h])) {
                            $objRefs[$h] = $stub;
                            $objects[] = $v;
                        } else {
                            $stub = $objRefs[$h];
                            ++$stub->refCount;
                            $a = null;
                        }
                        break;

                    default: // resource
                        if (empty($resRefs[$h = (int) $v])) {
                            $stub = new Stub();
                            $stub->type = Stub::TYPE_RESOURCE;
                            if ('Unknown' === $stub->class = @get_resource_type($v)) {
                                $stub->class = 'Closed';
                            }
                            $stub->value = $v;
                            $stub->handle = $h;
                            $a = $this->castResource($stub, 0 < $i);
                            $stub->value = null;
                            if (0 <= $maxItems && $maxItems <= $pos && $minimumDepthReached) {
                                $stub->cut = \count($a);
                                $a = null;
                            }
                        }
                        if (empty($resRefs[$h])) {
                            $resRefs[$h] = $stub;
                        } else {
                            $stub = $resRefs[$h];
                            ++$stub->refCount;
                            $a = null;
                        }
                        break;
                }

                if ($a) {
                    if (!$minimumDepthReached || 0 > $maxItems) {
                        $queue[$len] = $a;
                        $stub->position = $len++;
                    } elseif ($pos < $maxItems) {
                        if ($maxItems < $pos += \count($a)) {
                            $a = \array_slice($a, 0, $maxItems - $pos, true);
                            if ($stub->cut >= 0) {
                                $stub->cut += $pos - $maxItems;
                            }
                        }
                        $queue[$len] = $a;
                        $stub->position = $len++;
                    } elseif ($stub->cut >= 0) {
                        $stub->cut += \count($a);
                        $stub->position = 0;
                    }
                }

                if ($arrayStub === $stub) {
                    if ($arrayStub->cut) {
                        $stub = [$arrayStub->cut, $arrayStub->class => $arrayStub->position];
                        $arrayStub->cut = 0;
                    } elseif (isset(self::$arrayCache[$arrayStub->class][$arrayStub->position])) {
                        $stub = self::$arrayCache[$arrayStub->class][$arrayStub->position];
                    } else {
                        self::$arrayCache[$arrayStub->class][$arrayStub->position] = $stub = [$arrayStub->class => $arrayStub->position];
                    }
                }

                if (!$zvalRef) {
                    $vals[$k] = $stub;
                } elseif (\PHP_VERSION_ID >= 70400) {
                    $hardRefs[$zvalRef]->value = $stub;
                } else {
                    $refs[$k]->value = $stub;
                }
            }

            if ($fromObjCast) {
                $fromObjCast = false;
                $refs = $vals;
                $vals = [];
                $j = -1;
                foreach ($queue[$i] as $k => $v) {
                    foreach ([$k => true] as $gk => $gv) {
                    }
                    if ($gk !== $k) {
                        $vals = (object) $vals;
                        $vals->{$k} = $refs[++$j];
                        $vals = (array) $vals;
                    } else {
                        $vals[$k] = $refs[++$j];
                    }
                }
            }

            $queue[$i] = $vals;
        }

        foreach ($values as $h => $v) {
            $hardRefs[$h] = $v;
        }

        return $queue;
    }
}<|MERGE_RESOLUTION|>--- conflicted
+++ resolved
@@ -63,26 +63,13 @@
             foreach ($vals as $k => $v) {
                 // $v is the original value or a stub object in case of hard references
 
-<<<<<<< HEAD
-                $zvalIsRef = null !== \ReflectionReference::fromArrayElement($vals, $k);
-=======
-                if (\PHP_VERSION_ID >= 70400) {
-                    $zvalRef = ($r = \ReflectionReference::fromArrayElement($vals, $k)) ? $r->getId() : null;
-                } else {
-                    $refs[$k] = $cookie;
-                    $zvalRef = $vals[$k] === $cookie;
-                }
->>>>>>> 8bea3846
+                $zvalRef = ($r = \ReflectionReference::fromArrayElement($vals, $k)) ? $r->getId() : null;
 
                 if ($zvalRef) {
                     $vals[$k] = &$stub;         // Break hard references to make $queue completely
                     unset($stub);               // independent from the original structure
-                    if (\PHP_VERSION_ID >= 70400 ? null !== $vals[$k] = $hardRefs[$zvalRef] ?? null : $v instanceof Stub && isset($hardRefs[spl_object_id($v)])) {
-                        if (\PHP_VERSION_ID >= 70400) {
-                            $v = $vals[$k];
-                        } else {
-                            $refs[$k] = $vals[$k] = $v;
-                        }
+                    if (null !== $vals[$k] = $hardRefs[$zvalRef] ?? null) {
+                        $v = $vals[$k];
                         if ($v->value instanceof Stub && (Stub::TYPE_OBJECT === $v->value->type || Stub::TYPE_RESOURCE === $v->value->type)) {
                             ++$v->value->refCount;
                         }
@@ -92,15 +79,7 @@
                     $vals[$k] = new Stub();
                     $vals[$k]->value = $v;
                     $vals[$k]->handle = ++$refsCounter;
-
-                    if (\PHP_VERSION_ID >= 70400) {
-                        $hardRefs[$zvalRef] = $vals[$k];
-                    } else {
-                        $refs[$k] = $vals[$k];
-                        $h = spl_object_id($refs[$k]);
-                        $hardRefs[$h] = &$refs[$k];
-                        $values[$h] = $v;
-                    }
+                    $hardRefs[$zvalRef] = $vals[$k];
                 }
                 // Create $stub when the original value $v can not be used directly
                 // If $v is a nested structure, put that structure in array $a
@@ -166,17 +145,13 @@
                             unset($v[$gid]);
                             $a = [];
                             foreach ($v as $gk => &$gv) {
-                                if ($v === $gv && (\PHP_VERSION_ID < 70400 || !isset($hardRefs[\ReflectionReference::fromArrayElement($v, $gk)->getId()]))) {
+                                if ($v === $gv && !isset($hardRefs[\ReflectionReference::fromArrayElement($v, $gk)->getId()])) {
                                     unset($v);
                                     $v = new Stub();
                                     $v->value = [$v->cut = \count($gv), Stub::TYPE_ARRAY => 0];
                                     $v->handle = -1;
-                                    if (\PHP_VERSION_ID >= 70400) {
-                                        $gv = &$a[$gk];
-                                        $hardRefs[\ReflectionReference::fromArrayElement($a, $gk)->getId()] = &$gv;
-                                    } else {
-                                        $gv = &$hardRefs[spl_object_id($v)];
-                                    }
+                                    $gv = &$a[$gk];
+                                    $hardRefs[\ReflectionReference::fromArrayElement($a, $gk)->getId()] = &$gv;
                                     $gv = $v;
                                 }
 
@@ -276,10 +251,8 @@
 
                 if (!$zvalRef) {
                     $vals[$k] = $stub;
-                } elseif (\PHP_VERSION_ID >= 70400) {
+                } else {
                     $hardRefs[$zvalRef]->value = $stub;
-                } else {
-                    $refs[$k]->value = $stub;
                 }
             }
 
