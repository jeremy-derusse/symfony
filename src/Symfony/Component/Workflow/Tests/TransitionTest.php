--- conflicted
+++ resolved
@@ -7,8 +7,6 @@
 
 class TransitionTest extends TestCase
 {
-<<<<<<< HEAD
-=======
     public function testValidateName()
     {
         $this->expectException('Symfony\Component\Workflow\Exception\InvalidArgumentException');
@@ -16,7 +14,6 @@
         new Transition('foo.bar', 'a', 'b');
     }
 
->>>>>>> 8920672b
     public function testConstructor()
     {
         $transition = new Transition('name', 'a', 'b');
