{
    "name": "symfony/notifier",
    "type": "library",
    "description": "Sends notifications via one or more channels (email, SMS, ...)",
    "keywords": ["notifier", "notification"],
    "homepage": "https://symfony.com",
    "license": "MIT",
    "authors": [
        {
            "name": "Fabien Potencier",
            "email": "fabien@symfony.com"
        },
        {
            "name": "Symfony Community",
            "homepage": "https://symfony.com/contributors"
        }
    ],
    "require": {
        "php": ">=7.2.5",
        "symfony/polyfill-php80": "^1.15",
        "psr/log": "^1|^2|^3"
    },
    "require-dev": {
        "symfony/event-dispatcher-contracts": "^2",
        "symfony/http-client-contracts": "^2",
<<<<<<< HEAD
        "symfony/messenger": "^4.4 || ^5.0|^6.0"
=======
        "symfony/messenger": "^4.4|^5.0"
>>>>>>> f92f7bba
    },
    "conflict": {
        "symfony/http-kernel": "<4.4",
        "symfony/discord-notifier": "<5.3",
        "symfony/esendex-notifier": "<5.3",
        "symfony/firebase-notifier": "<5.3",
        "symfony/free-mobile-notifier": "<5.3",
        "symfony/google-chat-notifier": "<5.3",
        "symfony/infobip-notifier": "<5.3",
        "symfony/linked-in-notifier": "<5.3",
        "symfony/mattermost-notifier": "<5.3",
        "symfony/mobyt-notifier": "<5.3",
        "symfony/nexmo-notifier": "<5.3",
        "symfony/ovh-cloud-notifier": "<5.3",
        "symfony/rocket-chat-notifier": "<5.3",
        "symfony/sendinblue-notifier": "<5.3",
        "symfony/sinch-notifier": "<5.3",
        "symfony/slack-notifier": "<5.3",
        "symfony/sms77-notifier": "<5.3",
        "symfony/smsapi-notifier": "<5.3",
        "symfony/telegram-notifier": "<5.3",
        "symfony/twilio-notifier": "<5.3",
        "symfony/zulip-notifier": "<5.3"
    },
    "autoload": {
        "psr-4": { "Symfony\\Component\\Notifier\\": "" },
        "exclude-from-classmap": [
            "/Tests/"
        ]
    },
    "minimum-stability": "dev"
}<|MERGE_RESOLUTION|>--- conflicted
+++ resolved
@@ -23,11 +23,7 @@
     "require-dev": {
         "symfony/event-dispatcher-contracts": "^2",
         "symfony/http-client-contracts": "^2",
-<<<<<<< HEAD
-        "symfony/messenger": "^4.4 || ^5.0|^6.0"
-=======
-        "symfony/messenger": "^4.4|^5.0"
->>>>>>> f92f7bba
+        "symfony/messenger": "^4.4|^5.0|^6.0"
     },
     "conflict": {
         "symfony/http-kernel": "<4.4",
