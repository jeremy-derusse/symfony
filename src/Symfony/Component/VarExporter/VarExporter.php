--- conflicted
+++ resolved
@@ -32,14 +32,8 @@
     /**
      * Exports a serializable PHP value to PHP code.
      *
-<<<<<<< HEAD
-     * @param bool &$isStaticValue Set to true after execution if the provided value is static, false otherwise
-     * @param bool &$foundClasses  Classes found in the value are added to this list as both keys and values
-=======
-     * @param mixed $value          The value to export
      * @param bool  &$isStaticValue Set to true after execution if the provided value is static, false otherwise
      * @param array &$foundClasses  Classes found in the value are added to this list as both keys and values
->>>>>>> 5bc4d552
      *
      * @throws ExceptionInterface When the provided value cannot be serialized
      */
