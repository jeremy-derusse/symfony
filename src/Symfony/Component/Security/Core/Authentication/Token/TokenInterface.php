--- conflicted
+++ resolved
@@ -51,27 +51,7 @@
      *
      * @throws \InvalidArgumentException
      */
-<<<<<<< HEAD
     public function setUser(UserInterface $user);
-=======
-    public function setUser($user);
-
-    /**
-     * Returns whether the user is authenticated or not.
-     *
-     * @return bool true if the token has been authenticated, false otherwise
-     *
-     * @deprecated since Symfony 5.4, return null from "getUser()" instead when a token is not authenticated
-     */
-    public function isAuthenticated();
-
-    /**
-     * Sets the authenticated flag.
-     *
-     * @deprecated since Symfony 5.4
-     */
-    public function setAuthenticated(bool $isAuthenticated);
->>>>>>> 695a83b0
 
     /**
      * Removes sensitive information from the token.
