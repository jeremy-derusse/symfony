--- conflicted
+++ resolved
@@ -581,19 +581,6 @@
             ->method('registerBundles')
             ->willReturn($bundles)
         ;
-<<<<<<< HEAD
-
-        return $kernel;
-    }
-
-    protected function getKernelForTest(array $methods = [], bool $debug = false)
-    {
-        $kernel = $this->getMockBuilder('Symfony\Component\HttpKernel\Tests\Fixtures\KernelForTest')
-            ->setConstructorArgs(['test', $debug])
-            ->setMethods($methods)
-            ->getMock();
-=======
->>>>>>> cf507a67
 
         return $kernel;
     }
