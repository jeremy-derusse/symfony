<?php

/*
 * This file is part of the Symfony package.
 *
 * (c) Fabien Potencier <fabien@symfony.com>
 *
 * For the full copyright and license information, please view the LICENSE
 * file that was distributed with this source code.
 */

namespace Symfony\Bridge\Monolog\Tests\Processor;

use Monolog\Logger;
use Monolog\LogRecord;
use PHPUnit\Framework\TestCase;
use Symfony\Bridge\Monolog\Processor\DebugProcessor;
use Symfony\Bridge\Monolog\Tests\RecordFactory;
use Symfony\Component\HttpFoundation\Request;
use Symfony\Component\HttpFoundation\RequestStack;

class DebugProcessorTest extends TestCase
{
    public function testDatetimeFormat()
    {
        $record = RecordFactory::create(datetime: new \DateTimeImmutable('2019-01-01T00:01:00+00:00'));
        $processor = new DebugProcessor();
        $processor($record);

        $records = $processor->getLogs();
        self::assertCount(1, $records);
        self::assertSame(1546300860, $records[0]['timestamp']);
    }

<<<<<<< HEAD
    public function testDatetimeRfc3339Format()
=======
    public function providerDatetimeFormatTests(): array
    {
        $record = self::getRecord();

        return [
            [array_merge($record, ['datetime' => new \DateTime('2019-01-01T00:01:00+00:00')]), 1546300860],
            [array_merge($record, ['datetime' => '2019-01-01T00:01:00+00:00']), 1546300860],
            [array_merge($record, ['datetime' => 'foo']), false],
        ];
    }

    /**
     * @dataProvider providerDatetimeRfc3339FormatTests
     */
    public function testDatetimeRfc3339Format(array $record, $expectedTimestamp)
>>>>>>> 6c0e9255
    {
        $record = RecordFactory::create(datetime: new \DateTimeImmutable('2019-01-01T00:01:00+00:00'));
        $processor = new DebugProcessor();
        $processor($record);

        $records = $processor->getLogs();
        self::assertCount(1, $records);
<<<<<<< HEAD
        self::assertSame('2019-01-01T00:01:00.000+00:00', $records[0]['timestamp_rfc3339']);
=======
        self::assertSame($expectedTimestamp, $records[0]['timestamp_rfc3339']);
    }

    public function providerDatetimeRfc3339FormatTests(): array
    {
        $record = self::getRecord();

        return [
            [array_merge($record, ['datetime' => new \DateTime('2019-01-01T00:01:00+00:00')]), '2019-01-01T00:01:00.000+00:00'],
            [array_merge($record, ['datetime' => '2019-01-01T00:01:00+00:00']), '2019-01-01T00:01:00.000+00:00'],
            [array_merge($record, ['datetime' => 'foo']), false],
        ];
>>>>>>> 6c0e9255
    }

    public function testDebugProcessor()
    {
        $processor = new DebugProcessor();
        $processor(self::getRecord());
        $processor(self::getRecord(Logger::ERROR));

        $this->assertCount(2, $processor->getLogs());
        $this->assertSame(1, $processor->countErrors());
    }

    public function testDebugProcessorWithoutLogs()
    {
        $processor = new DebugProcessor();

        $this->assertCount(0, $processor->getLogs());
        $this->assertSame(0, $processor->countErrors());
    }

    public function testWithRequestStack()
    {
        $stack = new RequestStack();
        $processor = new DebugProcessor($stack);
        $processor(self::getRecord());
        $processor(self::getRecord(Logger::ERROR));

        $this->assertCount(2, $processor->getLogs());
        $this->assertSame(1, $processor->countErrors());

        $request = new Request();
        $stack->push($request);

        $processor(self::getRecord());
        $processor(self::getRecord(Logger::ERROR));

        $this->assertCount(4, $processor->getLogs());
        $this->assertSame(2, $processor->countErrors());

        $this->assertCount(2, $processor->getLogs($request));
        $this->assertSame(1, $processor->countErrors($request));

        $this->assertCount(0, $processor->getLogs(new Request()));
        $this->assertSame(0, $processor->countErrors(new Request()));
    }

    public function testInheritedClassCallGetLogsWithoutArgument()
    {
        $debugProcessorChild = new ClassThatInheritDebugProcessor();
        $this->assertSame([], $debugProcessorChild->getLogs());
    }

    public function testInheritedClassCallCountErrorsWithoutArgument()
    {
        $debugProcessorChild = new ClassThatInheritDebugProcessor();
        $this->assertEquals(0, $debugProcessorChild->countErrors());
    }

<<<<<<< HEAD
    private function getRecord($level = Logger::WARNING, $message = 'test'): array|LogRecord
=======
    private static function getRecord($level = Logger::WARNING, $message = 'test'): array
>>>>>>> 6c0e9255
    {
        return RecordFactory::create($level, $message);
    }
}<|MERGE_RESOLUTION|>--- conflicted
+++ resolved
@@ -32,25 +32,7 @@
         self::assertSame(1546300860, $records[0]['timestamp']);
     }
 
-<<<<<<< HEAD
     public function testDatetimeRfc3339Format()
-=======
-    public function providerDatetimeFormatTests(): array
-    {
-        $record = self::getRecord();
-
-        return [
-            [array_merge($record, ['datetime' => new \DateTime('2019-01-01T00:01:00+00:00')]), 1546300860],
-            [array_merge($record, ['datetime' => '2019-01-01T00:01:00+00:00']), 1546300860],
-            [array_merge($record, ['datetime' => 'foo']), false],
-        ];
-    }
-
-    /**
-     * @dataProvider providerDatetimeRfc3339FormatTests
-     */
-    public function testDatetimeRfc3339Format(array $record, $expectedTimestamp)
->>>>>>> 6c0e9255
     {
         $record = RecordFactory::create(datetime: new \DateTimeImmutable('2019-01-01T00:01:00+00:00'));
         $processor = new DebugProcessor();
@@ -58,22 +40,7 @@
 
         $records = $processor->getLogs();
         self::assertCount(1, $records);
-<<<<<<< HEAD
         self::assertSame('2019-01-01T00:01:00.000+00:00', $records[0]['timestamp_rfc3339']);
-=======
-        self::assertSame($expectedTimestamp, $records[0]['timestamp_rfc3339']);
-    }
-
-    public function providerDatetimeRfc3339FormatTests(): array
-    {
-        $record = self::getRecord();
-
-        return [
-            [array_merge($record, ['datetime' => new \DateTime('2019-01-01T00:01:00+00:00')]), '2019-01-01T00:01:00.000+00:00'],
-            [array_merge($record, ['datetime' => '2019-01-01T00:01:00+00:00']), '2019-01-01T00:01:00.000+00:00'],
-            [array_merge($record, ['datetime' => 'foo']), false],
-        ];
->>>>>>> 6c0e9255
     }
 
     public function testDebugProcessor()
@@ -132,11 +99,7 @@
         $this->assertEquals(0, $debugProcessorChild->countErrors());
     }
 
-<<<<<<< HEAD
-    private function getRecord($level = Logger::WARNING, $message = 'test'): array|LogRecord
-=======
-    private static function getRecord($level = Logger::WARNING, $message = 'test'): array
->>>>>>> 6c0e9255
+    private static function getRecord($level = Logger::WARNING, $message = 'test'): array|LogRecord
     {
         return RecordFactory::create($level, $message);
     }
