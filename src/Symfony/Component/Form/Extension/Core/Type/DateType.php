<?php

/*
 * This file is part of the Symfony package.
 *
 * (c) Fabien Potencier <fabien@symfony.com>
 *
 * For the full copyright and license information, please view the LICENSE
 * file that was distributed with this source code.
 */

namespace Symfony\Component\Form\Extension\Core\Type;

use Symfony\Component\Form\AbstractType;
use Symfony\Component\Form\Exception\LogicException;
use Symfony\Component\Form\Extension\Core\DataTransformer\DateTimeImmutableToDateTimeTransformer;
use Symfony\Component\Form\Extension\Core\DataTransformer\DateTimeToArrayTransformer;
use Symfony\Component\Form\Extension\Core\DataTransformer\DateTimeToLocalizedStringTransformer;
use Symfony\Component\Form\Extension\Core\DataTransformer\DateTimeToStringTransformer;
use Symfony\Component\Form\Extension\Core\DataTransformer\DateTimeToTimestampTransformer;
use Symfony\Component\Form\FormBuilderInterface;
use Symfony\Component\Form\FormInterface;
use Symfony\Component\Form\FormView;
use Symfony\Component\Form\ReversedTransformer;
use Symfony\Component\OptionsResolver\Exception\InvalidOptionsException;
use Symfony\Component\OptionsResolver\Options;
use Symfony\Component\OptionsResolver\OptionsResolver;

class DateType extends AbstractType
{
    const DEFAULT_FORMAT = \IntlDateFormatter::MEDIUM;
    const HTML5_FORMAT = 'yyyy-MM-dd';

    private static $acceptedFormats = [
        \IntlDateFormatter::FULL,
        \IntlDateFormatter::LONG,
        \IntlDateFormatter::MEDIUM,
        \IntlDateFormatter::SHORT,
    ];

    private static $widgets = [
        'text' => 'Symfony\Component\Form\Extension\Core\Type\TextType',
        'choice' => 'Symfony\Component\Form\Extension\Core\Type\ChoiceType',
    ];

    /**
     * {@inheritdoc}
     */
    public function buildForm(FormBuilderInterface $builder, array $options)
    {
        $dateFormat = \is_int($options['format']) ? $options['format'] : self::DEFAULT_FORMAT;
        $timeFormat = \IntlDateFormatter::NONE;
        $calendar = \IntlDateFormatter::GREGORIAN;
        $pattern = \is_string($options['format']) ? $options['format'] : null;

        if (!\in_array($dateFormat, self::$acceptedFormats, true)) {
            throw new InvalidOptionsException('The "format" option must be one of the IntlDateFormatter constants (FULL, LONG, MEDIUM, SHORT) or a string representing a custom format.');
        }

        if ('single_text' === $options['widget']) {
            if (null !== $pattern && false === strpos($pattern, 'y') && false === strpos($pattern, 'M') && false === strpos($pattern, 'd')) {
                throw new InvalidOptionsException(sprintf('The "format" option should contain the letters "y", "M" or "d". Its current value is "%s".', $pattern));
            }

            $builder->addViewTransformer(new DateTimeToLocalizedStringTransformer(
                $options['model_timezone'],
                $options['view_timezone'],
                $dateFormat,
                $timeFormat,
                $calendar,
                $pattern
            ));
        } else {
            if (null !== $pattern && (false === strpos($pattern, 'y') || false === strpos($pattern, 'M') || false === strpos($pattern, 'd'))) {
                throw new InvalidOptionsException(sprintf('The "format" option should contain the letters "y", "M" and "d". Its current value is "%s".', $pattern));
            }

            $yearOptions = $monthOptions = $dayOptions = [
                'error_bubbling' => true,
                'empty_data' => '',
            ];
            // when the form is compound the entries of the array are ignored in favor of children data
            // so we need to handle the cascade setting here
            $emptyData = $builder->getEmptyData() ?: [];

            if ($emptyData instanceof \Closure) {
                $lazyEmptyData = static function ($option) use ($emptyData) {
                    return static function (FormInterface $form) use ($emptyData, $option) {
                        $emptyData = $emptyData($form->getParent());

                        return isset($emptyData[$option]) ? $emptyData[$option] : '';
                    };
                };

                $yearOptions['empty_data'] = $lazyEmptyData('year');
                $monthOptions['empty_data'] = $lazyEmptyData('month');
                $dayOptions['empty_data'] = $lazyEmptyData('day');
            } else {
                if (isset($emptyData['year'])) {
                    $yearOptions['empty_data'] = $emptyData['year'];
                }
                if (isset($emptyData['month'])) {
                    $monthOptions['empty_data'] = $emptyData['month'];
                }
                if (isset($emptyData['day'])) {
                    $dayOptions['empty_data'] = $emptyData['day'];
                }
            }

            if (isset($options['invalid_message'])) {
                $dayOptions['invalid_message'] = $options['invalid_message'];
                $monthOptions['invalid_message'] = $options['invalid_message'];
                $yearOptions['invalid_message'] = $options['invalid_message'];
            }

            if (isset($options['invalid_message_parameters'])) {
                $dayOptions['invalid_message_parameters'] = $options['invalid_message_parameters'];
                $monthOptions['invalid_message_parameters'] = $options['invalid_message_parameters'];
                $yearOptions['invalid_message_parameters'] = $options['invalid_message_parameters'];
            }

            $formatter = new \IntlDateFormatter(
                \Locale::getDefault(),
                $dateFormat,
                $timeFormat,
                // see https://bugs.php.net/66323
                class_exists('IntlTimeZone', false) ? \IntlTimeZone::createDefault() : null,
                $calendar,
                $pattern
            );

            // new \IntlDateFormatter may return null instead of false in case of failure, see https://bugs.php.net/66323
            if (!$formatter) {
                throw new InvalidOptionsException(intl_get_error_message(), intl_get_error_code());
            }

            $formatter->setLenient(false);

            if ('choice' === $options['widget']) {
                // Only pass a subset of the options to children
                $yearOptions['choices'] = $this->formatTimestamps($formatter, '/y+/', $this->listYears($options['years']));
                $yearOptions['placeholder'] = $options['placeholder']['year'];
                $yearOptions['choice_translation_domain'] = $options['choice_translation_domain']['year'];
                $monthOptions['choices'] = $this->formatTimestamps($formatter, '/[M|L]+/', $this->listMonths($options['months']));
                $monthOptions['placeholder'] = $options['placeholder']['month'];
                $monthOptions['choice_translation_domain'] = $options['choice_translation_domain']['month'];
                $dayOptions['choices'] = $this->formatTimestamps($formatter, '/d+/', $this->listDays($options['days']));
                $dayOptions['placeholder'] = $options['placeholder']['day'];
                $dayOptions['choice_translation_domain'] = $options['choice_translation_domain']['day'];
            }

            // Append generic carry-along options
            foreach (['required', 'translation_domain'] as $passOpt) {
                $yearOptions[$passOpt] = $monthOptions[$passOpt] = $dayOptions[$passOpt] = $options[$passOpt];
            }

            $builder
                ->add('year', self::$widgets[$options['widget']], $yearOptions)
                ->add('month', self::$widgets[$options['widget']], $monthOptions)
                ->add('day', self::$widgets[$options['widget']], $dayOptions)
                ->addViewTransformer(new DateTimeToArrayTransformer(
                    $options['model_timezone'], $options['view_timezone'], ['year', 'month', 'day']
                ))
                ->setAttribute('formatter', $formatter)
            ;
        }

        if ('datetime_immutable' === $options['input']) {
            $builder->addModelTransformer(new DateTimeImmutableToDateTimeTransformer());
        } elseif ('string' === $options['input']) {
            $builder->addModelTransformer(new ReversedTransformer(
                new DateTimeToStringTransformer($options['model_timezone'], $options['model_timezone'], $options['input_format'])
            ));
        } elseif ('timestamp' === $options['input']) {
            $builder->addModelTransformer(new ReversedTransformer(
                new DateTimeToTimestampTransformer($options['model_timezone'], $options['model_timezone'])
            ));
        } elseif ('array' === $options['input']) {
            $builder->addModelTransformer(new ReversedTransformer(
                new DateTimeToArrayTransformer($options['model_timezone'], $options['model_timezone'], ['year', 'month', 'day'])
            ));
        }
    }

    /**
     * {@inheritdoc}
     */
    public function finishView(FormView $view, FormInterface $form, array $options)
    {
        $view->vars['widget'] = $options['widget'];

        // Change the input to a HTML5 date input if
        //  * the widget is set to "single_text"
        //  * the format matches the one expected by HTML5
        //  * the html5 is set to true
        if ($options['html5'] && 'single_text' === $options['widget'] && self::HTML5_FORMAT === $options['format']) {
            $view->vars['type'] = 'date';
        }

        if ($form->getConfig()->hasAttribute('formatter')) {
            $pattern = $form->getConfig()->getAttribute('formatter')->getPattern();

            // remove special characters unless the format was explicitly specified
            if (!\is_string($options['format'])) {
                // remove quoted strings first
                $pattern = preg_replace('/\'[^\']+\'/', '', $pattern);

                // remove remaining special chars
                $pattern = preg_replace('/[^yMd]+/', '', $pattern);
            }

            // set right order with respect to locale (e.g.: de_DE=dd.MM.yy; en_US=M/d/yy)
            // lookup various formats at http://userguide.icu-project.org/formatparse/datetime
            if (preg_match('/^([yMd]+)[^yMd]*([yMd]+)[^yMd]*([yMd]+)$/', $pattern)) {
                $pattern = preg_replace(['/y+/', '/M+/', '/d+/'], ['{{ year }}', '{{ month }}', '{{ day }}'], $pattern);
            } else {
                // default fallback
                $pattern = '{{ year }}{{ month }}{{ day }}';
            }

            $view->vars['date_pattern'] = $pattern;
        }
    }

    /**
     * {@inheritdoc}
     */
    public function configureOptions(OptionsResolver $resolver)
    {
        $compound = function (Options $options) {
            return 'single_text' !== $options['widget'];
        };

        $placeholderDefault = function (Options $options) {
            return $options['required'] ? null : '';
        };

        $placeholderNormalizer = function (Options $options, $placeholder) use ($placeholderDefault) {
            if (\is_array($placeholder)) {
                $default = $placeholderDefault($options);

                return array_merge(
                    ['year' => $default, 'month' => $default, 'day' => $default],
                    $placeholder
                );
            }

            return [
                'year' => $placeholder,
                'month' => $placeholder,
                'day' => $placeholder,
            ];
        };

        $choiceTranslationDomainNormalizer = function (Options $options, $choiceTranslationDomain) {
            if (\is_array($choiceTranslationDomain)) {
                $default = false;

                return array_replace(
                    ['year' => $default, 'month' => $default, 'day' => $default],
                    $choiceTranslationDomain
                );
            }

            return [
                'year' => $choiceTranslationDomain,
                'month' => $choiceTranslationDomain,
                'day' => $choiceTranslationDomain,
            ];
        };

        $format = function (Options $options) {
            return 'single_text' === $options['widget'] ? self::HTML5_FORMAT : self::DEFAULT_FORMAT;
        };

        $resolver->setDefaults([
            'years' => range((int) date('Y') - 5, (int) date('Y') + 5),
            'months' => range(1, 12),
            'days' => range(1, 31),
            'widget' => 'choice',
            'input' => 'datetime',
            'format' => $format,
            'model_timezone' => null,
            'view_timezone' => null,
            'placeholder' => $placeholderDefault,
            'html5' => true,
            // Don't modify \DateTime classes by reference, we treat
            // them like immutable value objects
            'by_reference' => false,
            'error_bubbling' => false,
            // If initialized with a \DateTime object, FormType initializes
            // this option to "\DateTime". Since the internal, normalized
            // representation is not \DateTime, but an array, we need to unset
            // this option.
            'data_class' => null,
            'compound' => $compound,
            'empty_data' => function (Options $options) {
                return $options['compound'] ? [] : '';
            },
            'choice_translation_domain' => false,
            'input_format' => 'Y-m-d',
        ]);

        $resolver->setNormalizer('placeholder', $placeholderNormalizer);
        $resolver->setNormalizer('choice_translation_domain', $choiceTranslationDomainNormalizer);

        $resolver->setAllowedValues('input', [
            'datetime',
            'datetime_immutable',
            'string',
            'timestamp',
            'array',
        ]);
        $resolver->setAllowedValues('widget', [
            'single_text',
            'text',
            'choice',
        ]);

        $resolver->setAllowedTypes('format', ['int', 'string']);
        $resolver->setAllowedTypes('years', 'array');
        $resolver->setAllowedTypes('months', 'array');
        $resolver->setAllowedTypes('days', 'array');
        $resolver->setAllowedTypes('input_format', 'string');

        $resolver->setNormalizer('html5', function (Options $options, $html5) {
            if ($html5 && 'single_text' === $options['widget'] && self::HTML5_FORMAT !== $options['format']) {
<<<<<<< HEAD
                throw new LogicException(sprintf('Cannot use the "format" option of %s when the "html5" option is enabled.', self::class));
=======
                return sprintf('Using a custom format when the "html5" option of %s is enabled is deprecated since Symfony 4.3 and will lead to an exception in 5.0.', self::class);
                //throw new LogicException(sprintf('Cannot use the "format" option of "%s" when the "html5" option is disabled.', self::class));
>>>>>>> 4a7fcda3
            }

            return $html5;
        });
    }

    /**
     * {@inheritdoc}
     */
    public function getBlockPrefix()
    {
        return 'date';
    }

    private function formatTimestamps(\IntlDateFormatter $formatter, string $regex, array $timestamps)
    {
        $pattern = $formatter->getPattern();
        $timezone = $formatter->getTimeZoneId();
        $formattedTimestamps = [];

        $formatter->setTimeZone('UTC');

        if (preg_match($regex, $pattern, $matches)) {
            $formatter->setPattern($matches[0]);

            foreach ($timestamps as $timestamp => $choice) {
                $formattedTimestamps[$formatter->format($timestamp)] = $choice;
            }

            // I'd like to clone the formatter above, but then we get a
            // segmentation fault, so let's restore the old state instead
            $formatter->setPattern($pattern);
        }

        $formatter->setTimeZone($timezone);

        return $formattedTimestamps;
    }

    private function listYears(array $years)
    {
        $result = [];

        foreach ($years as $year) {
            if (false !== $y = gmmktime(0, 0, 0, 6, 15, $year)) {
                $result[$y] = $year;
            }
        }

        return $result;
    }

    private function listMonths(array $months)
    {
        $result = [];

        foreach ($months as $month) {
            $result[gmmktime(0, 0, 0, $month, 15)] = $month;
        }

        return $result;
    }

    private function listDays(array $days)
    {
        $result = [];

        foreach ($days as $day) {
            $result[gmmktime(0, 0, 0, 5, $day)] = $day;
        }

        return $result;
    }
}<|MERGE_RESOLUTION|>--- conflicted
+++ resolved
@@ -325,12 +325,7 @@
 
         $resolver->setNormalizer('html5', function (Options $options, $html5) {
             if ($html5 && 'single_text' === $options['widget'] && self::HTML5_FORMAT !== $options['format']) {
-<<<<<<< HEAD
-                throw new LogicException(sprintf('Cannot use the "format" option of %s when the "html5" option is enabled.', self::class));
-=======
-                return sprintf('Using a custom format when the "html5" option of %s is enabled is deprecated since Symfony 4.3 and will lead to an exception in 5.0.', self::class);
-                //throw new LogicException(sprintf('Cannot use the "format" option of "%s" when the "html5" option is disabled.', self::class));
->>>>>>> 4a7fcda3
+                throw new LogicException(sprintf('Cannot use the "format" option of "%s" when the "html5" option is enabled.', self::class));
             }
 
             return $html5;
