<?php

/*
 * This file is part of the Symfony package.
 *
 * (c) Fabien Potencier <fabien@symfony.com>
 *
 * For the full copyright and license information, please view the LICENSE
 * file that was distributed with this source code.
 */

namespace Symfony\Component\Form;

use Symfony\Component\Form\Event\PostSetDataEvent;
use Symfony\Component\Form\Event\PostSubmitEvent;
use Symfony\Component\Form\Event\PreSetDataEvent;
use Symfony\Component\Form\Event\PreSubmitEvent;
use Symfony\Component\Form\Event\SubmitEvent;
use Symfony\Component\Form\Exception\AlreadySubmittedException;
use Symfony\Component\Form\Exception\LogicException;
use Symfony\Component\Form\Exception\OutOfBoundsException;
use Symfony\Component\Form\Exception\RuntimeException;
use Symfony\Component\Form\Exception\TransformationFailedException;
use Symfony\Component\Form\Exception\UnexpectedTypeException;
use Symfony\Component\Form\Extension\Core\Type\TextType;
use Symfony\Component\Form\Util\FormUtil;
use Symfony\Component\Form\Util\InheritDataAwareIterator;
use Symfony\Component\Form\Util\OrderedHashMap;
use Symfony\Component\PropertyAccess\PropertyPath;
use Symfony\Component\PropertyAccess\PropertyPathInterface;

/**
 * Form represents a form.
 *
 * To implement your own form fields, you need to have a thorough understanding
 * of the data flow within a form. A form stores its data in three different
 * representations:
 *
 *   (1) the "model" format required by the form's object
 *   (2) the "normalized" format for internal processing
 *   (3) the "view" format used for display simple fields
 *       or map children model data for compound fields
 *
 * A date field, for example, may store a date as "Y-m-d" string (1) in the
 * object. To facilitate processing in the field, this value is normalized
 * to a DateTime object (2). In the HTML representation of your form, a
 * localized string (3) may be presented to and modified by the user, or it could be an array of values
 * to be mapped to choices fields.
 *
 * In most cases, format (1) and format (2) will be the same. For example,
 * a checkbox field uses a Boolean value for both internal processing and
 * storage in the object. In these cases you need to set a view transformer
 * to convert between formats (2) and (3). You can do this by calling
 * addViewTransformer().
 *
 * In some cases though it makes sense to make format (1) configurable. To
 * demonstrate this, let's extend our above date field to store the value
 * either as "Y-m-d" string or as timestamp. Internally we still want to
 * use a DateTime object for processing. To convert the data from string/integer
 * to DateTime you can set a model transformer by calling
 * addModelTransformer(). The normalized data is then converted to the displayed
 * data as described before.
 *
 * The conversions (1) -> (2) -> (3) use the transform methods of the transformers.
 * The conversions (3) -> (2) -> (1) use the reverseTransform methods of the transformers.
 *
 * @author Fabien Potencier <fabien@symfony.com>
 * @author Bernhard Schussek <bschussek@gmail.com>
 */
class Form implements \IteratorAggregate, FormInterface, ClearableErrorsInterface
{
    private FormConfigInterface $config;
    private ?FormInterface $parent = null;

    /**
     * A map of FormInterface instances.
     *
     * @var FormInterface[]|OrderedHashMap
     */
    private OrderedHashMap $children;

    /**
     * @var FormError[]
     */
    private array $errors = [];

    private bool $submitted = false;

    /**
     * The button that was used to submit the form.
     */
    private FormInterface|ClickableInterface|null $clickedButton = null;

    private mixed $modelData = null;
    private mixed $normData = null;
    private mixed $viewData = null;

    /**
     * The submitted values that don't belong to any children.
     */
    private array $extraData = [];

    /**
     * The transformation failure generated during submission, if any.
     */
    private ?TransformationFailedException $transformationFailure = null;

    /**
     * Whether the form's data has been initialized.
     *
     * When the data is initialized with its default value, that default value
     * is passed through the transformer chain in order to synchronize the
     * model, normalized and view format for the first time. This is done
     * lazily in order to save performance when {@link setData()} is called
     * manually, making the initialization with the configured default value
     * superfluous.
     */
    private bool $defaultDataSet = false;

    /**
     * Whether setData() is currently being called.
     */
    private bool $lockSetData = false;

    private string $name = '';

    /**
     * Whether the form inherits its underlying data from its parent.
     */
    private bool $inheritData;

    private ?PropertyPathInterface $propertyPath = null;

    /**
     * @throws LogicException if a data mapper is not provided for a compound form
     */
    public function __construct(FormConfigInterface $config)
    {
        // Compound forms always need a data mapper, otherwise calls to
        // `setData` and `add` will not lead to the correct population of
        // the child forms.
        if ($config->getCompound() && !$config->getDataMapper()) {
            throw new LogicException('Compound forms need a data mapper.');
        }

        // If the form inherits the data from its parent, it is not necessary
        // to call setData() with the default data.
        if ($this->inheritData = $config->getInheritData()) {
            $this->defaultDataSet = true;
        }

        $this->config = $config;
        $this->children = new OrderedHashMap();
        $this->name = $config->getName();
    }

    public function __clone()
    {
        $this->children = clone $this->children;

        foreach ($this->children as $key => $child) {
            $this->children[$key] = clone $child;
        }
    }

    /**
     * {@inheritdoc}
     */
    public function getConfig(): FormConfigInterface
    {
        return $this->config;
    }

    /**
     * {@inheritdoc}
     */
    public function getName(): string
    {
        return $this->name;
    }

    /**
     * {@inheritdoc}
     */
    public function getPropertyPath(): ?PropertyPathInterface
    {
        if ($this->propertyPath || $this->propertyPath = $this->config->getPropertyPath()) {
            return $this->propertyPath;
        }

        if ('' === $this->name) {
            return null;
        }

        $parent = $this->parent;

        while ($parent && $parent->getConfig()->getInheritData()) {
            $parent = $parent->getParent();
        }

        if ($parent && null === $parent->getConfig()->getDataClass()) {
            $this->propertyPath = new PropertyPath('['.$this->name.']');
        } else {
            $this->propertyPath = new PropertyPath($this->name);
        }

        return $this->propertyPath;
    }

    /**
     * {@inheritdoc}
     */
    public function isRequired(): bool
    {
        if (null === $this->parent || $this->parent->isRequired()) {
            return $this->config->getRequired();
        }

        return false;
    }

    /**
     * {@inheritdoc}
     */
    public function isDisabled(): bool
    {
        if (null === $this->parent || !$this->parent->isDisabled()) {
            return $this->config->getDisabled();
        }

        return true;
    }

    /**
     * {@inheritdoc}
     */
    public function setParent(FormInterface $parent = null): static
    {
        if ($this->submitted) {
            throw new AlreadySubmittedException('You cannot set the parent of a submitted form.');
        }

        if (null !== $parent && '' === $this->name) {
            throw new LogicException('A form with an empty name cannot have a parent form.');
        }

        $this->parent = $parent;

        return $this;
    }

    /**
     * {@inheritdoc}
     */
    public function getParent(): ?FormInterface
    {
        return $this->parent;
    }

    /**
     * {@inheritdoc}
     */
    public function getRoot(): FormInterface
    {
        return $this->parent ? $this->parent->getRoot() : $this;
    }

    /**
     * {@inheritdoc}
     */
    public function isRoot(): bool
    {
        return null === $this->parent;
    }

    /**
     * {@inheritdoc}
     */
    public function setData(mixed $modelData): static
    {
        // If the form is submitted while disabled, it is set to submitted, but the data is not
        // changed. In such cases (i.e. when the form is not initialized yet) don't
        // abort this method.
        if ($this->submitted && $this->defaultDataSet) {
            throw new AlreadySubmittedException('You cannot change the data of a submitted form.');
        }

        // If the form inherits its parent's data, disallow data setting to
        // prevent merge conflicts
        if ($this->inheritData) {
            throw new RuntimeException('You cannot change the data of a form inheriting its parent data.');
        }

        // Don't allow modifications of the configured data if the data is locked
        if ($this->config->getDataLocked() && $modelData !== $this->config->getData()) {
            return $this;
        }

        if (\is_object($modelData) && !$this->config->getByReference()) {
            $modelData = clone $modelData;
        }

        if ($this->lockSetData) {
            throw new RuntimeException('A cycle was detected. Listeners to the PRE_SET_DATA event must not call setData(). You should call setData() on the FormEvent object instead.');
        }

        $this->lockSetData = true;
        $dispatcher = $this->config->getEventDispatcher();

        // Hook to change content of the model data before transformation and mapping children
        if ($dispatcher->hasListeners(FormEvents::PRE_SET_DATA)) {
            $event = new PreSetDataEvent($this, $modelData);
            $dispatcher->dispatch($event, FormEvents::PRE_SET_DATA);
            $modelData = $event->getData();
        }

        // Treat data as strings unless a transformer exists
        if (is_scalar($modelData) && !$this->config->getViewTransformers() && !$this->config->getModelTransformers()) {
            $modelData = (string) $modelData;
        }

        // Synchronize representations - must not change the content!
        // Transformation exceptions are not caught on initialization
        $normData = $this->modelToNorm($modelData);
        $viewData = $this->normToView($normData);

        // Validate if view data matches data class (unless empty)
        if (!FormUtil::isEmpty($viewData)) {
            $dataClass = $this->config->getDataClass();

            if (null !== $dataClass && !$viewData instanceof $dataClass) {
                $actualType = get_debug_type($viewData);

                throw new LogicException('The form\'s view data is expected to be a "'.$dataClass.'", but it is a "'.$actualType.'". You can avoid this error by setting the "data_class" option to null or by adding a view transformer that transforms "'.$actualType.'" to an instance of "'.$dataClass.'".');
            }
        }

        $this->modelData = $modelData;
        $this->normData = $normData;
        $this->viewData = $viewData;
        $this->defaultDataSet = true;
        $this->lockSetData = false;

        // Compound forms don't need to invoke this method if they don't have children
        if (\count($this->children) > 0) {
            // Update child forms from the data (unless their config data is locked)
            $this->config->getDataMapper()->mapDataToForms($viewData, new \RecursiveIteratorIterator(new InheritDataAwareIterator($this->children)));
        }

        if ($dispatcher->hasListeners(FormEvents::POST_SET_DATA)) {
            $event = new PostSetDataEvent($this, $modelData);
            $dispatcher->dispatch($event, FormEvents::POST_SET_DATA);
        }

        return $this;
    }

    /**
     * {@inheritdoc}
     */
    public function getData(): mixed
    {
        if ($this->inheritData) {
            if (!$this->parent) {
                throw new RuntimeException('The form is configured to inherit its parent\'s data, but does not have a parent.');
            }

            return $this->parent->getData();
        }

        if (!$this->defaultDataSet) {
            if ($this->lockSetData) {
                throw new RuntimeException('A cycle was detected. Listeners to the PRE_SET_DATA event must not call getData() if the form data has not already been set. You should call getData() on the FormEvent object instead.');
            }

            $this->setData($this->config->getData());
        }

        return $this->modelData;
    }

    /**
     * {@inheritdoc}
     */
    public function getNormData(): mixed
    {
        if ($this->inheritData) {
            if (!$this->parent) {
                throw new RuntimeException('The form is configured to inherit its parent\'s data, but does not have a parent.');
            }

            return $this->parent->getNormData();
        }

        if (!$this->defaultDataSet) {
            if ($this->lockSetData) {
                throw new RuntimeException('A cycle was detected. Listeners to the PRE_SET_DATA event must not call getNormData() if the form data has not already been set.');
            }

            $this->setData($this->config->getData());
        }

        return $this->normData;
    }

    /**
     * {@inheritdoc}
     */
    public function getViewData(): mixed
    {
        if ($this->inheritData) {
            if (!$this->parent) {
                throw new RuntimeException('The form is configured to inherit its parent\'s data, but does not have a parent.');
            }

            return $this->parent->getViewData();
        }

        if (!$this->defaultDataSet) {
            if ($this->lockSetData) {
                throw new RuntimeException('A cycle was detected. Listeners to the PRE_SET_DATA event must not call getViewData() if the form data has not already been set.');
            }

            $this->setData($this->config->getData());
        }

        return $this->viewData;
    }

    /**
     * {@inheritdoc}
     */
    public function getExtraData(): array
    {
        return $this->extraData;
    }

    /**
     * {@inheritdoc}
     */
    public function initialize(): static
    {
        if (null !== $this->parent) {
            throw new RuntimeException('Only root forms should be initialized.');
        }

        // Guarantee that the *_SET_DATA events have been triggered once the
        // form is initialized. This makes sure that dynamically added or
        // removed fields are already visible after initialization.
        if (!$this->defaultDataSet) {
            $this->setData($this->config->getData());
        }

        return $this;
    }

    /**
     * {@inheritdoc}
     */
    public function handleRequest(mixed $request = null): static
    {
        $this->config->getRequestHandler()->handleRequest($this, $request);

        return $this;
    }

    /**
     * {@inheritdoc}
     */
    public function submit(mixed $submittedData, bool $clearMissing = true): static
    {
        if ($this->submitted) {
            throw new AlreadySubmittedException('A form can only be submitted once.');
        }

        // Initialize errors in the very beginning so we're sure
        // they are collectable during submission only
        $this->errors = [];

        // Obviously, a disabled form should not change its data upon submission.
        if ($this->isDisabled()) {
            $this->submitted = true;

            return $this;
        }

        // The data must be initialized if it was not initialized yet.
        // This is necessary to guarantee that the *_SET_DATA listeners
        // are always invoked before submit() takes place.
        if (!$this->defaultDataSet) {
            $this->setData($this->config->getData());
        }

        // Treat false as NULL to support binding false to checkboxes.
        // Don't convert NULL to a string here in order to determine later
        // whether an empty value has been submitted or whether no value has
        // been submitted at all. This is important for processing checkboxes
        // and radio buttons with empty values.
        if (false === $submittedData) {
            $submittedData = null;
        } elseif (is_scalar($submittedData)) {
            $submittedData = (string) $submittedData;
        } elseif ($this->config->getRequestHandler()->isFileUpload($submittedData)) {
            if (!$this->config->getOption('allow_file_upload')) {
                $submittedData = null;
                $this->transformationFailure = new TransformationFailedException('Submitted data was expected to be text or number, file upload given.');
            }
        } elseif (\is_array($submittedData) && !$this->config->getCompound() && !$this->config->hasOption('multiple')) {
            $submittedData = null;
            $this->transformationFailure = new TransformationFailedException('Submitted data was expected to be text or number, array given.');
        }

        $dispatcher = $this->config->getEventDispatcher();

        $modelData = null;
        $normData = null;
        $viewData = null;

        try {
            if (null !== $this->transformationFailure) {
                throw $this->transformationFailure;
            }

            // Hook to change content of the data submitted by the browser
            if ($dispatcher->hasListeners(FormEvents::PRE_SUBMIT)) {
                $event = new PreSubmitEvent($this, $submittedData);
                $dispatcher->dispatch($event, FormEvents::PRE_SUBMIT);
                $submittedData = $event->getData();
            }

            // Check whether the form is compound.
            // This check is preferable over checking the number of children,
            // since forms without children may also be compound.
            // (think of empty collection forms)
            if ($this->config->getCompound()) {
                if (null === $submittedData) {
                    $submittedData = [];
                }

                if (!\is_array($submittedData)) {
                    throw new TransformationFailedException('Compound forms expect an array or NULL on submission.');
                }

                foreach ($this->children as $name => $child) {
                    $isSubmitted = \array_key_exists($name, $submittedData);

                    if ($isSubmitted || $clearMissing) {
                        $child->submit($isSubmitted ? $submittedData[$name] : null, $clearMissing);
                        unset($submittedData[$name]);

                        if (null !== $this->clickedButton) {
                            continue;
                        }

                        if ($child instanceof ClickableInterface && $child->isClicked()) {
                            $this->clickedButton = $child;

                            continue;
                        }

                        if (method_exists($child, 'getClickedButton') && null !== $child->getClickedButton()) {
                            $this->clickedButton = $child->getClickedButton();
                        }
                    }
                }

                $this->extraData = $submittedData;
            }

            // Forms that inherit their parents' data also are not processed,
            // because then it would be too difficult to merge the changes in
            // the child and the parent form. Instead, the parent form also takes
            // changes in the grandchildren (i.e. children of the form that inherits
            // its parent's data) into account.
            // (see InheritDataAwareIterator below)
            if (!$this->inheritData) {
                // If the form is compound, the view data is merged with the data
                // of the children using the data mapper.
                // If the form is not compound, the view data is assigned to the submitted data.
                $viewData = $this->config->getCompound() ? $this->viewData : $submittedData;

                if (FormUtil::isEmpty($viewData)) {
                    $emptyData = $this->config->getEmptyData();

                    if ($emptyData instanceof \Closure) {
                        $emptyData = $emptyData($this, $viewData);
                    }

                    $viewData = $emptyData;
                }

                // Merge form data from children into existing view data
                // It is not necessary to invoke this method if the form has no children,
                // even if it is compound.
                if (\count($this->children) > 0) {
                    // Use InheritDataAwareIterator to process children of
                    // descendants that inherit this form's data.
                    // These descendants will not be submitted normally (see the check
                    // for $this->config->getInheritData() above)
                    $this->config->getDataMapper()->mapFormsToData(
                        new \RecursiveIteratorIterator(new InheritDataAwareIterator($this->children)),
                        $viewData
                    );
                }

                // Normalize data to unified representation
                $normData = $this->viewToNorm($viewData);

                // Hook to change content of the data in the normalized
                // representation
                if ($dispatcher->hasListeners(FormEvents::SUBMIT)) {
                    $event = new SubmitEvent($this, $normData);
                    $dispatcher->dispatch($event, FormEvents::SUBMIT);
                    $normData = $event->getData();
                }

                // Synchronize representations - must not change the content!
                $modelData = $this->normToModel($normData);
                $viewData = $this->normToView($normData);
            }
        } catch (TransformationFailedException $e) {
            $this->transformationFailure = $e;

            // If $viewData was not yet set, set it to $submittedData so that
            // the erroneous data is accessible on the form.
            // Forms that inherit data never set any data, because the getters
            // forward to the parent form's getters anyway.
            if (null === $viewData && !$this->inheritData) {
                $viewData = $submittedData;
            }
        }

        $this->submitted = true;
        $this->modelData = $modelData;
        $this->normData = $normData;
        $this->viewData = $viewData;

        if ($dispatcher->hasListeners(FormEvents::POST_SUBMIT)) {
            $event = new PostSubmitEvent($this, $viewData);
            $dispatcher->dispatch($event, FormEvents::POST_SUBMIT);
        }

        return $this;
    }

    /**
     * {@inheritdoc}
     */
    public function addError(FormError $error): static
    {
        if (null === $error->getOrigin()) {
            $error->setOrigin($this);
        }

        if ($this->parent && $this->config->getErrorBubbling()) {
            $this->parent->addError($error);
        } else {
            $this->errors[] = $error;
        }

        return $this;
    }

    /**
     * {@inheritdoc}
     */
    public function isSubmitted(): bool
    {
        return $this->submitted;
    }

    /**
     * {@inheritdoc}
     */
    public function isSynchronized(): bool
    {
        return null === $this->transformationFailure;
    }

    /**
     * {@inheritdoc}
     */
    public function getTransformationFailure(): ?Exception\TransformationFailedException
    {
        return $this->transformationFailure;
    }

    /**
     * {@inheritdoc}
     */
    public function isEmpty(): bool
    {
        foreach ($this->children as $child) {
            if (!$child->isEmpty()) {
                return false;
            }
        }

        if (null !== $isEmptyCallback = $this->config->getIsEmptyCallback()) {
            return $isEmptyCallback($this->modelData);
        }

        return FormUtil::isEmpty($this->modelData) ||
            // arrays, countables
            ((\is_array($this->modelData) || $this->modelData instanceof \Countable) && 0 === \count($this->modelData)) ||
            // traversables that are not countable
            ($this->modelData instanceof \Traversable && 0 === iterator_count($this->modelData));
    }

    /**
     * {@inheritdoc}
     */
    public function isValid(): bool
    {
        if (!$this->submitted) {
            throw new LogicException('Cannot check if an unsubmitted form is valid. Call Form::isSubmitted() before Form::isValid().');
        }

        if ($this->isDisabled()) {
            return true;
        }

        return 0 === \count($this->getErrors(true));
    }

    /**
     * Returns the button that was used to submit the form.
     *
     * @return FormInterface|ClickableInterface|null
     */
    public function getClickedButton(): FormInterface|ClickableInterface|null
    {
        if ($this->clickedButton) {
            return $this->clickedButton;
        }

        return $this->parent && method_exists($this->parent, 'getClickedButton') ? $this->parent->getClickedButton() : null;
    }

    /**
     * {@inheritdoc}
     */
    public function getErrors(bool $deep = false, bool $flatten = true): FormErrorIterator
    {
        $errors = $this->errors;

        // Copy the errors of nested forms to the $errors array
        if ($deep) {
            foreach ($this as $child) {
                /** @var FormInterface $child */
                if ($child->isSubmitted() && $child->isValid()) {
                    continue;
                }

                $iterator = $child->getErrors(true, $flatten);

                if (0 === \count($iterator)) {
                    continue;
                }

                if ($flatten) {
                    foreach ($iterator as $error) {
                        $errors[] = $error;
                    }
                } else {
                    $errors[] = $iterator;
                }
            }
        }

        return new FormErrorIterator($this, $errors);
    }

    /**
     * {@inheritdoc}
     *
     * @return $this
     */
    public function clearErrors(bool $deep = false): static
    {
        $this->errors = [];

        if ($deep) {
            // Clear errors from children
            foreach ($this as $child) {
                if ($child instanceof ClearableErrorsInterface) {
                    $child->clearErrors(true);
                }
            }
        }

        return $this;
    }

    /**
     * {@inheritdoc}
     */
    public function all(): array
    {
        return iterator_to_array($this->children);
    }

    /**
     * {@inheritdoc}
     */
    public function add(FormInterface|string $child, string $type = null, array $options = []): static
    {
        if ($this->submitted) {
            throw new AlreadySubmittedException('You cannot add children to a submitted form.');
        }

        if (!$this->config->getCompound()) {
            throw new LogicException('You cannot add children to a simple form. Maybe you should set the option "compound" to true?');
        }

        if (!$child instanceof FormInterface) {
            if (!\is_string($child) && !\is_int($child)) {
                throw new UnexpectedTypeException($child, 'string or Symfony\Component\Form\FormInterface');
            }

            $child = (string) $child;

            if (null !== $type && !\is_string($type)) {
                throw new UnexpectedTypeException($type, 'string or null');
            }

            // Never initialize child forms automatically
            $options['auto_initialize'] = false;

            if (null === $type && null === $this->config->getDataClass()) {
                $type = TextType::class;
            }

            if (null === $type) {
                $child = $this->config->getFormFactory()->createForProperty($this->config->getDataClass(), $child, null, $options);
            } else {
                $child = $this->config->getFormFactory()->createNamed($child, $type, null, $options);
            }
        } elseif ($child->getConfig()->getAutoInitialize()) {
            throw new RuntimeException(sprintf('Automatic initialization is only supported on root forms. You should set the "auto_initialize" option to false on the field "%s".', $child->getName()));
        }

        $this->children[$child->getName()] = $child;

        $child->setParent($this);

        // If setData() is currently being called, there is no need to call
        // mapDataToForms() here, as mapDataToForms() is called at the end
        // of setData() anyway. Not doing this check leads to an endless
        // recursion when initializing the form lazily and an event listener
        // (such as ResizeFormListener) adds fields depending on the data:
        //
        //  * setData() is called, the form is not initialized yet
        //  * add() is called by the listener (setData() is not complete, so
        //    the form is still not initialized)
        //  * getViewData() is called
        //  * setData() is called since the form is not initialized yet
        //  * ... endless recursion ...
        //
        // Also skip data mapping if setData() has not been called yet.
        // setData() will be called upon form initialization and data mapping
        // will take place by then.
        if (!$this->lockSetData && $this->defaultDataSet && !$this->inheritData) {
            $viewData = $this->getViewData();
            $this->config->getDataMapper()->mapDataToForms(
                $viewData,
                new \RecursiveIteratorIterator(new InheritDataAwareIterator(new \ArrayIterator([$child->getName() => $child])))
            );
        }

        return $this;
    }

    /**
     * {@inheritdoc}
     */
    public function remove(string $name): static
    {
        if ($this->submitted) {
            throw new AlreadySubmittedException('You cannot remove children from a submitted form.');
        }

        if (isset($this->children[$name])) {
            if (!$this->children[$name]->isSubmitted()) {
                $this->children[$name]->setParent(null);
            }

            unset($this->children[$name]);
        }

        return $this;
    }

    /**
     * {@inheritdoc}
     */
    public function has(string $name): bool
    {
        return isset($this->children[$name]);
    }

    /**
     * {@inheritdoc}
     */
    public function get(string $name): FormInterface
    {
        if (isset($this->children[$name])) {
            return $this->children[$name];
        }

        throw new OutOfBoundsException(sprintf('Child "%s" does not exist.', $name));
    }

    /**
     * Returns whether a child with the given name exists (implements the \ArrayAccess interface).
     *
     * @param string $name The name of the child
     */
    public function offsetExists(mixed $name): bool
    {
        return $this->has($name);
    }

    /**
     * Returns the child with the given name (implements the \ArrayAccess interface).
     *
     * @param string $name The name of the child
     *
<<<<<<< HEAD
=======
     * @return FormInterface
     *
>>>>>>> c91322d6
     * @throws OutOfBoundsException if the named child does not exist
     */
    public function offsetGet(mixed $name): FormInterface
    {
        return $this->get($name);
    }

    /**
     * Adds a child to the form (implements the \ArrayAccess interface).
     *
     * @param string        $name  Ignored. The name of the child is used
     * @param FormInterface $child The child to be added
     *
     * @throws AlreadySubmittedException if the form has already been submitted
     * @throws LogicException            when trying to add a child to a non-compound form
     *
     * @see self::add()
     */
    public function offsetSet(mixed $name, mixed $child): void
    {
        $this->add($child);
    }

    /**
     * Removes the child with the given name from the form (implements the \ArrayAccess interface).
     *
     * @param string $name The name of the child to remove
     *
     * @throws AlreadySubmittedException if the form has already been submitted
     */
    public function offsetUnset(mixed $name): void
    {
        $this->remove($name);
    }

    /**
     * Returns the iterator for this group.
     *
     * @return \Traversable<string, FormInterface>
     */
    public function getIterator(): \Traversable
    {
        return $this->children;
    }

    /**
     * Returns the number of form children (implements the \Countable interface).
     *
     * @return int
     */
    public function count(): int
    {
        return \count($this->children);
    }

    /**
     * {@inheritdoc}
     */
    public function createView(FormView $parent = null): FormView
    {
        if (null === $parent && $this->parent) {
            $parent = $this->parent->createView();
        }

        $type = $this->config->getType();
        $options = $this->config->getOptions();

        // The methods createView(), buildView() and finishView() are called
        // explicitly here in order to be able to override either of them
        // in a custom resolved form type.
        $view = $type->createView($this, $parent);

        $type->buildView($view, $this, $options);

        foreach ($this->children as $name => $child) {
            $view->children[$name] = $child->createView($view);
        }

        $this->sort($view->children);

        $type->finishView($view, $this, $options);

        return $view;
    }

    /**
     * Sorts view fields based on their priority value.
     */
    private function sort(array &$children): void
    {
        $c = [];
        $i = 0;
        $needsSorting = false;
        foreach ($children as $name => $child) {
            $c[$name] = ['p' => $child->vars['priority'] ?? 0, 'i' => $i++];

            if (0 !== $c[$name]['p']) {
                $needsSorting = true;
            }
        }

        if (!$needsSorting) {
            return;
        }

        uksort($children, static function ($a, $b) use ($c): int {
            return [$c[$b]['p'], $c[$a]['i']] <=> [$c[$a]['p'], $c[$b]['i']];
        });
    }

    /**
     * Normalizes the underlying data if a model transformer is set.
     *
     * @throws TransformationFailedException If the underlying data cannot be transformed to "normalized" format
     */
    private function modelToNorm(mixed $value): mixed
    {
        try {
            foreach ($this->config->getModelTransformers() as $transformer) {
                $value = $transformer->transform($value);
            }
        } catch (TransformationFailedException $exception) {
            throw new TransformationFailedException(sprintf('Unable to transform data for property path "%s": ', $this->getPropertyPath()).$exception->getMessage(), $exception->getCode(), $exception, $exception->getInvalidMessage(), $exception->getInvalidMessageParameters());
        }

        return $value;
    }

    /**
     * Reverse transforms a value if a model transformer is set.
     *
     * @throws TransformationFailedException If the value cannot be transformed to "model" format
     */
    private function normToModel(mixed $value): mixed
    {
        try {
            $transformers = $this->config->getModelTransformers();

            for ($i = \count($transformers) - 1; $i >= 0; --$i) {
                $value = $transformers[$i]->reverseTransform($value);
            }
        } catch (TransformationFailedException $exception) {
            throw new TransformationFailedException(sprintf('Unable to reverse value for property path "%s": ', $this->getPropertyPath()).$exception->getMessage(), $exception->getCode(), $exception, $exception->getInvalidMessage(), $exception->getInvalidMessageParameters());
        }

        return $value;
    }

    /**
     * Transforms the value if a view transformer is set.
     *
     * @throws TransformationFailedException If the normalized value cannot be transformed to "view" format
     */
    private function normToView(mixed $value): mixed
    {
        // Scalar values should  be converted to strings to
        // facilitate differentiation between empty ("") and zero (0).
        // Only do this for simple forms, as the resulting value in
        // compound forms is passed to the data mapper and thus should
        // not be converted to a string before.
        if (!($transformers = $this->config->getViewTransformers()) && !$this->config->getCompound()) {
            return null === $value || is_scalar($value) ? (string) $value : $value;
        }

        try {
            foreach ($transformers as $transformer) {
                $value = $transformer->transform($value);
            }
        } catch (TransformationFailedException $exception) {
            throw new TransformationFailedException(sprintf('Unable to transform value for property path "%s": ', $this->getPropertyPath()).$exception->getMessage(), $exception->getCode(), $exception, $exception->getInvalidMessage(), $exception->getInvalidMessageParameters());
        }

        return $value;
    }

    /**
     * Reverse transforms a value if a view transformer is set.
     *
     * @throws TransformationFailedException If the submitted value cannot be transformed to "normalized" format
     */
    private function viewToNorm(mixed $value): mixed
    {
        if (!$transformers = $this->config->getViewTransformers()) {
            return '' === $value ? null : $value;
        }

        try {
            for ($i = \count($transformers) - 1; $i >= 0; --$i) {
                $value = $transformers[$i]->reverseTransform($value);
            }
        } catch (TransformationFailedException $exception) {
            throw new TransformationFailedException(sprintf('Unable to reverse value for property path "%s": ', $this->getPropertyPath()).$exception->getMessage(), $exception->getCode(), $exception, $exception->getInvalidMessage(), $exception->getInvalidMessageParameters());
        }

        return $value;
    }
}<|MERGE_RESOLUTION|>--- conflicted
+++ resolved
@@ -926,11 +926,6 @@
      *
      * @param string $name The name of the child
      *
-<<<<<<< HEAD
-=======
-     * @return FormInterface
-     *
->>>>>>> c91322d6
      * @throws OutOfBoundsException if the named child does not exist
      */
     public function offsetGet(mixed $name): FormInterface
@@ -978,8 +973,6 @@
 
     /**
      * Returns the number of form children (implements the \Countable interface).
-     *
-     * @return int
      */
     public function count(): int
     {
