{
    "name": "symfony/inflector",
    "type": "library",
    "description": "Converts words between their singular and plural forms (English only)",
    "keywords": [
        "string",
        "inflection",
        "singularize",
        "pluralize",
        "words",
        "symfony"
    ],
    "homepage": "https://symfony.com",
    "license": "MIT",
    "authors": [
        {
            "name": "Bernhard Schussek",
            "email": "bschussek@gmail.com"
        },
        {
            "name": "Symfony Community",
            "homepage": "https://symfony.com/contributors"
        }
    ],
    "require": {
        "php": ">=7.2.5",
        "symfony/deprecation-contracts": "^2.1",
        "symfony/polyfill-php80": "^1.16",
<<<<<<< HEAD
        "symfony/string": "^5.2.8|^6.0"
=======
        "symfony/string": "^5.3.10"
>>>>>>> de0d0418
    },
    "autoload": {
        "psr-4": { "Symfony\\Component\\Inflector\\": "" },
        "exclude-from-classmap": [
            "/Tests/"
        ]
    },
    "minimum-stability": "dev"
}<|MERGE_RESOLUTION|>--- conflicted
+++ resolved
@@ -26,11 +26,7 @@
         "php": ">=7.2.5",
         "symfony/deprecation-contracts": "^2.1",
         "symfony/polyfill-php80": "^1.16",
-<<<<<<< HEAD
-        "symfony/string": "^5.2.8|^6.0"
-=======
-        "symfony/string": "^5.3.10"
->>>>>>> de0d0418
+        "symfony/string": "^5.3.10|^6.0"
     },
     "autoload": {
         "psr-4": { "Symfony\\Component\\Inflector\\": "" },
