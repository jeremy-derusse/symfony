<?php

/*
 * This file is part of the Symfony package.
 *
 * (c) Fabien Potencier <fabien@symfony.com>
 *
 * For the full copyright and license information, please view the LICENSE
 * file that was distributed with this source code.
 */

namespace Symfony\Component\EventDispatcher\Tests\Debug;

use PHPUnit\Framework\TestCase;
use Symfony\Component\EventDispatcher\Debug\TraceableEventDispatcher;
use Symfony\Component\EventDispatcher\Debug\WrappedListener;
use Symfony\Component\EventDispatcher\EventDispatcherInterface;
use Symfony\Component\EventDispatcher\EventSubscriberInterface;
use Symfony\Component\EventDispatcher\EventDispatcher;
use Symfony\Component\EventDispatcher\Event;
use Symfony\Component\Stopwatch\Stopwatch;

class TraceableEventDispatcherTest extends TestCase
{
    public function testAddRemoveListener()
    {
        $dispatcher = new EventDispatcher();
        $tdispatcher = new TraceableEventDispatcher($dispatcher, new Stopwatch());

        $tdispatcher->addListener('foo', $listener = function () {});
        $listeners = $dispatcher->getListeners('foo');
        $this->assertCount(1, $listeners);
        $this->assertSame($listener, $listeners[0]);

        $tdispatcher->removeListener('foo', $listener);
        $this->assertCount(0, $dispatcher->getListeners('foo'));
    }

    public function testGetListeners()
    {
        $dispatcher = new EventDispatcher();
        $tdispatcher = new TraceableEventDispatcher($dispatcher, new Stopwatch());

        $tdispatcher->addListener('foo', $listener = function () {});
        $this->assertSame($dispatcher->getListeners('foo'), $tdispatcher->getListeners('foo'));
    }

    public function testHasListeners()
    {
        $dispatcher = new EventDispatcher();
        $tdispatcher = new TraceableEventDispatcher($dispatcher, new Stopwatch());

        $this->assertFalse($dispatcher->hasListeners('foo'));
        $this->assertFalse($tdispatcher->hasListeners('foo'));

        $tdispatcher->addListener('foo', $listener = function () {});
        $this->assertTrue($dispatcher->hasListeners('foo'));
        $this->assertTrue($tdispatcher->hasListeners('foo'));
    }

    public function testGetListenerPriority()
    {
        $dispatcher = new EventDispatcher();
        $tdispatcher = new TraceableEventDispatcher($dispatcher, new Stopwatch());

        $tdispatcher->addListener('foo', function () {}, 123);

        $listeners = $dispatcher->getListeners('foo');
        $this->assertSame(123, $tdispatcher->getListenerPriority('foo', $listeners[0]));

        // Verify that priority is preserved when listener is removed and re-added
        // in preProcess() and postProcess().
        $tdispatcher->dispatch('foo', new Event());
        $listeners = $dispatcher->getListeners('foo');
        $this->assertSame(123, $tdispatcher->getListenerPriority('foo', $listeners[0]));
    }

    public function testGetListenerPriorityWhileDispatching()
    {
        $tdispatcher = new TraceableEventDispatcher(new EventDispatcher(), new Stopwatch());
        $priorityWhileDispatching = null;

        $listener = function () use ($tdispatcher, &$priorityWhileDispatching, &$listener) {
            $priorityWhileDispatching = $tdispatcher->getListenerPriority('bar', $listener);
        };

        $tdispatcher->addListener('bar', $listener, 5);
        $tdispatcher->dispatch('bar');
        $this->assertSame(5, $priorityWhileDispatching);
    }

    public function testAddRemoveSubscriber()
    {
        $dispatcher = new EventDispatcher();
        $tdispatcher = new TraceableEventDispatcher($dispatcher, new Stopwatch());

        $subscriber = new EventSubscriber();

        $tdispatcher->addSubscriber($subscriber);
        $listeners = $dispatcher->getListeners('foo');
        $this->assertCount(1, $listeners);
        $this->assertSame(array($subscriber, 'call'), $listeners[0]);

        $tdispatcher->removeSubscriber($subscriber);
        $this->assertCount(0, $dispatcher->getListeners('foo'));
    }

    /**
     * @dataProvider isWrappedDataProvider
     *
     * @param bool $isWrapped
     */
    public function testGetCalledListeners($isWrapped)
    {
        $dispatcher = new EventDispatcher();
        $stopWatch = new Stopwatch();
        $tdispatcher = new TraceableEventDispatcher($dispatcher, $stopWatch);

        $listener = function () {};
        if ($isWrapped) {
            $listener = new WrappedListener($listener, 'foo', $stopWatch, $dispatcher);
        }

        $tdispatcher->addListener('foo', $listener, 5);

        $listeners = $tdispatcher->getNotCalledListeners();
        $this->assertArrayHasKey('data', $listeners['foo.closure']);
        unset($listeners['foo.closure']['data']);
        $this->assertEquals(array(), $tdispatcher->getCalledListeners());
<<<<<<< HEAD
        $this->assertEquals(array('foo.closure' => array('event' => 'foo', 'pretty' => 'closure', 'priority' => 0)), $listeners);

        $tdispatcher->dispatch('foo');

        $listeners = $tdispatcher->getCalledListeners();
        $this->assertArrayHasKey('data', $listeners['foo.closure']);
        unset($listeners['foo.closure']['data']);
        $this->assertEquals(array('foo.closure' => array('event' => 'foo', 'pretty' => 'closure', 'priority' => 0)), $listeners);
=======
        $this->assertEquals(array('foo.closure' => array('event' => 'foo', 'type' => 'Closure', 'pretty' => 'closure', 'priority' => 5)), $tdispatcher->getNotCalledListeners());

        $tdispatcher->dispatch('foo');

        $this->assertEquals(array('foo.closure' => array('event' => 'foo', 'type' => 'Closure', 'pretty' => 'closure', 'priority' => 5)), $tdispatcher->getCalledListeners());
>>>>>>> 6000fafa
        $this->assertEquals(array(), $tdispatcher->getNotCalledListeners());
    }

    public function isWrappedDataProvider()
    {
        return array(
            array(false),
            array(true),
        );
    }

    public function testGetCalledListenersNested()
    {
        $tdispatcher = null;
        $dispatcher = new TraceableEventDispatcher(new EventDispatcher(), new Stopwatch());
        $dispatcher->addListener('foo', function (Event $event, $eventName, $dispatcher) use (&$tdispatcher) {
            $tdispatcher = $dispatcher;
            $dispatcher->dispatch('bar');
        });
        $dispatcher->addListener('bar', function (Event $event) {});
        $dispatcher->dispatch('foo');
        $this->assertSame($dispatcher, $tdispatcher);
        $this->assertCount(2, $dispatcher->getCalledListeners());
    }

    public function testLogger()
    {
        $logger = $this->getMockBuilder('Psr\Log\LoggerInterface')->getMock();

        $dispatcher = new EventDispatcher();
        $tdispatcher = new TraceableEventDispatcher($dispatcher, new Stopwatch(), $logger);
        $tdispatcher->addListener('foo', $listener1 = function () {});
        $tdispatcher->addListener('foo', $listener2 = function () {});

        $logger->expects($this->at(0))->method('debug')->with('Notified event "{event}" to listener "{listener}".', array('event' => 'foo', 'listener' => 'closure'));
        $logger->expects($this->at(1))->method('debug')->with('Notified event "{event}" to listener "{listener}".', array('event' => 'foo', 'listener' => 'closure'));

        $tdispatcher->dispatch('foo');
    }

    public function testLoggerWithStoppedEvent()
    {
        $logger = $this->getMockBuilder('Psr\Log\LoggerInterface')->getMock();

        $dispatcher = new EventDispatcher();
        $tdispatcher = new TraceableEventDispatcher($dispatcher, new Stopwatch(), $logger);
        $tdispatcher->addListener('foo', $listener1 = function (Event $event) { $event->stopPropagation(); });
        $tdispatcher->addListener('foo', $listener2 = function () {});

        $logger->expects($this->at(0))->method('debug')->with('Notified event "{event}" to listener "{listener}".', array('event' => 'foo', 'listener' => 'closure'));
        $logger->expects($this->at(1))->method('debug')->with('Listener "{listener}" stopped propagation of the event "{event}".', array('event' => 'foo', 'listener' => 'closure'));
        $logger->expects($this->at(2))->method('debug')->with('Listener "{listener}" was not called for event "{event}".', array('event' => 'foo', 'listener' => 'closure'));

        $tdispatcher->dispatch('foo');
    }

    public function testDispatchCallListeners()
    {
        $called = array();

        $dispatcher = new EventDispatcher();
        $tdispatcher = new TraceableEventDispatcher($dispatcher, new Stopwatch());
        $tdispatcher->addListener('foo', function () use (&$called) { $called[] = 'foo1'; }, 10);
        $tdispatcher->addListener('foo', function () use (&$called) { $called[] = 'foo2'; }, 20);

        $tdispatcher->dispatch('foo');

        $this->assertSame(array('foo2', 'foo1'), $called);
    }

    public function testDispatchNested()
    {
        $dispatcher = new TraceableEventDispatcher(new EventDispatcher(), new Stopwatch());
        $loop = 1;
        $dispatchedEvents = 0;
        $dispatcher->addListener('foo', $listener1 = function () use ($dispatcher, &$loop) {
            ++$loop;
            if (2 == $loop) {
                $dispatcher->dispatch('foo');
            }
        });
        $dispatcher->addListener('foo', function () use (&$dispatchedEvents) {
            ++$dispatchedEvents;
        });

        $dispatcher->dispatch('foo');

        $this->assertSame(2, $dispatchedEvents);
    }

    public function testDispatchReusedEventNested()
    {
        $nestedCall = false;
        $dispatcher = new TraceableEventDispatcher(new EventDispatcher(), new Stopwatch());
        $dispatcher->addListener('foo', function (Event $e) use ($dispatcher) {
            $dispatcher->dispatch('bar', $e);
        });
        $dispatcher->addListener('bar', function (Event $e) use (&$nestedCall) {
            $nestedCall = true;
        });

        $this->assertFalse($nestedCall);
        $dispatcher->dispatch('foo');
        $this->assertTrue($nestedCall);
    }

    public function testListenerCanRemoveItselfWhenExecuted()
    {
        $eventDispatcher = new TraceableEventDispatcher(new EventDispatcher(), new Stopwatch());
        $listener1 = function ($event, $eventName, EventDispatcherInterface $dispatcher) use (&$listener1) {
            $dispatcher->removeListener('foo', $listener1);
        };
        $eventDispatcher->addListener('foo', $listener1);
        $eventDispatcher->addListener('foo', function () {});
        $eventDispatcher->dispatch('foo');

        $this->assertCount(1, $eventDispatcher->getListeners('foo'), 'expected listener1 to be removed');
    }
}

class EventSubscriber implements EventSubscriberInterface
{
    public static function getSubscribedEvents()
    {
        return array('foo' => 'call');
    }
}<|MERGE_RESOLUTION|>--- conflicted
+++ resolved
@@ -127,22 +127,11 @@
         $this->assertArrayHasKey('data', $listeners['foo.closure']);
         unset($listeners['foo.closure']['data']);
         $this->assertEquals(array(), $tdispatcher->getCalledListeners());
-<<<<<<< HEAD
-        $this->assertEquals(array('foo.closure' => array('event' => 'foo', 'pretty' => 'closure', 'priority' => 0)), $listeners);
-
-        $tdispatcher->dispatch('foo');
-
-        $listeners = $tdispatcher->getCalledListeners();
-        $this->assertArrayHasKey('data', $listeners['foo.closure']);
-        unset($listeners['foo.closure']['data']);
-        $this->assertEquals(array('foo.closure' => array('event' => 'foo', 'pretty' => 'closure', 'priority' => 0)), $listeners);
-=======
         $this->assertEquals(array('foo.closure' => array('event' => 'foo', 'type' => 'Closure', 'pretty' => 'closure', 'priority' => 5)), $tdispatcher->getNotCalledListeners());
 
         $tdispatcher->dispatch('foo');
 
         $this->assertEquals(array('foo.closure' => array('event' => 'foo', 'type' => 'Closure', 'pretty' => 'closure', 'priority' => 5)), $tdispatcher->getCalledListeners());
->>>>>>> 6000fafa
         $this->assertEquals(array(), $tdispatcher->getNotCalledListeners());
     }
 
